const path = require('path');
const express = require('express');
const bcrypt = require('bcryptjs');
const Database = require('better-sqlite3');
const net = require('net');

const app = express();
const db = new Database(path.join(__dirname, 'data.db'));
db.pragma('foreign_keys = ON');

const PORT = process.env.PORT || 3000;
const TARGET_ROUTEROS_VERSION = '7.14.0';
<<<<<<< HEAD
const DEFAULT_PHPIPAM_TIMEOUT_MS = 7000;

function normalisePhpIpamBaseUrl(baseUrl) {
  if (!baseUrl) {
    return '';
  }
  return baseUrl.replace(/\s+/g, '').replace(/\/?$/, '');
}

function resolvePhpIpamId(record, fallbackKeys = []) {
  if (!record || typeof record !== 'object') {
    return null;
  }
  const keys = ['id', 'ID', 'sectionId', 'sectionID', 'sectionid', 'subnetId', 'subnetID', 'subnetid', 'locationId', 'locationID', 'locationid', ...fallbackKeys];
  for (const key of keys) {
    if (record[key] !== undefined && record[key] !== null && record[key] !== '') {
      return record[key];
    }
  }
  return null;
}

function normalisePhpIpamList(data) {
  if (!data) {
    return [];
  }
  if (Array.isArray(data)) {
    return data;
  }
  if (typeof data === 'object') {
    return Object.values(data);
  }
  return [];
}

function intToIpv4(value) {
  const numeric = Number(value);
  if (!Number.isFinite(numeric)) {
    return null;
  }
  const unsigned = numeric >>> 0;
  return [unsigned >>> 24, (unsigned >>> 16) & 255, (unsigned >>> 8) & 255, unsigned & 255].join('.');
}

function formatPhpIpamSubnet(value) {
  if (value === null || value === undefined) {
    return null;
  }
  if (typeof value === 'string') {
    if (value.includes(':') || value.includes('.')) {
      return value;
    }
    const numeric = Number(value);
    if (!Number.isNaN(numeric)) {
      const converted = intToIpv4(numeric);
      return converted || value;
    }
    return value;
  }
  if (typeof value === 'number') {
    return intToIpv4(value);
  }
  return `${value}`;
}

async function phpIpamFetch(ipam, endpoint, options = {}) {
  const baseUrl = normalisePhpIpamBaseUrl(ipam.base_url);
  if (!baseUrl) {
    throw new Error('Missing base URL');
  }
  const appId = ipam.app_id ? encodeURIComponent(ipam.app_id) : null;
  if (!appId) {
    throw new Error('Missing App ID');
  }
  const trimmedEndpoint = (endpoint || '').toString().replace(/^\/+/, '');
  const url = `${baseUrl}/${appId}/${trimmedEndpoint}`;

  const headers = {
    Accept: 'application/json',
    'Content-Type': 'application/json',
    'User-Agent': 'Mik-Management/1.0',
    'phpipam-token': ipam.app_code || '',
    ...(options.headers || {})
  };

  const allowNotFound = Boolean(options.allowNotFound);
  const controller = new AbortController();
  const timeout = setTimeout(() => controller.abort(), options.timeout || DEFAULT_PHPIPAM_TIMEOUT_MS);

  let response;
  try {
    response = await fetch(url, {
      method: options.method || 'GET',
      headers,
      signal: controller.signal
    });
  } catch (error) {
    if (error.name === 'AbortError') {
      throw new Error('phpIPAM request timed out');
    }
    throw new Error(error.message || 'Failed to reach phpIPAM');
  } finally {
    clearTimeout(timeout);
  }

  let payload;
  const contentType = response.headers.get('content-type') || '';
  try {
    if (contentType.includes('application/json')) {
      payload = await response.json();
    } else {
      const text = await response.text();
      payload = text ? JSON.parse(text) : {};
    }
  } catch (error) {
    if (!response.ok) {
      throw new Error(`HTTP ${response.status}`);
    }
    throw new Error('Unexpected response from phpIPAM');
  }

  if (!response.ok) {
    if (response.status === 404 && allowNotFound) {
      return [];
    }
    const message = payload && typeof payload === 'object' && payload.message ? payload.message : `HTTP ${response.status}`;
    throw new Error(message);
  }

  if (payload && typeof payload === 'object' && payload.success === false) {
    if (allowNotFound && /not\s+found/i.test(payload.message || '')) {
      return [];
    }
    throw new Error(payload.message || 'phpIPAM request failed');
  }

  if (payload && typeof payload === 'object' && 'data' in payload) {
    if (payload.data === null && allowNotFound) {
      return [];
    }
    return payload.data;
  }

  return payload;
}

=======

>>>>>>> f58bc7a0
app.set('view engine', 'ejs');
app.set('views', path.join(__dirname, 'views'));

app.use(express.json());
app.use(express.urlencoded({ extended: false }));
app.use(express.static(path.join(__dirname, 'public')));

const createUserTableQuery = `
  CREATE TABLE IF NOT EXISTS users (
    id INTEGER PRIMARY KEY AUTOINCREMENT,
    first_name TEXT NOT NULL,
    last_name TEXT NOT NULL,
    email TEXT NOT NULL UNIQUE,
    password_hash TEXT NOT NULL,
    created_at TEXT NOT NULL
  );
`;
const createIpamTableQuery = `
  CREATE TABLE IF NOT EXISTS ipam_integrations (
    id INTEGER PRIMARY KEY AUTOINCREMENT,
    name TEXT NOT NULL,
    base_url TEXT NOT NULL,
    app_id TEXT NOT NULL,
    app_code TEXT NOT NULL,
    app_permissions TEXT DEFAULT 'Read',
    app_security TEXT DEFAULT 'SSL with App code token',
    created_at TEXT NOT NULL,
    last_status TEXT DEFAULT 'unknown',
    last_checked_at TEXT
  );
`;
const createIpamCollectionsTableQuery = `
  CREATE TABLE IF NOT EXISTS ipam_collections (
    id INTEGER PRIMARY KEY AUTOINCREMENT,
    ipam_id INTEGER NOT NULL,
    collection_type TEXT NOT NULL,
    name TEXT NOT NULL,
    description TEXT,
    metadata TEXT,
    FOREIGN KEY (ipam_id) REFERENCES ipam_integrations(id) ON DELETE CASCADE
  );
`;
const createMikrotikTableQuery = `
  CREATE TABLE IF NOT EXISTS mikrotik_devices (
    id INTEGER PRIMARY KEY AUTOINCREMENT,
    name TEXT NOT NULL,
    host TEXT NOT NULL,
    api_port INTEGER DEFAULT 8728,
    ssh_port INTEGER DEFAULT 22,
    username TEXT NOT NULL,
    password TEXT NOT NULL,
    routeros_version TEXT DEFAULT '',
    encryption_key TEXT DEFAULT '',
    tunnel_timeout INTEGER DEFAULT 60,
    tunnel_type TEXT DEFAULT 'WireGuard',
    created_at TEXT NOT NULL,
    last_api_status TEXT DEFAULT 'unknown',
    last_ssh_status TEXT DEFAULT 'unknown',
    last_checked_at TEXT
  );
`;
const createMikrotikInterfacesTableQuery = `
  CREATE TABLE IF NOT EXISTS mikrotik_interfaces (
    id INTEGER PRIMARY KEY AUTOINCREMENT,
    device_id INTEGER NOT NULL,
    name TEXT NOT NULL,
    status TEXT NOT NULL,
    address TEXT,
    comment TEXT,
    FOREIGN KEY (device_id) REFERENCES mikrotik_devices(id) ON DELETE CASCADE
  );
`;
const createMikrotikTunnelsTableQuery = `
  CREATE TABLE IF NOT EXISTS mikrotik_tunnels (
    id INTEGER PRIMARY KEY AUTOINCREMENT,
    device_id INTEGER NOT NULL,
    name TEXT NOT NULL,
    tunnel_type TEXT NOT NULL,
    encryption TEXT,
    local_cidr TEXT,
    remote_cidr TEXT,
    status TEXT,
    latency_ms REAL,
    last_updated TEXT,
    FOREIGN KEY (device_id) REFERENCES mikrotik_devices(id) ON DELETE CASCADE
  );
`;
const createDnsTableQuery = `
  CREATE TABLE IF NOT EXISTS dns_servers (
    id INTEGER PRIMARY KEY AUTOINCREMENT,
    name TEXT NOT NULL,
    ip_address TEXT NOT NULL,
    api_endpoint TEXT,
    ptr_zone TEXT,
    created_at TEXT NOT NULL
  );
`;

db.exec(createUserTableQuery);
db.exec(createIpamTableQuery);
db.exec(createIpamCollectionsTableQuery);
db.exec(createMikrotikTableQuery);
db.exec(createMikrotikInterfacesTableQuery);
db.exec(createMikrotikTunnelsTableQuery);
db.exec(createDnsTableQuery);

const groupTree = [
  {
    id: 'root',
    name: 'Mik-Group Root',
    createdAt: '2025-10-13T10:21:00Z',
    children: [
      {
        id: 'dc-1',
        name: 'DataCenter',
        createdAt: '2025-10-13T10:25:00Z',
        children: [
          {
            id: 'ovh',
            name: 'OVH',
            createdAt: '2025-10-13T10:30:00Z',
            children: [
              {
                id: 'ovh-en',
                name: 'EN',
                createdAt: '2025-10-13T10:31:00Z',
                children: [
                  {
                    id: 'ovh-en-host',
                    name: 'OVH-EN-Host',
                    createdAt: '2025-10-13T10:35:00Z',
                    children: []
                  },
                  {
                    id: 'ovh-en-router',
                    name: 'OVH-EN-Router-Range',
                    createdAt: '2025-10-13T10:40:00Z',
                    children: []
                  }
                ]
              },
              {
                id: 'ovh-fr',
                name: 'FR',
                createdAt: '2025-10-13T10:45:00Z',
                children: []
              }
            ]
          }
        ]
      }
    ]
  }
];

function seedInitialData() {
  const ipamCount = db.prepare('SELECT COUNT(*) AS count FROM ipam_integrations').get().count;
  if (ipamCount === 0) {
    const now = new Date().toISOString();
    const insertIpam = db.prepare(`
      INSERT INTO ipam_integrations (name, base_url, app_id, app_code, app_permissions, app_security, created_at, last_status, last_checked_at)
      VALUES (?, ?, ?, ?, ?, ?, ?, ?, ?)
    `);
    const { lastInsertRowid } = insertIpam.run(
      'Core phpIPAM',
      'https://phpipam.example/api',
      'mik-core',
      'sample-app-code',
      'Read/Write',
      'SSL with App code token',
      now,
      'connected',
      now
    );

    const insertCollection = db.prepare(`
      INSERT INTO ipam_collections (ipam_id, collection_type, name, description, metadata)
      VALUES (?, ?, ?, ?, ?)
    `);

    insertCollection.run(
      lastInsertRowid,
      'section',
      'Core Infrastructure',
      'Primary routing infrastructure',
      JSON.stringify({ owner: 'Network Team', vlan: 100 })
    );
    insertCollection.run(
      lastInsertRowid,
      'datacenter',
      'OVH - EN',
      'Roubaix EN facility',
      JSON.stringify({ racks: 12, contact: 'noc@ovh.example' })
    );
    insertCollection.run(
      lastInsertRowid,
      'range',
      'Tunnel Range A',
      'Primary /30 pool for automation',
      JSON.stringify({ cidr: '192.0.2.0/30', vlan: 302 })
    );
  }

  const mikrotikCount = db.prepare('SELECT COUNT(*) AS count FROM mikrotik_devices').get().count;
  if (mikrotikCount === 0) {
    const now = new Date().toISOString();
    const insertDevice = db.prepare(`
      INSERT INTO mikrotik_devices (name, host, api_port, ssh_port, username, password, routeros_version, encryption_key, tunnel_timeout, tunnel_type, created_at, last_api_status, last_ssh_status, last_checked_at)
      VALUES (?, ?, ?, ?, ?, ?, ?, ?, ?, ?, ?, ?, ?, ?)
    `);
    const { lastInsertRowid } = insertDevice.run(
      'Mik-Core-R1',
      '10.10.10.1',
      8728,
      22,
      'netops',
      'secure-password',
      '7.14.0',
      'wG-jKf8$9!p2',
      60,
      'WireGuard',
      now,
      'connected',
      'connected',
      now
    );

    const insertInterface = db.prepare(`
      INSERT INTO mikrotik_interfaces (device_id, name, status, address, comment)
      VALUES (?, ?, ?, ?, ?)
    `);
    insertInterface.run(lastInsertRowid, 'ether1', 'up', '203.0.113.10/24', 'WAN uplink');
    insertInterface.run(lastInsertRowid, 'ether2', 'up', '10.0.0.1/24', 'Core LAN');
    insertInterface.run(lastInsertRowid, 'wg-tunnel1', 'up', '192.0.2.1/30', 'Primary tunnel interface');

    const insertTunnel = db.prepare(`
      INSERT INTO mikrotik_tunnels (device_id, name, tunnel_type, encryption, local_cidr, remote_cidr, status, latency_ms, last_updated)
      VALUES (?, ?, ?, ?, ?, ?, ?, ?, ?)
    `);
    insertTunnel.run(
      lastInsertRowid,
      'Core-to-EN',
      'WireGuard',
      'ChaCha20-Poly1305',
      '192.0.2.1/30',
      '192.0.2.2/30',
      'up',
      11.2,
      now
    );
  }

  const dnsCount = db.prepare('SELECT COUNT(*) AS count FROM dns_servers').get().count;
  if (dnsCount === 0) {
    const now = new Date().toISOString();
    const insertDns = db.prepare(`
      INSERT INTO dns_servers (name, ip_address, api_endpoint, ptr_zone, created_at)
      VALUES (?, ?, ?, ?, ?)
    `);
    insertDns.run('Authoritative DNS 1', '198.51.100.10', 'https://dns1.example/api', '100.51.198.in-addr.arpa', now);
    insertDns.run('Authoritative DNS 2', '198.51.100.11', 'https://dns2.example/api', '100.51.198.in-addr.arpa', now);
  }
}

seedInitialData();

function getIpams() {
  return db.prepare('SELECT * FROM ipam_integrations ORDER BY created_at DESC').all();
}

function getIpamCollections() {
  const rows = db.prepare('SELECT * FROM ipam_collections ORDER BY name').all();
  return rows.map((row) => ({
    ...row,
    metadata: row.metadata ? JSON.parse(row.metadata) : null
  }));
}

function groupCollectionsByIpam(collections) {
  return collections.reduce((acc, collection) => {
    const key = collection.ipam_id;
    if (!acc[key]) {
      acc[key] = {
        sections: [],
        datacenters: [],
        ranges: []
      };
    }

    if (collection.collection_type === 'section') {
      acc[key].sections.push(collection);
    } else if (collection.collection_type === 'datacenter') {
      acc[key].datacenters.push(collection);
    } else if (collection.collection_type === 'range') {
      acc[key].ranges.push(collection);
    }

    return acc;
  }, {});
}

function getMikrotiks() {
  return db.prepare('SELECT * FROM mikrotik_devices ORDER BY created_at DESC').all();
}

function getMikrotikInterfaces(deviceId) {
  return db.prepare('SELECT * FROM mikrotik_interfaces WHERE device_id = ? ORDER BY name').all(deviceId);
}

function getMikrotikTunnels(deviceId) {
  return db.prepare('SELECT * FROM mikrotik_tunnels WHERE device_id = ? ORDER BY name').all(deviceId);
}

function getDnsServers() {
  return db.prepare('SELECT * FROM dns_servers ORDER BY created_at DESC').all();
}

function buildDashboardModel() {
  const ipams = getIpams();
  const mikrotiks = getMikrotiks();
  const dnsServers = getDnsServers();
  const tunnels = mikrotiks.flatMap((device) =>
    getMikrotikTunnels(device.id).map((tunnel) => ({
      ...tunnel,
      deviceName: device.name
    }))
  );
  const totalMikrotiks = mikrotiks.length;
  const updatedMikrotiks = mikrotiks.filter((device) => device.routeros_version === TARGET_ROUTEROS_VERSION).length;
  const outOfDate = totalMikrotiks - updatedMikrotiks;
  const connectedTunnels = tunnels.filter((tunnel) => tunnel.status === 'up').length;
  const tunnelSummary = {
    total: tunnels.length,
    active: connectedTunnels,
    inactive: tunnels.length - connectedTunnels
  };

  const routingChecks = tunnels.map((tunnel) => ({
    id: `${tunnel.device_id}-${tunnel.name}`,
    source: tunnel.deviceName,
    destination: tunnel.remote_cidr,
    latencyMs: tunnel.latency_ms,
    status: tunnel.status === 'up' ? 'pass' : 'fail',
    path: [tunnel.deviceName, tunnel.name, tunnel.remote_cidr]
  }));

  const firewallSnapshot = mikrotiks.map((device) => ({
    device: device.name,
    rules: [
      {
        action: 'accept',
        description: 'Allow management access from NetOps group',
        appliedTo: 'NetOps VLAN'
      },
      {
        action: 'drop',
        description: 'Block external management attempts',
        appliedTo: 'WAN interfaces'
      }
    ]
  }));

  const routingGraph = {
    nodes: [
      { id: 'Mik-Core-R1', x: 60, y: 120 },
      { id: 'Mik-EN-R2', x: 260, y: 60 },
      { id: 'Mik-EN-R3', x: 260, y: 180 },
      { id: 'Mik-FR-R4', x: 460, y: 120 }
    ],
    edges: [
      { from: 'Mik-Core-R1', to: 'Mik-EN-R2' },
      { from: 'Mik-Core-R1', to: 'Mik-EN-R3' },
      { from: 'Mik-EN-R2', to: 'Mik-FR-R4' },
      { from: 'Mik-EN-R3', to: 'Mik-FR-R4' }
    ]
  };

  return {
    metrics: {
      totalMikrotiks,
      updatedMikrotiks,
      outOfDate,
      tunnelSummary
    },
    tunnels,
    ipams,
    mikrotiks: mikrotiks.map((device) => ({
      ...device,
      interfaces: getMikrotikInterfaces(device.id),
      tunnels: getMikrotikTunnels(device.id)
    })),
    routingChecks,
    firewallSnapshot,
    dnsServers,
    routingGraph
  };
}

function buildSettingsModel() {
  const ipams = getIpams();
  const collections = getIpamCollections();
  const groupedCollections = groupCollectionsByIpam(collections);
  const mikrotikDevices = getMikrotiks().map((device) => ({
    ...device,
    interfaces: getMikrotikInterfaces(device.id),
    tunnels: getMikrotikTunnels(device.id)
  }));

  return {
    ipams,
    groupedCollections,
    mikrotikDevices,
    dnsServers: getDnsServers()
  };
}

function formatStatus(value) {
  if (!value || value === 'unknown') {
    return 'unknown';
  }
  return value;
}

function withNav(current) {
  return { current };
}

function buildRegisterModel(overrides = {}) {
  return {
    error: null,
    success: null,
    nav: withNav('register'),
    formData: {
      firstName: '',
      lastName: '',
      email: ''
    },
    ...overrides
  };
}

async function testIpamConnection(ipam) {
<<<<<<< HEAD
  try {
    const user = await phpIpamFetch(ipam, 'user/');
    let message = 'Authenticated successfully';
    if (user && typeof user === 'object') {
      const username = user.username || user.name || user.real_name;
      if (username) {
        message = `Authenticated as ${username}`;
      }
    }
    return { ok: true, status: 'connected', message };
  } catch (error) {
    return {
      ok: false,
      status: 'failed',
      message: error.message || 'Unable to reach phpIPAM'
    };
=======
  let url;
  try {
    url = new URL(ipam.base_url);
  } catch (error) {
    return { ok: false, status: 'failed', message: 'Invalid base URL' };
  }

  const controller = new AbortController();
  const timeout = setTimeout(() => controller.abort(), 5000);

  try {
    const response = await fetch(url.toString(), {
      method: 'GET',
      signal: controller.signal
    });
    if (response.ok) {
      return { ok: true, status: 'connected', message: `Reachable (${response.status})` };
    }
    return {
      ok: false,
      status: 'failed',
      message: `HTTP ${response.status}`
    };
  } catch (error) {
    const message = error.name === 'AbortError' ? 'Connection timed out' : error.message;
    return { ok: false, status: 'failed', message };
  } finally {
    clearTimeout(timeout);
>>>>>>> f58bc7a0
  }
}

function testPort(host, port, timeoutMs = 5000) {
  return new Promise((resolve) => {
    const socket = net.connect({ host, port, timeout: timeoutMs }, () => {
      socket.destroy();
      resolve({ ok: true });
    });

    socket.on('error', (error) => {
      socket.destroy();
      resolve({ ok: false, error: error.message });
    });

    socket.on('timeout', () => {
      socket.destroy();
      resolve({ ok: false, error: 'Connection timed out' });
    });
<<<<<<< HEAD
=======
  });
}

app.get('/', (req, res) => {
  const dashboard = buildDashboardModel();
  res.render('home', {
    nav: withNav('dashboard'),
    groupTree,
    targetRouterOs: TARGET_ROUTEROS_VERSION,
    ...dashboard
  });
});

app.get('/settings', (req, res) => {
  const settingsModel = buildSettingsModel();
  res.render('settings', {
    nav: withNav('settings'),
    groupTree,
    targetRouterOs: TARGET_ROUTEROS_VERSION,
    ...settingsModel
>>>>>>> f58bc7a0
  });
}

app.get('/', (req, res) => {
  const dashboard = buildDashboardModel();
  res.render('home', {
    nav: withNav('dashboard'),
    groupTree,
    targetRouterOs: TARGET_ROUTEROS_VERSION,
    ...dashboard
  });
});

app.get('/settings', (req, res) => {
  const settingsModel = buildSettingsModel();
  res.render('settings', {
    nav: withNav('settings'),
    groupTree,
    targetRouterOs: TARGET_ROUTEROS_VERSION,
    ...settingsModel
  });
});

app.get('/api/ipams', (req, res) => {
  const ipams = getIpams();
  const collections = groupCollectionsByIpam(getIpamCollections());
  res.json({ ipams, collections });
});

app.post('/api/ipams', (req, res) => {
  const { name, baseUrl, appId, appCode, appPermissions, appSecurity } = req.body;

  if (!name || !baseUrl || !appId || !appCode) {
    return res.status(400).json({ error: 'Name, base URL, App ID, and App Code are required.' });
  }

  const now = new Date().toISOString();
  const insert = db.prepare(`
    INSERT INTO ipam_integrations (name, base_url, app_id, app_code, app_permissions, app_security, created_at)
    VALUES (?, ?, ?, ?, ?, ?, ?)
  `);

  try {
    const { lastInsertRowid } = insert.run(
      name.trim(),
      baseUrl.trim(),
      appId.trim(),
      appCode.trim(),
      (appPermissions || 'Read').trim(),
      (appSecurity || 'SSL with App code token').trim(),
      now
    );
    const created = db.prepare('SELECT * FROM ipam_integrations WHERE id = ?').get(lastInsertRowid);
    res.status(201).json({ ipam: created });
  } catch (error) {
    console.error('Failed to insert IPAM integration:', error);
    res.status(500).json({ error: 'Failed to add IPAM integration.' });
  }
});

app.delete('/api/ipams/:id', (req, res) => {
  const { id } = req.params;
  const deleteStmt = db.prepare('DELETE FROM ipam_integrations WHERE id = ?');
  const result = deleteStmt.run(id);
  if (result.changes === 0) {
    return res.status(404).json({ error: 'IPAM integration not found.' });
  }
  res.status(204).end();
});

app.post('/api/ipams/:id/test', async (req, res) => {
  const { id } = req.params;
  const ipam = db.prepare('SELECT * FROM ipam_integrations WHERE id = ?').get(id);
  if (!ipam) {
    return res.status(404).json({ error: 'IPAM integration not found.' });
  }

  const result = await testIpamConnection(ipam);
  const update = db.prepare(`
    UPDATE ipam_integrations
    SET last_status = ?, last_checked_at = ?
    WHERE id = ?
  `);
  update.run(result.status, new Date().toISOString(), id);

  res.json(result);
});

app.post('/api/ipams/:id/sync', async (req, res) => {
  const { id } = req.params;
  const ipam = db.prepare('SELECT * FROM ipam_integrations WHERE id = ?').get(id);
  if (!ipam) {
    return res.status(404).json({ error: 'IPAM integration not found.' });
  }

  const now = new Date().toISOString();

  try {
    const rawSections = normalisePhpIpamList(await phpIpamFetch(ipam, 'sections/'));
    const sections = rawSections.map((section) => {
      const remoteId = resolvePhpIpamId(section);
      const name = section.name || section.description || `Section ${remoteId ?? ''}`.trim();
      return {
        name,
        description: section.description || '',
        metadata: {
          remoteId,
          slug: section.slug || section.section || null
        }
      };
    });

    let rawDatacenters = normalisePhpIpamList(await phpIpamFetch(ipam, 'tools/locations/', { allowNotFound: true }));
    if (!rawDatacenters.length) {
      try {
        rawDatacenters = normalisePhpIpamList(await phpIpamFetch(ipam, 'tools/sites/', { allowNotFound: true }));
      } catch (error) {
        console.warn('phpIPAM sites endpoint unavailable:', error.message);
      }
    }
    const datacenters = rawDatacenters.map((location) => {
      const remoteId = resolvePhpIpamId(location);
      const name = location.name || `Location ${remoteId ?? ''}`.trim();
      return {
        name,
        description: location.description || location.address || '',
        metadata: {
          remoteId,
          address: location.address || null,
          contact: location.contact || null
        }
      };
    });

    const ranges = [];
    for (const section of rawSections) {
      const sectionId = resolvePhpIpamId(section);
      if (!sectionId) {
        continue;
      }
      try {
        const rawSubnets = normalisePhpIpamList(
          await phpIpamFetch(ipam, `sections/${sectionId}/subnets/`, { allowNotFound: true })
        );
        rawSubnets.forEach((subnet) => {
          const remoteId = resolvePhpIpamId(subnet);
          const rawSubnetAddress =
            subnet.subnet !== undefined && subnet.subnet !== null ? subnet.subnet : subnet.address || subnet.ip || null;
          const formattedSubnet = formatPhpIpamSubnet(rawSubnetAddress);
          const mask = subnet.mask || subnet.netmask || subnet.cidr || null;
          const cidr = formattedSubnet && mask ? `${formattedSubnet}/${mask}` : formattedSubnet;
          const sectionName = section.name || section.description || `Section ${sectionId}`;
          ranges.push({
            name: subnet.description || cidr || `Subnet ${remoteId ?? ''}`.trim(),
            description: cidr || subnet.description || '',
            metadata: {
              remoteId,
              cidr,
              sectionId,
              sectionName,
              vlanId: subnet.vlanId || subnet.vlan || subnet.vlan_id || null,
              vrfId: subnet.vrfId || subnet.vrf || subnet.vrf_id || null,
              gateway: subnet.gateway || subnet.gatewayv4 || subnet.gatewayv6 || null
            }
          });
        });
      } catch (error) {
        console.warn(`Failed to read subnets for section ${sectionId}:`, error.message);
      }
    }

    const transaction = db.transaction((payload) => {
      db.prepare('DELETE FROM ipam_collections WHERE ipam_id = ?').run(ipam.id);
      const insert = db.prepare(
        'INSERT INTO ipam_collections (ipam_id, collection_type, name, description, metadata) VALUES (?, ?, ?, ?, ?)'
      );
      payload.sections.forEach((section) => {
        insert.run(ipam.id, 'section', section.name, section.description, JSON.stringify(section.metadata));
      });
      payload.datacenters.forEach((dc) => {
        insert.run(ipam.id, 'datacenter', dc.name, dc.description, JSON.stringify(dc.metadata));
      });
      payload.ranges.forEach((range) => {
        insert.run(ipam.id, 'range', range.name, range.description, JSON.stringify(range.metadata));
      });
    });

    transaction({ sections, datacenters, ranges });

    db.prepare(
      'UPDATE ipam_integrations SET last_status = ?, last_checked_at = ? WHERE id = ?'
    ).run('connected', now, ipam.id);

    res.json({
      sections: sections.length,
      datacenters: datacenters.length,
      ranges: ranges.length
    });
  } catch (error) {
    console.error('Failed to synchronise phpIPAM:', error);
    db.prepare(
      'UPDATE ipam_integrations SET last_status = ?, last_checked_at = ? WHERE id = ?'
    ).run('failed', now, ipam.id);
    res.status(502).json({ error: error.message || 'Unable to synchronise phpIPAM.' });
  }
});

app.get('/api/mikrotiks', (req, res) => {
  const mikrotikDevices = getMikrotiks().map((device) => ({
    ...device,
    interfaces: getMikrotikInterfaces(device.id),
    tunnels: getMikrotikTunnels(device.id)
  }));
  res.json({ mikrotiks: mikrotikDevices, targetRouterOs: TARGET_ROUTEROS_VERSION });
});

app.post('/api/mikrotiks', (req, res) => {
  const {
    name,
    host,
    apiPort,
    sshPort,
    username,
    password,
    routerosVersion,
    encryptionKey,
    tunnelTimeout,
    tunnelType
  } = req.body;

  if (!name || !host || !username || !password) {
    return res.status(400).json({ error: 'Name, host, username, and password are required.' });
  }

  const now = new Date().toISOString();
  const insert = db.prepare(`
    INSERT INTO mikrotik_devices (name, host, api_port, ssh_port, username, password, routeros_version, encryption_key, tunnel_timeout, tunnel_type, created_at)
    VALUES (?, ?, ?, ?, ?, ?, ?, ?, ?, ?, ?)
  `);

  try {
    const { lastInsertRowid } = insert.run(
      name.trim(),
      host.trim(),
      apiPort ? Number(apiPort) : 8728,
      sshPort ? Number(sshPort) : 22,
      username.trim(),
      password.trim(),
      (routerosVersion || '').trim(),
      (encryptionKey || '').trim(),
      tunnelTimeout ? Number(tunnelTimeout) : 60,
      (tunnelType || 'WireGuard').trim(),
      now
    );
    const created = db.prepare('SELECT * FROM mikrotik_devices WHERE id = ?').get(lastInsertRowid);
    res.status(201).json({ mikrotik: created });
  } catch (error) {
    console.error('Failed to insert Mikrotik device:', error);
    res.status(500).json({ error: 'Failed to add Mikrotik device.' });
  }
});

app.delete('/api/mikrotiks/:id', (req, res) => {
  const { id } = req.params;
  const result = db.prepare('DELETE FROM mikrotik_devices WHERE id = ?').run(id);
  if (result.changes === 0) {
    return res.status(404).json({ error: 'Mikrotik device not found.' });
  }
  res.status(204).end();
});

app.post('/api/mikrotiks/:id/test', async (req, res) => {
  const { id } = req.params;
  const mikrotik = db.prepare('SELECT * FROM mikrotik_devices WHERE id = ?').get(id);
  if (!mikrotik) {
    return res.status(404).json({ error: 'Mikrotik device not found.' });
  }

  const [apiResult, sshResult] = await Promise.all([
    testPort(mikrotik.host, mikrotik.api_port),
    testPort(mikrotik.host, mikrotik.ssh_port)
  ]);

  const now = new Date().toISOString();
  db.prepare(`
    UPDATE mikrotik_devices
    SET last_api_status = ?, last_ssh_status = ?, last_checked_at = ?
    WHERE id = ?
  `).run(
    apiResult.ok ? 'connected' : 'failed',
    sshResult.ok ? 'connected' : 'failed',
    now,
    id
  );

  res.json({
    api: {
      status: apiResult.ok ? 'connected' : 'failed',
      message: apiResult.ok ? 'API port reachable' : apiResult.error || 'Connection failed'
    },
    ssh: {
      status: sshResult.ok ? 'connected' : 'failed',
      message: sshResult.ok ? 'SSH port reachable' : sshResult.error || 'Connection failed'
    }
  });
});

app.get('/api/dns', (req, res) => {
  res.json({ dnsServers: getDnsServers() });
});

app.post('/api/dns', (req, res) => {
  const { name, ipAddress, apiEndpoint, ptrZone } = req.body;

  if (!name || !ipAddress) {
    return res.status(400).json({ error: 'Name and IP address are required.' });
  }

  const now = new Date().toISOString();
  const insert = db.prepare(`
    INSERT INTO dns_servers (name, ip_address, api_endpoint, ptr_zone, created_at)
    VALUES (?, ?, ?, ?, ?)
  `);

  try {
    const { lastInsertRowid } = insert.run(
      name.trim(),
      ipAddress.trim(),
      apiEndpoint ? apiEndpoint.trim() : null,
      ptrZone ? ptrZone.trim() : null,
      now
    );
    const created = db.prepare('SELECT * FROM dns_servers WHERE id = ?').get(lastInsertRowid);
    res.status(201).json({ dns: created });
  } catch (error) {
    console.error('Failed to insert DNS server:', error);
    res.status(500).json({ error: 'Failed to add DNS server.' });
  }
});

app.delete('/api/dns/:id', (req, res) => {
  const { id } = req.params;
  const result = db.prepare('DELETE FROM dns_servers WHERE id = ?').run(id);
  if (result.changes === 0) {
    return res.status(404).json({ error: 'DNS server not found.' });
  }
  res.status(204).end();
});

app.get('/register', (req, res) => {
  res.render('register', buildRegisterModel());
});

app.get('/api/ipams', (req, res) => {
  const ipams = getIpams();
  const collections = groupCollectionsByIpam(getIpamCollections());
  res.json({ ipams, collections });
});

app.post('/api/ipams', (req, res) => {
  const { name, baseUrl, appId, appCode, appPermissions, appSecurity } = req.body;

  if (!name || !baseUrl || !appId || !appCode) {
    return res.status(400).json({ error: 'Name, base URL, App ID, and App Code are required.' });
  }

  const now = new Date().toISOString();
  const insert = db.prepare(`
    INSERT INTO ipam_integrations (name, base_url, app_id, app_code, app_permissions, app_security, created_at)
    VALUES (?, ?, ?, ?, ?, ?, ?)
  `);

  try {
    const { lastInsertRowid } = insert.run(
      name.trim(),
      baseUrl.trim(),
      appId.trim(),
      appCode.trim(),
      (appPermissions || 'Read').trim(),
      (appSecurity || 'SSL with App code token').trim(),
      now
    );
    const created = db.prepare('SELECT * FROM ipam_integrations WHERE id = ?').get(lastInsertRowid);
    res.status(201).json({ ipam: created });
  } catch (error) {
    console.error('Failed to insert IPAM integration:', error);
    res.status(500).json({ error: 'Failed to add IPAM integration.' });
  }
});

app.delete('/api/ipams/:id', (req, res) => {
  const { id } = req.params;
  const deleteStmt = db.prepare('DELETE FROM ipam_integrations WHERE id = ?');
  const result = deleteStmt.run(id);
  if (result.changes === 0) {
    return res.status(404).json({ error: 'IPAM integration not found.' });
  }
  res.status(204).end();
});

app.post('/api/ipams/:id/test', async (req, res) => {
  const { id } = req.params;
  const ipam = db.prepare('SELECT * FROM ipam_integrations WHERE id = ?').get(id);
  if (!ipam) {
    return res.status(404).json({ error: 'IPAM integration not found.' });
  }

  const result = await testIpamConnection(ipam);
  const update = db.prepare(`
    UPDATE ipam_integrations
    SET last_status = ?, last_checked_at = ?
    WHERE id = ?
  `);
  update.run(result.status, new Date().toISOString(), id);

  res.json(result);
});

app.get('/api/mikrotiks', (req, res) => {
  const mikrotikDevices = getMikrotiks().map((device) => ({
    ...device,
    interfaces: getMikrotikInterfaces(device.id),
    tunnels: getMikrotikTunnels(device.id)
  }));
  res.json({ mikrotiks: mikrotikDevices, targetRouterOs: TARGET_ROUTEROS_VERSION });
});

app.post('/api/mikrotiks', (req, res) => {
  const {
    name,
    host,
    apiPort,
    sshPort,
    username,
    password,
    routerosVersion,
    encryptionKey,
    tunnelTimeout,
    tunnelType
  } = req.body;

  if (!name || !host || !username || !password) {
    return res.status(400).json({ error: 'Name, host, username, and password are required.' });
  }

  const now = new Date().toISOString();
  const insert = db.prepare(`
    INSERT INTO mikrotik_devices (name, host, api_port, ssh_port, username, password, routeros_version, encryption_key, tunnel_timeout, tunnel_type, created_at)
    VALUES (?, ?, ?, ?, ?, ?, ?, ?, ?, ?, ?)
  `);

  try {
    const { lastInsertRowid } = insert.run(
      name.trim(),
      host.trim(),
      apiPort ? Number(apiPort) : 8728,
      sshPort ? Number(sshPort) : 22,
      username.trim(),
      password.trim(),
      (routerosVersion || '').trim(),
      (encryptionKey || '').trim(),
      tunnelTimeout ? Number(tunnelTimeout) : 60,
      (tunnelType || 'WireGuard').trim(),
      now
    );
    const created = db.prepare('SELECT * FROM mikrotik_devices WHERE id = ?').get(lastInsertRowid);
    res.status(201).json({ mikrotik: created });
  } catch (error) {
    console.error('Failed to insert Mikrotik device:', error);
    res.status(500).json({ error: 'Failed to add Mikrotik device.' });
  }
});

app.delete('/api/mikrotiks/:id', (req, res) => {
  const { id } = req.params;
  const result = db.prepare('DELETE FROM mikrotik_devices WHERE id = ?').run(id);
  if (result.changes === 0) {
    return res.status(404).json({ error: 'Mikrotik device not found.' });
  }
  res.status(204).end();
});

app.post('/api/mikrotiks/:id/test', async (req, res) => {
  const { id } = req.params;
  const mikrotik = db.prepare('SELECT * FROM mikrotik_devices WHERE id = ?').get(id);
  if (!mikrotik) {
    return res.status(404).json({ error: 'Mikrotik device not found.' });
  }

  const [apiResult, sshResult] = await Promise.all([
    testPort(mikrotik.host, mikrotik.api_port),
    testPort(mikrotik.host, mikrotik.ssh_port)
  ]);

  const now = new Date().toISOString();
  db.prepare(`
    UPDATE mikrotik_devices
    SET last_api_status = ?, last_ssh_status = ?, last_checked_at = ?
    WHERE id = ?
  `).run(
    apiResult.ok ? 'connected' : 'failed',
    sshResult.ok ? 'connected' : 'failed',
    now,
    id
  );

  res.json({
    api: {
      status: apiResult.ok ? 'connected' : 'failed',
      message: apiResult.ok ? 'API port reachable' : apiResult.error || 'Connection failed'
    },
    ssh: {
      status: sshResult.ok ? 'connected' : 'failed',
      message: sshResult.ok ? 'SSH port reachable' : sshResult.error || 'Connection failed'
    }
  });
});

app.get('/api/dns', (req, res) => {
  res.json({ dnsServers: getDnsServers() });
});

app.post('/api/dns', (req, res) => {
  const { name, ipAddress, apiEndpoint, ptrZone } = req.body;

  if (!name || !ipAddress) {
    return res.status(400).json({ error: 'Name and IP address are required.' });
  }

  const now = new Date().toISOString();
  const insert = db.prepare(`
    INSERT INTO dns_servers (name, ip_address, api_endpoint, ptr_zone, created_at)
    VALUES (?, ?, ?, ?, ?)
  `);

  try {
    const { lastInsertRowid } = insert.run(
      name.trim(),
      ipAddress.trim(),
      apiEndpoint ? apiEndpoint.trim() : null,
      ptrZone ? ptrZone.trim() : null,
      now
    );
    const created = db.prepare('SELECT * FROM dns_servers WHERE id = ?').get(lastInsertRowid);
    res.status(201).json({ dns: created });
  } catch (error) {
    console.error('Failed to insert DNS server:', error);
    res.status(500).json({ error: 'Failed to add DNS server.' });
  }
});

app.delete('/api/dns/:id', (req, res) => {
  const { id } = req.params;
  const result = db.prepare('DELETE FROM dns_servers WHERE id = ?').run(id);
  if (result.changes === 0) {
    return res.status(404).json({ error: 'DNS server not found.' });
  }
  res.status(204).end();
});

app.get('/register', (req, res) => {
  res.render('register', buildRegisterModel());
});

app.post('/register', async (req, res) => {
  const { firstName, lastName, email, password, confirmPassword } = req.body;
  const trimmed = {
    firstName: firstName ? firstName.trim() : '',
    lastName: lastName ? lastName.trim() : '',
    email: email ? email.trim().toLowerCase() : ''
  };

  if (!trimmed.firstName || !trimmed.lastName || !trimmed.email || !password || !confirmPassword) {
    return res.status(400).render(
      'register',
      buildRegisterModel({
        error: 'Please fill in all fields.',
        formData: trimmed
      })
    );
  }

  const emailPattern = /^[^\s@]+@[^\s@]+\.[^\s@]+$/;
  if (!emailPattern.test(trimmed.email)) {
    return res.status(400).render(
      'register',
      buildRegisterModel({
        error: 'Please enter a valid email address.',
        formData: trimmed
      })
    );
  }

  if (password.length < 8) {
    return res.status(400).render(
      'register',
      buildRegisterModel({
        error: 'Password must be at least 8 characters long.',
        formData: trimmed
      })
    );
  }

  if (password !== confirmPassword) {
    return res.status(400).render(
      'register',
      buildRegisterModel({
        error: 'Password confirmation does not match.',
        formData: trimmed
      })
    );
  }

  try {
    const insert = db.prepare(`
      INSERT INTO users (first_name, last_name, email, password_hash, created_at)
      VALUES (?, ?, ?, ?, ?)
    `);

    const passwordHash = await bcrypt.hash(password, 10);
    insert.run(trimmed.firstName, trimmed.lastName, trimmed.email, passwordHash, new Date().toISOString());

    return res.render(
      'register',
      buildRegisterModel({
        success: 'Registration successful! You can now sign in.'
      })
    );
  } catch (error) {
    if (error.code === 'SQLITE_CONSTRAINT_UNIQUE') {
      return res.status(400).render(
        'register',
        buildRegisterModel({
          error: 'This email address is already registered.',
          formData: trimmed
        })
      );
    }

    console.error('Registration error:', error);
    return res.status(500).render(
      'register',
      buildRegisterModel({
        error: 'Something went wrong while saving your registration. Please try again.',
        formData: trimmed
      })
    );
  }
});

app.listen(PORT, () => {
  console.log(`Server is running on http://localhost:${PORT}`);
});<|MERGE_RESOLUTION|>--- conflicted
+++ resolved
@@ -10,7 +10,6 @@
 
 const PORT = process.env.PORT || 3000;
 const TARGET_ROUTEROS_VERSION = '7.14.0';
-<<<<<<< HEAD
 const DEFAULT_PHPIPAM_TIMEOUT_MS = 7000;
 
 function normalisePhpIpamBaseUrl(baseUrl) {
@@ -157,9 +156,6 @@
   return payload;
 }
 
-=======
-
->>>>>>> f58bc7a0
 app.set('view engine', 'ejs');
 app.set('views', path.join(__dirname, 'views'));
 
@@ -602,7 +598,6 @@
 }
 
 async function testIpamConnection(ipam) {
-<<<<<<< HEAD
   try {
     const user = await phpIpamFetch(ipam, 'user/');
     let message = 'Authenticated successfully';
@@ -619,36 +614,6 @@
       status: 'failed',
       message: error.message || 'Unable to reach phpIPAM'
     };
-=======
-  let url;
-  try {
-    url = new URL(ipam.base_url);
-  } catch (error) {
-    return { ok: false, status: 'failed', message: 'Invalid base URL' };
-  }
-
-  const controller = new AbortController();
-  const timeout = setTimeout(() => controller.abort(), 5000);
-
-  try {
-    const response = await fetch(url.toString(), {
-      method: 'GET',
-      signal: controller.signal
-    });
-    if (response.ok) {
-      return { ok: true, status: 'connected', message: `Reachable (${response.status})` };
-    }
-    return {
-      ok: false,
-      status: 'failed',
-      message: `HTTP ${response.status}`
-    };
-  } catch (error) {
-    const message = error.name === 'AbortError' ? 'Connection timed out' : error.message;
-    return { ok: false, status: 'failed', message };
-  } finally {
-    clearTimeout(timeout);
->>>>>>> f58bc7a0
   }
 }
 
@@ -668,29 +633,6 @@
       socket.destroy();
       resolve({ ok: false, error: 'Connection timed out' });
     });
-<<<<<<< HEAD
-=======
-  });
-}
-
-app.get('/', (req, res) => {
-  const dashboard = buildDashboardModel();
-  res.render('home', {
-    nav: withNav('dashboard'),
-    groupTree,
-    targetRouterOs: TARGET_ROUTEROS_VERSION,
-    ...dashboard
-  });
-});
-
-app.get('/settings', (req, res) => {
-  const settingsModel = buildSettingsModel();
-  res.render('settings', {
-    nav: withNav('settings'),
-    groupTree,
-    targetRouterOs: TARGET_ROUTEROS_VERSION,
-    ...settingsModel
->>>>>>> f58bc7a0
   });
 }
 
