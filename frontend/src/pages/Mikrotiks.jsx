import { useEffect, useMemo, useState } from 'react';
import { useNavigate } from 'react-router-dom';
import Modal from '../components/Modal.jsx';
import { useAuth } from '../context/AuthContext.jsx';

const defaultRouterForm = () => ({
  apiEnabled: false,
  apiSSL: false,
  apiPort: '8728',
  apiUsername: '',
  apiPassword: '',
  verifyTLS: true,
  apiTimeout: '5000',
  apiRetries: '1',
  allowInsecureCiphers: false,
  preferredApiFirst: true,
<<<<<<< HEAD
  sshEnabled: true,
  sshPort: '22',
  sshUsername: '',
  sshPassword: '',
  autoAcceptFingerprints: false
=======
  firmwareVersion: '',
  sshEnabled: false,
  sshPort: '22',
  sshUsername: '',
  sshPassword: '',
  sshAcceptNewHostKeys: true
>>>>>>> 80973460
});

const emptyDeviceForm = () => ({
  name: '',
  host: '',
  groupId: '',
  tags: '',
  notes: '',
  routeros: defaultRouterForm()
});

const formatDateTime = (value) => {
  if (!value) {
    return '—';
  }

  const date = new Date(value);

  if (Number.isNaN(date.getTime())) {
    return '—';
  }

  return date.toLocaleString(undefined, {
    year: 'numeric',
    month: 'short',
    day: 'numeric',
    hour: '2-digit',
    minute: '2-digit'
  });
};

<<<<<<< HEAD
const formatConnectivityStatus = (value) => {
  if (!value) {
    return 'Unknown';
  }

  const readable = String(value)
    .replace(/[-_]+/g, ' ')
    .trim()
    .toLowerCase();

  if (!readable) {
    return 'Unknown';
  }

  return readable.charAt(0).toUpperCase() + readable.slice(1);
};

const normalizeStatusVariant = (value) => {
  if (!value) {
    return 'unknown';
  }

  const normalized = String(value).toLowerCase();

  if (['up', 'ok', 'online', 'reachable', 'success', 'ready'].includes(normalized)) {
    return 'success';
  }

  if (['down', 'offline', 'failed', 'error', 'unreachable'].includes(normalized)) {
    return 'danger';
  }

  if (['warning', 'degraded', 'unstable', 'partial'].includes(normalized)) {
    return 'warning';
  }

  if (['pending', 'testing', 'running', 'checking'].includes(normalized)) {
    return 'pending';
  }

  return 'unknown';
};

const formatLatency = (value) => {
  if (value === null || value === undefined) {
    return '—';
  }

  const numeric = Number(value);

  if (!Number.isFinite(numeric) || numeric < 0) {
    return '—';
  }

  if (numeric >= 10) {
    return `${Math.round(numeric)} ms`;
  }

  return `${Math.round(numeric * 10) / 10} ms`;
};

=======
const formatConnectivityLabel = (status) => {
  if (!status) {
    return 'Unknown';
  }

  const normalized = status.toLowerCase();
  if (normalized === 'online') {
    return 'Online';
  }
  if (normalized === 'offline') {
    return 'Offline';
  }
  if (normalized === 'disabled') {
    return 'Disabled';
  }
  return 'Unknown';
};

const connectivityStatusClass = (status) => {
  if (!status) {
    return 'unknown';
  }

  const normalized = status.toLowerCase();
  if (normalized === 'online') {
    return 'success';
  }
  if (normalized === 'offline') {
    return 'danger';
  }
  if (normalized === 'disabled') {
    return 'info';
  }
  return 'unknown';
};

>>>>>>> 80973460
const toFormState = (device) => {
  if (!device) {
    return emptyDeviceForm();
  }

  const tags = Array.isArray(device.tags) ? device.tags.join(', ') : '';
  const router = device.routeros ?? {};
  const sslEnabled = Boolean(router.apiSSL);

  return {
    name: device.name ?? '',
    host: device.host ?? '',
    groupId: device.groupId ? String(device.groupId) : '',
    tags,
    notes: device.notes ?? '',
    routeros: {
      apiEnabled: Boolean(router.apiEnabled),
      apiSSL: sslEnabled,
      apiPort: router.apiPort ? String(router.apiPort) : sslEnabled ? '8729' : '8728',
      apiUsername: router.apiUsername ?? '',
      apiPassword: router.apiPassword ?? '',
      verifyTLS: router.verifyTLS !== undefined ? Boolean(router.verifyTLS) : true,
      apiTimeout: router.apiTimeout ? String(router.apiTimeout) : '5000',
      apiRetries: router.apiRetries ? String(router.apiRetries) : '1',
      allowInsecureCiphers:
        router.allowInsecureCiphers !== undefined ? Boolean(router.allowInsecureCiphers) : false,
      preferredApiFirst:
        router.preferredApiFirst !== undefined ? Boolean(router.preferredApiFirst) : true,
<<<<<<< HEAD
      sshEnabled: router.sshEnabled !== undefined ? Boolean(router.sshEnabled) : true,
      sshPort: router.sshPort ? String(router.sshPort) : '22',
      sshUsername: router.sshUsername ?? '',
      sshPassword: router.sshPassword ?? '',
      autoAcceptFingerprints:
        router.autoAcceptFingerprints !== undefined ? Boolean(router.autoAcceptFingerprints) : false
=======
      firmwareVersion: router.firmwareVersion ?? '',
      sshEnabled: router.sshEnabled !== undefined ? Boolean(router.sshEnabled) : false,
      sshPort: router.sshPort ? String(router.sshPort) : '22',
      sshUsername: router.sshUsername ?? '',
      sshPassword: router.sshPassword ?? '',
      sshAcceptNewHostKeys:
        router.sshAcceptNewHostKeys !== undefined ? Boolean(router.sshAcceptNewHostKeys) : true
>>>>>>> 80973460
    }
  };
};

const parseTags = (value) => {
  if (!value) {
    return [];
  }

  return value
    .split(',')
    .map((tag) => tag.trim())
    .filter(Boolean);
};

const toPayload = (form) => ({
  name: form.name,
  host: form.host,
  groupId: form.groupId ? Number.parseInt(form.groupId, 10) : null,
  tags: parseTags(form.tags),
  notes: form.notes,
  routeros: {
    apiEnabled: Boolean(form.routeros.apiEnabled),
    apiSSL: Boolean(form.routeros.apiSSL),
    apiPort: form.routeros.apiPort ? Number.parseInt(form.routeros.apiPort, 10) : undefined,
    apiUsername: form.routeros.apiUsername,
    apiPassword: form.routeros.apiPassword,
    verifyTLS: Boolean(form.routeros.verifyTLS),
    apiTimeout: form.routeros.apiTimeout ? Number.parseInt(form.routeros.apiTimeout, 10) : undefined,
    apiRetries: form.routeros.apiRetries ? Number.parseInt(form.routeros.apiRetries, 10) : undefined,
    allowInsecureCiphers: Boolean(form.routeros.allowInsecureCiphers),
    preferredApiFirst: Boolean(form.routeros.preferredApiFirst),
<<<<<<< HEAD
=======
    firmwareVersion: form.routeros.firmwareVersion,
>>>>>>> 80973460
    sshEnabled: Boolean(form.routeros.sshEnabled),
    sshPort: form.routeros.sshPort ? Number.parseInt(form.routeros.sshPort, 10) : undefined,
    sshUsername: form.routeros.sshUsername,
    sshPassword: form.routeros.sshPassword,
<<<<<<< HEAD
    autoAcceptFingerprints: Boolean(form.routeros.autoAcceptFingerprints)
=======
    sshAcceptNewHostKeys: Boolean(form.routeros.sshAcceptNewHostKeys)
>>>>>>> 80973460
  }
});

const Mikrotiks = () => {
  const { user } = useAuth();
  const navigate = useNavigate();
  const [devices, setDevices] = useState([]);
  const [groups, setGroups] = useState([]);
  const [loading, setLoading] = useState(true);
  const [status, setStatus] = useState({ type: '', message: '' });
  const [filter, setFilter] = useState('');
  const [targetVersion, setTargetVersion] = useState('');
  const [createOpen, setCreateOpen] = useState(false);
  const [createForm, setCreateForm] = useState(emptyDeviceForm());
  const [createBusy, setCreateBusy] = useState(false);
  const [manageState, setManageState] = useState({
    open: false,
    deviceId: null,
    form: emptyDeviceForm(),
    details: null
  });
  const [manageBusy, setManageBusy] = useState(false);
  const [deleteBusy, setDeleteBusy] = useState(false);
<<<<<<< HEAD
  const managedDevice = useMemo(
    () => devices.find((device) => device.id === manageState.deviceId),
    [devices, manageState.deviceId]
  );
=======
  const [testBusy, setTestBusy] = useState(false);
>>>>>>> 80973460

  useEffect(() => {
    if (!user) {
      navigate('/login', { replace: true });
      return;
    }

    if (!user.permissions?.mikrotiks) {
      navigate('/dashboard', { replace: true });
      return;
    }

    const controller = new AbortController();

    const load = async () => {
      try {
        setLoading(true);
        const [deviceResponse, groupResponse] = await Promise.all([
          fetch('/api/mikrotiks', { signal: controller.signal }),
          fetch('/api/groups', { signal: controller.signal })
        ]);

        if (!deviceResponse.ok) {
          throw new Error('Unable to load Mikrotik devices.');
        }

        if (!groupResponse.ok) {
          throw new Error('Unable to load Mik-Groups.');
        }

        const devicePayload = await deviceResponse.json();
        const groupPayload = await groupResponse.json();

        setDevices(Array.isArray(devicePayload?.mikrotiks) ? devicePayload.mikrotiks : []);
        setGroups(Array.isArray(groupPayload?.groups) ? groupPayload.groups : []);
        setTargetVersion(
          typeof devicePayload?.targetRouterOs === 'string' ? devicePayload.targetRouterOs : ''
        );
        setStatus({ type: '', message: '' });
      } catch (error) {
        if (error.name === 'AbortError') {
          return;
        }

        setStatus({
          type: 'error',
          message:
            error.message ||
            'Device management is unavailable right now. Confirm the API is reachable and refresh the page.'
        });
      } finally {
        setLoading(false);
      }
    };

    load();

    return () => controller.abort();
  }, [navigate, user]);

  const filteredDevices = useMemo(() => {
    const query = filter.trim().toLowerCase();
    if (!query) {
      return devices;
    }

    return devices.filter((device) => {
      const nameMatch = device.name?.toLowerCase().includes(query);
      const hostMatch = device.host?.toLowerCase().includes(query);
      const groupMatch = device.groupName?.toLowerCase().includes(query);
      const tagMatch = Array.isArray(device.tags)
        ? device.tags.some((tag) => tag.toLowerCase().includes(query))
        : false;
      const statusMatch = device.status?.updateStatus?.toLowerCase().includes(query);
      return nameMatch || hostMatch || groupMatch || tagMatch || statusMatch;
    });
  }, [devices, filter]);

  const sortedDevices = useMemo(() => {
    return [...filteredDevices].sort((a, b) => a.name.localeCompare(b.name));
  }, [filteredDevices]);

  const openCreateModal = () => {
    setCreateForm(emptyDeviceForm());
    setCreateOpen(true);
    setStatus({ type: '', message: '' });
  };

  const openManageModal = (device) => {
    setManageState({ open: true, deviceId: device.id, form: toFormState(device), details: device });
    setStatus({ type: '', message: '' });
  };

  const closeManageModal = () => {
    setManageState({ open: false, deviceId: null, form: emptyDeviceForm(), details: null });
    setManageBusy(false);
    setDeleteBusy(false);
    setTestBusy(false);
  };

  const refreshDevices = async () => {
    try {
      const response = await fetch('/api/mikrotiks');
      if (!response.ok) {
        throw new Error('Unable to refresh the Mikrotik inventory.');
      }

      const payload = await response.json();
      setDevices(Array.isArray(payload?.mikrotiks) ? payload.mikrotiks : []);
      setTargetVersion(typeof payload?.targetRouterOs === 'string' ? payload.targetRouterOs : '');
      if (manageState.open && manageState.deviceId && Array.isArray(payload?.mikrotiks)) {
        const updated = payload.mikrotiks.find((item) => item.id === manageState.deviceId);
        if (updated) {
          setManageState((current) => ({
            ...current,
            form: toFormState(updated),
            details: updated
          }));
        }
      }
    } catch (error) {
      setStatus({ type: 'error', message: error.message || 'Unable to refresh the Mikrotik inventory.' });
    }
  };

  const handleCreateFieldChange = (event) => {
    const { name, value } = event.target;
    setCreateForm((current) => ({
      ...current,
      [name]: name === 'groupId' ? value : value
    }));
  };

  const handleCreateRouterToggle = (key) => {
    setCreateForm((current) => {
      const nextValue = !current.routeros[key];
      let nextPort = current.routeros.apiPort;

      if (key === 'apiSSL') {
        if (nextValue && (!nextPort || nextPort === '8728')) {
          nextPort = '8729';
        }

        if (!nextValue && nextPort === '8729') {
          nextPort = '8728';
        }
      }

      return {
        ...current,
        routeros: {
          ...current.routeros,
          [key]: nextValue,
          apiPort: nextPort
        }
      };
    });
  };

  const handleCreateRouterField = (event) => {
    const { name, value } = event.target;
    setCreateForm((current) => ({
      ...current,
      routeros: {
        ...current.routeros,
        [name]: value
      }
    }));
  };

  const handleManageFieldChange = (event) => {
    const { name, value } = event.target;
    setManageState((current) => ({
      ...current,
      form: {
        ...current.form,
        [name]: name === 'groupId' ? value : value
      }
    }));
  };

  const handleManageRouterToggle = (key) => {
    setManageState((current) => {
      const nextValue = !current.form.routeros[key];
      let nextPort = current.form.routeros.apiPort;

      if (key === 'apiSSL') {
        if (nextValue && (!nextPort || nextPort === '8728')) {
          nextPort = '8729';
        }

        if (!nextValue && nextPort === '8729') {
          nextPort = '8728';
        }
      }

      return {
        ...current,
        form: {
          ...current.form,
          routeros: {
            ...current.form.routeros,
            [key]: nextValue,
            apiPort: nextPort
          }
        }
      };
    });
  };

  const handleManageRouterField = (event) => {
    const { name, value } = event.target;
    setManageState((current) => ({
      ...current,
      form: {
        ...current.form,
        routeros: {
          ...current.form.routeros,
          [name]: value
        }
      }
    }));
  };

  const handleCreateDevice = async (event) => {
    event.preventDefault();
    setCreateBusy(true);
    setStatus({ type: '', message: '' });

    try {
      const response = await fetch('/api/mikrotiks', {
        method: 'POST',
        headers: {
          'Content-Type': 'application/json'
        },
        body: JSON.stringify(toPayload(createForm))
      });

      const payload = await response.json().catch(() => ({}));

      if (!response.ok) {
        const message = payload?.message || 'Unable to register the Mikrotik device.';
        throw new Error(message);
      }

      setStatus({ type: 'success', message: 'Mikrotik added successfully.' });
      setCreateOpen(false);
      setCreateForm(emptyDeviceForm());
      await refreshDevices();
    } catch (error) {
      setStatus({ type: 'error', message: error.message });
    } finally {
      setCreateBusy(false);
    }
  };

  const handleUpdateDevice = async (event) => {
    event.preventDefault();

    if (!manageState.deviceId) {
      return;
    }

    setManageBusy(true);
    setStatus({ type: '', message: '' });

    try {
      const response = await fetch(`/api/mikrotiks/${manageState.deviceId}`, {
        method: 'PUT',
        headers: {
          'Content-Type': 'application/json'
        },
        body: JSON.stringify(toPayload(manageState.form))
      });

      const payload = await response.json().catch(() => ({}));

      if (!response.ok) {
        const message = payload?.message || 'Unable to update the Mikrotik device.';
        throw new Error(message);
      }

      setStatus({ type: 'success', message: 'Mikrotik updated successfully.' });
      closeManageModal();
      await refreshDevices();
    } catch (error) {
      setStatus({ type: 'error', message: error.message });
    } finally {
      setManageBusy(false);
    }
  };

  const handleDeleteDevice = async () => {
    if (!manageState.deviceId) {
      return;
    }

    setDeleteBusy(true);
    setStatus({ type: '', message: '' });

    try {
      const response = await fetch(`/api/mikrotiks/${manageState.deviceId}`, {
        method: 'DELETE'
      });

      if (!response.ok) {
        const payload = await response.json().catch(() => ({}));
        const message = payload?.message || 'Unable to delete the Mikrotik device.';
        throw new Error(message);
      }

      setStatus({ type: 'success', message: 'Mikrotik removed successfully.' });
      closeManageModal();
      await refreshDevices();
    } catch (error) {
      setStatus({ type: 'error', message: error.message });
    } finally {
      setDeleteBusy(false);
    }
  };

  const handleTestConnectivity = async () => {
    if (!manageState.deviceId) {
      return;
    }

    setTestBusy(true);
    setStatus({ type: '', message: '' });

    try {
      const response = await fetch(`/api/mikrotiks/${manageState.deviceId}/test-connectivity`, {
        method: 'POST'
      });

      const payload = await response.json().catch(() => ({}));

      if (!response.ok) {
        const message = payload?.message || 'Unable to verify connectivity.';
        throw new Error(message);
      }

      if (payload?.mikrotik) {
        setManageState((current) => ({
          ...current,
          form: toFormState(payload.mikrotik),
          details: payload.mikrotik
        }));
      }

      setStatus({ type: 'success', message: payload?.message || 'Connectivity refreshed.' });
      await refreshDevices();
    } catch (error) {
      setStatus({ type: 'error', message: error.message });
    } finally {
      setTestBusy(false);
    }
  };

  const renderRouterFields = (formState, onToggle, onFieldChange) => {
    const apiActive = formState.routeros.apiEnabled;
    const tlsActive = apiActive && formState.routeros.apiSSL;
    const sshActive = formState.routeros.sshEnabled;

    return (
      <div className="routeros-panel routeros-config">
        <div className="routeros-config__header">
          <h3>Access channels</h3>
          <p className="routeros-config__intro">
            Choose which management paths MikroManage should use and configure their credentials.
          </p>
        </div>

        <div className="routeros-config__toggles">
          <label className={`toggle-chip${sshActive ? ' toggle-chip--active' : ''}`}>
            <input type="checkbox" checked={sshActive} onChange={() => onToggle('sshEnabled')} />
            <span>SSH access</span>
          </label>
          <label className={`toggle-chip${apiActive ? ' toggle-chip--active' : ''}`}>
            <input type="checkbox" checked={apiActive} onChange={() => onToggle('apiEnabled')} />
            <span>RouterOS API</span>
          </label>
<<<<<<< HEAD
=======
          <label className={`toggle-chip${tlsActive ? ' toggle-chip--active' : ''}`} aria-disabled={!apiActive}>
            <input
              type="checkbox"
              checked={formState.routeros.apiSSL}
              onChange={() => onToggle('apiSSL')}
              disabled={!apiActive}
            />
            <span>Use TLS (8729)</span>
          </label>
>>>>>>> 80973460
          <label className={`toggle-chip${formState.routeros.preferredApiFirst ? ' toggle-chip--active' : ''}`}>
            <input
              type="checkbox"
              checked={formState.routeros.preferredApiFirst}
              onChange={() => onToggle('preferredApiFirst')}
            />
            <span>Prefer API before SSH</span>
          </label>
          <label className={`toggle-chip${sshActive ? ' toggle-chip--active' : ''}`}>
            <input type="checkbox" checked={sshActive} onChange={() => onToggle('sshEnabled')} />
            <span>SSH access</span>
          </label>
          <label
            className={`toggle-chip${formState.routeros.sshAcceptNewHostKeys ? ' toggle-chip--active' : ''}`}
            aria-disabled={!sshActive}
          >
            <input
              type="checkbox"
              checked={formState.routeros.sshAcceptNewHostKeys}
              onChange={() => onToggle('sshAcceptNewHostKeys')}
              disabled={!sshActive}
            />
            <span>Auto-accept fingerprints</span>
          </label>
        </div>

        <div className="routeros-config__layout">
          <section className="routeros-config__column">
            <header className="routeros-config__column-header">
              <h4>SSH settings</h4>
              <p>Used for CLI automations, diagnostics, and failover commands.</p>
            </header>
            {sshActive ? (
              <>
                <div className="form-grid routeros-config__grid routeros-config__grid--compact">
                  <label>
                    <span>SSH port</span>
                    <input
                      name="sshPort"
                      type="number"
                      min="1"
                      value={formState.routeros.sshPort}
                      onChange={onFieldChange}
                    />
                  </label>
                  <label>
                    <span>Username</span>
                    <input name="sshUsername" value={formState.routeros.sshUsername} onChange={onFieldChange} />
                  </label>
                  <label>
                    <span>Password / key</span>
                    <input
                      name="sshPassword"
                      type="password"
                      autoComplete="off"
                      value={formState.routeros.sshPassword}
                      onChange={onFieldChange}
                    />
                  </label>
                </div>
                <label className="toggle-field toggle-field--soft">
                  <input
                    type="checkbox"
                    checked={formState.routeros.autoAcceptFingerprints}
                    onChange={() => onToggle('autoAcceptFingerprints')}
                  />
                  <span>Auto-accept fingerprints</span>
                </label>
              </>
            ) : (
              <p className="empty-hint">
                Enable SSH access to fall back to RouterOS CLI automation when the API is unavailable.
              </p>
            )}
          </section>

          <section className="routeros-config__column">
            <header className="routeros-config__column-header">
              <h4>API settings</h4>
              <p>Configure the RouterOS API listener and authentication details.</p>
            </header>
            {apiActive ? (
              <>
                <label className="toggle-field toggle-field--soft">
                  <input
                    type="checkbox"
                    checked={formState.routeros.apiSSL}
                    onChange={() => onToggle('apiSSL')}
                  />
                  <span>Use TLS (8729)</span>
                </label>
                <div className="form-grid routeros-config__grid routeros-config__grid--compact">
                  <label>
                    <span>API port</span>
                    <input
                      name="apiPort"
                      type="number"
                      min="1"
                      value={formState.routeros.apiPort}
                      onChange={onFieldChange}
                    />
                  </label>
                  <label>
                    <span>Username</span>
                    <input name="apiUsername" value={formState.routeros.apiUsername} onChange={onFieldChange} />
                  </label>
                  <label>
                    <span>Password / token</span>
                    <input
                      name="apiPassword"
                      type="password"
                      autoComplete="off"
                      value={formState.routeros.apiPassword}
                      onChange={onFieldChange}
                    />
                  </label>
                  <label>
                    <span>Timeout (ms)</span>
                    <input
                      name="apiTimeout"
                      type="number"
                      min="100"
                      step="100"
                      value={formState.routeros.apiTimeout}
                      onChange={onFieldChange}
                    />
                  </label>
                  <label>
                    <span>Retries</span>
                    <input
                      name="apiRetries"
                      type="number"
                      min="0"
                      max="5"
                      value={formState.routeros.apiRetries}
                      onChange={onFieldChange}
                    />
                  </label>
                </div>
                {tlsActive ? (
                  <div className="routeros-config__subtoggles">
                    <label className="toggle-field toggle-field--soft">
                      <input
                        type="checkbox"
                        checked={formState.routeros.verifyTLS}
                        onChange={() => onToggle('verifyTLS')}
                      />
                      <span>Verify TLS certificates</span>
                    </label>
                    <label className="toggle-field toggle-field--soft">
                      <input
                        type="checkbox"
                        checked={formState.routeros.allowInsecureCiphers}
                        onChange={() => onToggle('allowInsecureCiphers')}
                      />
                      <span>Allow legacy ciphers</span>
                    </label>
                  </div>
                ) : null}
              </>
<<<<<<< HEAD
            ) : (
              <p className="empty-hint">Enable the RouterOS API to configure ports and credentials.</p>
            )}
          </section>
        </div>
=======
            ) : null}
          </div>
        ) : (
          <p className="empty-hint">Enable the RouterOS API to configure ports and credentials.</p>
        )}

        <div className="routeros-config__version">
          <label>
            <span>Detected RouterOS version</span>
            <input
              name="firmwareVersion"
              value={formState.routeros.firmwareVersion}
              onChange={onFieldChange}
              placeholder="Detected after connectivity test"
              readOnly
            />
          </label>
          <p className="muted">Target version: {targetVersion || '—'}</p>
        </div>

        {sshActive ? (
          <div className="form-grid routeros-config__grid">
            <label>
              <span>SSH port</span>
              <input
                name="sshPort"
                type="number"
                min="1"
                value={formState.routeros.sshPort}
                onChange={onFieldChange}
              />
            </label>
            <label>
              <span>SSH username</span>
              <input name="sshUsername" value={formState.routeros.sshUsername} onChange={onFieldChange} />
            </label>
            <label>
              <span>SSH password</span>
              <input
                name="sshPassword"
                type="password"
                autoComplete="off"
                value={formState.routeros.sshPassword}
                onChange={onFieldChange}
              />
            </label>
          </div>
        ) : (
          <p className="empty-hint">Enable SSH to configure fallback credentials.</p>
        )}
>>>>>>> 80973460
      </div>
    );
  };

  const renderConnectivityPanel = (device) => {
    if (!device) {
      return null;
    }

    const connectivity = device.routeros?.connectivity ?? {};
    const channels = [
      {
        key: 'api',
        label: 'RouterOS API',
        endpoint:
          connectivity.api?.endpoint ||
          (device.routeros?.apiEnabled ? `${device.host}:${device.routeros?.apiPort ?? 8728}` : 'Disabled'),
        status: connectivity.api?.status || (device.routeros?.apiEnabled ? 'unknown' : 'disabled'),
        latency: connectivity.api?.latencyMs ?? null,
        lastCheckedAt: connectivity.api?.lastCheckedAt ?? null
      },
      {
        key: 'ssh',
        label: 'SSH',
        endpoint:
          connectivity.ssh?.endpoint ||
          (device.routeros?.sshEnabled ? `${device.host}:${device.routeros?.sshPort ?? 22}` : 'Disabled'),
        status: connectivity.ssh?.status || (device.routeros?.sshEnabled ? 'unknown' : 'disabled'),
        latency: connectivity.ssh?.latencyMs ?? null,
        lastCheckedAt: connectivity.ssh?.lastCheckedAt ?? null
      }
    ];

    return (
      <section className="connectivity-panel" aria-labelledby="connectivity-status-heading">
        <div className="connectivity-panel__header">
          <div>
            <h3 id="connectivity-status-heading">Connectivity status</h3>
            <p>Latest health checks for MikroTik access channels.</p>
          </div>
        </div>
        <div className="connectivity-panel__grid">
          {channels.map((channel) => {
            const variant = normalizeStatusVariant(channel.status);
            const statusLabel = channel.status === 'disabled' ? 'Disabled' : formatConnectivityStatus(channel.status);

            return (
              <article key={channel.key} className={`connectivity-card connectivity-card--${variant}`}>
                <header className="connectivity-card__header">
                  <span className="connectivity-card__title">{channel.label}</span>
                  <span className={`status-pill status-pill--${variant}`}>{statusLabel}</span>
                </header>
                <dl className="connectivity-card__meta">
                  <div>
                    <dt>Endpoint</dt>
                    <dd>{channel.endpoint || '—'}</dd>
                  </div>
                  <div>
                    <dt>Latest latency</dt>
                    <dd>{formatLatency(channel.latency)}</dd>
                  </div>
                  <div>
                    <dt>Last check</dt>
                    <dd>{formatDateTime(channel.lastCheckedAt)}</dd>
                  </div>
                </dl>
              </article>
            );
          })}
        </div>
      </section>
    );
  };

  const connectivityPanel = renderConnectivityPanel(managedDevice);

  return (
    <div>
      <div className="management-toolbar management-toolbar--stacked">
        <div>
          <h1>Mikrotik inventory</h1>
          <p className="management-description">
            Track RouterOS devices, API credentials, and firmware status across your MikroTik footprint.
          </p>
        </div>
        <div className="toolbar-actions">
          <input
            type="search"
            value={filter}
            onChange={(event) => setFilter(event.target.value)}
            placeholder="Filter by name, host, group, status, or tag"
            className="toolbar-filter"
          />
          <button type="button" className="action-button action-button--primary" onClick={openCreateModal}>
            Add Mikrotik
          </button>
        </div>
      </div>

      {status.message ? <div className={`page-status page-status--${status.type}`}>{status.message}</div> : null}

      {loading ? (
        <p>Loading Mikrotik devices…</p>
      ) : sortedDevices.length === 0 ? (
        <p>No Mikrotik devices have been added yet.</p>
      ) : (
        <ul className="management-list" aria-live="polite">
          {sortedDevices.map((entry) => (
            <li key={entry.id} className="management-list__item">
              <div className="management-list__summary">
                <span className="management-list__title">{entry.name}</span>
                <div className="management-list__meta">
                  <span>{entry.host}</span>
                  <span>{entry.groupName ? `Group: ${entry.groupName}` : 'No group assigned'}</span>
                  <span className={`status-pill status-pill--${entry.status?.updateStatus ?? 'unknown'}`}>
                    {entry.status?.updateStatus ?? 'unknown'}
                  </span>
                  <span
                    className={`status-pill status-pill--${connectivityStatusClass(
                      entry.connectivity?.api?.status
                    )}`}
                  >
                    API {formatConnectivityLabel(entry.connectivity?.api?.status)}
                  </span>
                  <span
                    className={`status-pill status-pill--${connectivityStatusClass(
                      entry.connectivity?.ssh?.status
                    )}`}
                  >
                    SSH {formatConnectivityLabel(entry.connectivity?.ssh?.status)}
                  </span>
                  <span>
                    Version {entry.routeros?.firmwareVersion || '—'} · Target{' '}
                    {entry.status?.targetVersion || targetVersion || '—'}
                  </span>
                  <span>Created {formatDateTime(entry.createdAt)}</span>
                </div>
              </div>
              <div className="management-list__actions">
                <button type="button" className="action-button" onClick={() => openManageModal(entry)}>
                  Manage
                </button>
              </div>
            </li>
          ))}
        </ul>
      )}

      {createOpen ? (
        <Modal
          title="Add Mikrotik"
          description="Register a RouterOS device so MikroManage can organise credentials and metadata."
          onClose={() => {
            setCreateOpen(false);
            setCreateBusy(false);
          }}
          actions={
            <>
              <button type="button" className="action-button" onClick={() => setCreateOpen(false)}>
                Cancel
              </button>
              <button
                type="submit"
                form="create-device-form"
                className="action-button action-button--primary"
                disabled={createBusy}
              >
                {createBusy ? 'Saving…' : 'Create device'}
              </button>
            </>
          }
        >
          <form id="create-device-form" onSubmit={handleCreateDevice} className="form-grid">
            <label>
              <span>Display name</span>
              <input name="name" value={createForm.name} onChange={handleCreateFieldChange} required />
            </label>
            <label>
              <span>Host / IP</span>
              <input name="host" value={createForm.host} onChange={handleCreateFieldChange} required />
            </label>
            <label>
              <span>Group</span>
              <div className="select-control">
                <select name="groupId" value={createForm.groupId} onChange={handleCreateFieldChange}>
                  <option value="">No group</option>
                  {groups.map((group) => (
                    <option key={group.id} value={group.id}>
                      {group.name}
                    </option>
                  ))}
                </select>
              </div>
            </label>
            <label>
              <span>Tags</span>
              <input
                name="tags"
                value={createForm.tags}
                onChange={handleCreateFieldChange}
                placeholder="Comma separated"
              />
            </label>
            <label className="wide">
              <span>Notes</span>
              <textarea
                name="notes"
                rows="3"
                value={createForm.notes}
                onChange={handleCreateFieldChange}
                placeholder="Deployment notes, on-call hints, or maintenance reminders"
              />
            </label>
            {renderRouterFields(createForm, handleCreateRouterToggle, handleCreateRouterField)}
          </form>
        </Modal>
      ) : null}

      {manageState.open ? (
        <Modal
          title="Manage Mikrotik"
          description="Update connection settings or remove devices that are no longer part of this network."
          onClose={closeManageModal}
          actions={
            <>
              <button type="button" className="action-button" onClick={closeManageModal}>
                Close
              </button>
              <button
                type="button"
                className="action-button action-button--danger"
                onClick={handleDeleteDevice}
                disabled={deleteBusy}
              >
                {deleteBusy ? 'Removing…' : 'Delete'}
              </button>
              <button
                type="submit"
                form="manage-device-form"
                className="action-button action-button--primary"
                disabled={manageBusy}
              >
                {manageBusy ? 'Saving…' : 'Save changes'}
              </button>
            </>
          }
        >
          <form id="manage-device-form" onSubmit={handleUpdateDevice} className="form-grid">
            <label>
              <span>Display name</span>
              <input name="name" value={manageState.form.name} onChange={handleManageFieldChange} required />
            </label>
            <label>
              <span>Host / IP</span>
              <input name="host" value={manageState.form.host} onChange={handleManageFieldChange} required />
            </label>
            <label>
              <span>Group</span>
              <div className="select-control">
                <select name="groupId" value={manageState.form.groupId} onChange={handleManageFieldChange}>
                  <option value="">No group</option>
                  {groups.map((group) => (
                    <option key={group.id} value={group.id}>
                      {group.name}
                    </option>
                  ))}
                </select>
              </div>
            </label>
            <label>
              <span>Tags</span>
              <input
                name="tags"
                value={manageState.form.tags}
                onChange={handleManageFieldChange}
                placeholder="Comma separated"
              />
            </label>
            <label className="wide">
              <span>Notes</span>
              <textarea
                name="notes"
                rows="3"
                value={manageState.form.notes}
                onChange={handleManageFieldChange}
                placeholder="Deployment notes, on-call hints, or maintenance reminders"
              />
            </label>
            <div className="connectivity-summary">
              <h3 className="connectivity-summary__title">Connectivity status</h3>
              <ul className="connectivity-summary__list">
                <li>
                  <span
                    className={`status-pill status-pill--${connectivityStatusClass(
                      manageState.details?.connectivity?.api?.status
                    )}`}
                  >
                    API {formatConnectivityLabel(manageState.details?.connectivity?.api?.status)}
                  </span>
                  <span className="muted">
                    Last check: {formatDateTime(manageState.details?.connectivity?.api?.lastCheckedAt)}
                  </span>
                </li>
                <li>
                  <span
                    className={`status-pill status-pill--${connectivityStatusClass(
                      manageState.details?.connectivity?.ssh?.status
                    )}`}
                  >
                    SSH {formatConnectivityLabel(manageState.details?.connectivity?.ssh?.status)}
                  </span>
                  <span className="muted">
                    Last check: {formatDateTime(manageState.details?.connectivity?.ssh?.lastCheckedAt)}
                  </span>
                </li>
              </ul>
              <button
                type="button"
                className="secondary-button"
                onClick={handleTestConnectivity}
                disabled={testBusy}
              >
                {testBusy ? 'Testing…' : 'Test connectivity'}
              </button>
            </div>
            {renderRouterFields(manageState.form, handleManageRouterToggle, handleManageRouterField)}
            {connectivityPanel ? <div className="form-grid__full">{connectivityPanel}</div> : null}
            <p className="field-hint">Created {formatDateTime(devices.find((d) => d.id === manageState.deviceId)?.createdAt)}</p>
          </form>
        </Modal>
      ) : null}
    </div>
  );
};

export default Mikrotiks;<|MERGE_RESOLUTION|>--- conflicted
+++ resolved
@@ -14,20 +14,11 @@
   apiRetries: '1',
   allowInsecureCiphers: false,
   preferredApiFirst: true,
-<<<<<<< HEAD
   sshEnabled: true,
   sshPort: '22',
   sshUsername: '',
   sshPassword: '',
   autoAcceptFingerprints: false
-=======
-  firmwareVersion: '',
-  sshEnabled: false,
-  sshPort: '22',
-  sshUsername: '',
-  sshPassword: '',
-  sshAcceptNewHostKeys: true
->>>>>>> 80973460
 });
 
 const emptyDeviceForm = () => ({
@@ -59,7 +50,6 @@
   });
 };
 
-<<<<<<< HEAD
 const formatConnectivityStatus = (value) => {
   if (!value) {
     return 'Unknown';
@@ -121,44 +111,6 @@
   return `${Math.round(numeric * 10) / 10} ms`;
 };
 
-=======
-const formatConnectivityLabel = (status) => {
-  if (!status) {
-    return 'Unknown';
-  }
-
-  const normalized = status.toLowerCase();
-  if (normalized === 'online') {
-    return 'Online';
-  }
-  if (normalized === 'offline') {
-    return 'Offline';
-  }
-  if (normalized === 'disabled') {
-    return 'Disabled';
-  }
-  return 'Unknown';
-};
-
-const connectivityStatusClass = (status) => {
-  if (!status) {
-    return 'unknown';
-  }
-
-  const normalized = status.toLowerCase();
-  if (normalized === 'online') {
-    return 'success';
-  }
-  if (normalized === 'offline') {
-    return 'danger';
-  }
-  if (normalized === 'disabled') {
-    return 'info';
-  }
-  return 'unknown';
-};
-
->>>>>>> 80973460
 const toFormState = (device) => {
   if (!device) {
     return emptyDeviceForm();
@@ -187,22 +139,12 @@
         router.allowInsecureCiphers !== undefined ? Boolean(router.allowInsecureCiphers) : false,
       preferredApiFirst:
         router.preferredApiFirst !== undefined ? Boolean(router.preferredApiFirst) : true,
-<<<<<<< HEAD
       sshEnabled: router.sshEnabled !== undefined ? Boolean(router.sshEnabled) : true,
       sshPort: router.sshPort ? String(router.sshPort) : '22',
       sshUsername: router.sshUsername ?? '',
       sshPassword: router.sshPassword ?? '',
       autoAcceptFingerprints:
         router.autoAcceptFingerprints !== undefined ? Boolean(router.autoAcceptFingerprints) : false
-=======
-      firmwareVersion: router.firmwareVersion ?? '',
-      sshEnabled: router.sshEnabled !== undefined ? Boolean(router.sshEnabled) : false,
-      sshPort: router.sshPort ? String(router.sshPort) : '22',
-      sshUsername: router.sshUsername ?? '',
-      sshPassword: router.sshPassword ?? '',
-      sshAcceptNewHostKeys:
-        router.sshAcceptNewHostKeys !== undefined ? Boolean(router.sshAcceptNewHostKeys) : true
->>>>>>> 80973460
     }
   };
 };
@@ -235,19 +177,11 @@
     apiRetries: form.routeros.apiRetries ? Number.parseInt(form.routeros.apiRetries, 10) : undefined,
     allowInsecureCiphers: Boolean(form.routeros.allowInsecureCiphers),
     preferredApiFirst: Boolean(form.routeros.preferredApiFirst),
-<<<<<<< HEAD
-=======
-    firmwareVersion: form.routeros.firmwareVersion,
->>>>>>> 80973460
     sshEnabled: Boolean(form.routeros.sshEnabled),
     sshPort: form.routeros.sshPort ? Number.parseInt(form.routeros.sshPort, 10) : undefined,
     sshUsername: form.routeros.sshUsername,
     sshPassword: form.routeros.sshPassword,
-<<<<<<< HEAD
     autoAcceptFingerprints: Boolean(form.routeros.autoAcceptFingerprints)
-=======
-    sshAcceptNewHostKeys: Boolean(form.routeros.sshAcceptNewHostKeys)
->>>>>>> 80973460
   }
 });
 
@@ -271,14 +205,10 @@
   });
   const [manageBusy, setManageBusy] = useState(false);
   const [deleteBusy, setDeleteBusy] = useState(false);
-<<<<<<< HEAD
   const managedDevice = useMemo(
     () => devices.find((device) => device.id === manageState.deviceId),
     [devices, manageState.deviceId]
   );
-=======
-  const [testBusy, setTestBusy] = useState(false);
->>>>>>> 80973460
 
   useEffect(() => {
     if (!user) {
@@ -660,18 +590,6 @@
             <input type="checkbox" checked={apiActive} onChange={() => onToggle('apiEnabled')} />
             <span>RouterOS API</span>
           </label>
-<<<<<<< HEAD
-=======
-          <label className={`toggle-chip${tlsActive ? ' toggle-chip--active' : ''}`} aria-disabled={!apiActive}>
-            <input
-              type="checkbox"
-              checked={formState.routeros.apiSSL}
-              onChange={() => onToggle('apiSSL')}
-              disabled={!apiActive}
-            />
-            <span>Use TLS (8729)</span>
-          </label>
->>>>>>> 80973460
           <label className={`toggle-chip${formState.routeros.preferredApiFirst ? ' toggle-chip--active' : ''}`}>
             <input
               type="checkbox"
@@ -832,64 +750,11 @@
                   </div>
                 ) : null}
               </>
-<<<<<<< HEAD
             ) : (
               <p className="empty-hint">Enable the RouterOS API to configure ports and credentials.</p>
             )}
           </section>
         </div>
-=======
-            ) : null}
-          </div>
-        ) : (
-          <p className="empty-hint">Enable the RouterOS API to configure ports and credentials.</p>
-        )}
-
-        <div className="routeros-config__version">
-          <label>
-            <span>Detected RouterOS version</span>
-            <input
-              name="firmwareVersion"
-              value={formState.routeros.firmwareVersion}
-              onChange={onFieldChange}
-              placeholder="Detected after connectivity test"
-              readOnly
-            />
-          </label>
-          <p className="muted">Target version: {targetVersion || '—'}</p>
-        </div>
-
-        {sshActive ? (
-          <div className="form-grid routeros-config__grid">
-            <label>
-              <span>SSH port</span>
-              <input
-                name="sshPort"
-                type="number"
-                min="1"
-                value={formState.routeros.sshPort}
-                onChange={onFieldChange}
-              />
-            </label>
-            <label>
-              <span>SSH username</span>
-              <input name="sshUsername" value={formState.routeros.sshUsername} onChange={onFieldChange} />
-            </label>
-            <label>
-              <span>SSH password</span>
-              <input
-                name="sshPassword"
-                type="password"
-                autoComplete="off"
-                value={formState.routeros.sshPassword}
-                onChange={onFieldChange}
-              />
-            </label>
-          </div>
-        ) : (
-          <p className="empty-hint">Enable SSH to configure fallback credentials.</p>
-        )}
->>>>>>> 80973460
       </div>
     );
   };
