--- conflicted
+++ resolved
@@ -948,7 +948,6 @@
                   ))}
                 </select>
               </div>
-<<<<<<< HEAD
             </label>
             <label>
               <span>Update status</span>
@@ -959,8 +958,6 @@
                   </option>
                 ))}
               </select>
-=======
->>>>>>> 90043bbe
             </label>
             <label>
               <span>Tags</span>
@@ -1036,7 +1033,6 @@
                   ))}
                 </select>
               </div>
-<<<<<<< HEAD
             </label>
             <label>
               <span>Update status</span>
@@ -1047,8 +1043,6 @@
                   </option>
                 ))}
               </select>
-=======
->>>>>>> 90043bbe
             </label>
             <label>
               <span>Tags</span>
