--- conflicted
+++ resolved
@@ -139,7 +139,6 @@
   const [manageState, setManageState] = useState({ open: false, groupId: null, form: emptyGroupForm });
   const [manageBusy, setManageBusy] = useState(false);
   const [deleteBusy, setDeleteBusy] = useState(false);
-<<<<<<< HEAD
 
   const applyPayload = (payload) => {
     const nextGroups = Array.isArray(payload?.groups) ? payload.groups : [];
@@ -183,11 +182,6 @@
       });
     }
   };
-=======
-  const [filter, setFilter] = useState('');
-  const [expandedNodes, setExpandedNodes] = useState(() => new Set());
-  const [selectedGroupId, setSelectedGroupId] = useState(null);
->>>>>>> 99afff45
 
   useEffect(() => {
     if (!user) {
@@ -307,11 +301,7 @@
   };
 
   const openCreateModal = (parentId = '') => {
-<<<<<<< HEAD
     setCreateForm({ name: '', parentId: parentId ? String(parentId) : '' });
-=======
-    setCreateForm({ name: '', parentId: parentId || '' });
->>>>>>> 99afff45
     setCreateOpen(true);
     setStatus({ type: '', message: '' });
   };
@@ -548,7 +538,6 @@
       return null;
     }
 
-<<<<<<< HEAD
     return (
       <ul className="group-tree__list">
         {nodes.map((node) => (
@@ -571,125 +560,19 @@
         ))}
       </ul>
     );
-=======
-    return nodes.map((node) => {
-      if (!node) {
-        return null;
-      }
-
-      const childNodes = Array.isArray(node.children) ? node.children : [];
-      const hasVisibleChildren = childNodes.length > 0;
-      const totalChildren = childCountMap.get(node.id) ?? 0;
-      const canToggle = hasVisibleChildren || (!query && totalChildren > 0);
-      const isExpanded = expandedNodes.has(node.id);
-      const shouldShowChildren = query ? true : isExpanded;
-      const parentName = node.parentId ? groupLookup.get(node.parentId)?.name ?? '—' : '';
-      const childLabel =
-        totalChildren > 0 ? `${totalChildren} ${totalChildren === 1 ? 'child' : 'children'}` : 'No children';
-      const isActive = selectedGroupId === node.id;
-
-      return (
-        <li
-          key={node.id}
-          className={`group-tree__item${depth > 0 ? ' group-tree__branch' : ''}${isActive ? ' group-tree__item--active' : ''}`}
-          style={depth > 0 ? { marginLeft: '0.35rem' } : undefined}
-        >
-          <div className="group-tree__header">
-            <div className="group-tree__title">
-              {canToggle ? (
-                <button
-                  type="button"
-                  className="group-tree__toggle"
-                  onClick={() => toggleNode(node.id)}
-                  aria-expanded={query ? true : shouldShowChildren}
-                  aria-label={`${query || shouldShowChildren ? 'Collapse' : 'Expand'} ${node.name}`}
-                >
-                  {query || shouldShowChildren ? '−' : '+'}
-                </button>
-              ) : (
-                <span className="group-tree__toggle group-tree__toggle--spacer" aria-hidden="true">
-                  ·
-                </span>
-              )}
-              <button
-                type="button"
-                className={`group-tree__select${isActive ? ' is-active' : ''}`}
-                onClick={() => setSelectedGroupId(node.id)}
-              >
-                {node.name}
-              </button>
-            </div>
-            <div className="group-tree__controls">
-              <button
-                type="button"
-                className="action-button action-button--ghost action-button--icon"
-                onClick={() => openManageModal(node)}
-                aria-label={`Edit ${node.name}`}
-              >
-                ✏️
-              </button>
-            </div>
-          </div>
-          <div className="group-tree__meta">
-            <span>{node.parentId ? `Parent: ${parentName || '—'}` : 'Top-level group'}</span>
-            <span>Created {formatDateTime(node.createdAt)}</span>
-            <span>{childLabel}</span>
-          </div>
-          {canToggle && (query || shouldShowChildren) ? (
-            <ul className="group-tree__children">{renderTreeNodes(childNodes, depth + 1)}</ul>
-          ) : null}
-        </li>
-      );
-    });
->>>>>>> 99afff45
   };
 
   return (
     <div>
-<<<<<<< HEAD
       <div className="page-header">
         <h1>Mik-Group management</h1>
         <p className="page-header__subtitle">
           Organise MikroTik devices into clear, hierarchical groups and keep the structure easy to scan.
         </p>
-=======
-      <div className="management-toolbar management-toolbar--stacked">
-        <div>
-          <h1>Mik-Groups</h1>
-          <p className="management-description">
-            Build hierarchical collections to mirror regions, datacenters, or customer environments.
-          </p>
-        </div>
-        <div className="toolbar-actions">
-          <input
-            type="search"
-            value={filter}
-            onChange={(event) => setFilter(event.target.value)}
-            placeholder="Filter by name or parent"
-            className="toolbar-filter"
-          />
-          <div className="toolbar-actions__cluster" role="group" aria-label="Group tree controls">
-            <button type="button" className="action-button action-button--ghost" onClick={handleExpandAll}>
-              Expand all
-            </button>
-            <button type="button" className="action-button action-button--ghost" onClick={handleCollapseAll}>
-              Collapse all
-            </button>
-          </div>
-          <button
-            type="button"
-            className="action-button action-button--primary"
-            onClick={() => openCreateModal(selectedGroupId ?? '')}
-          >
-            Add group
-          </button>
-        </div>
->>>>>>> 99afff45
       </div>
 
       {status.message ? <div className={`page-status page-status--${status.type}`}>{status.message}</div> : null}
 
-<<<<<<< HEAD
       {loading ? (
         <p>Loading groups…</p>
       ) : (
@@ -784,94 +667,6 @@
           </section>
         </div>
       )}
-=======
-      <div className="group-workspace">
-        <aside className="group-workspace__tree" aria-live="polite">
-          {loading ? (
-            <p>Loading groups…</p>
-          ) : filteredTree.length === 0 ? (
-            <p>{query ? 'No groups match your filter.' : 'No groups available yet.'}</p>
-          ) : (
-            <ul className="group-tree">{renderTreeNodes(filteredTree)}</ul>
-          )}
-        </aside>
-        <section className="group-workspace__detail">
-          {hasTreeResults && selectedGroup ? (
-            <article className="group-detail">
-              <header className="group-detail__header">
-                <div>
-                  <p className="group-detail__path">{selectedBreadcrumb.join(' / ')}</p>
-                  <h2>{selectedGroup.name}</h2>
-                </div>
-                <div className="group-detail__actions">
-                  <button
-                    type="button"
-                    className="action-button action-button--ghost"
-                    onClick={() => openManageModal(selectedGroup)}
-                  >
-                    Edit group
-                  </button>
-                  <button
-                    type="button"
-                    className="action-button action-button--primary"
-                    onClick={() => openCreateModal(selectedGroup.id)}
-                  >
-                    Add subgroup
-                  </button>
-                </div>
-              </header>
-              <div className="group-detail__meta">
-                <div>
-                  <span>Parent</span>
-                  <strong>{selectedGroup.parentId ? groupLookup.get(selectedGroup.parentId)?.name ?? '—' : 'Top level'}</strong>
-                </div>
-                <div>
-                  <span>Created</span>
-                  <strong>{formatDateTime(selectedGroup.createdAt)}</strong>
-                </div>
-                <div>
-                  <span>Updated</span>
-                  <strong>{formatDateTime(selectedGroup.updatedAt)}</strong>
-                </div>
-                <div>
-                  <span>Children</span>
-                  <strong>{childCountMap.get(selectedGroup.id) ?? 0}</strong>
-                </div>
-                <div>
-                  <span>Total descendants</span>
-                  <strong>{descendantCount}</strong>
-                </div>
-              </div>
-              <div className="group-detail__children">
-                <h3>Direct descendants</h3>
-                {directChildren.length > 0 ? (
-                  <ul>
-                    {directChildren.map((child) => (
-                      <li key={child.id}>
-                        <button type="button" className="link-button" onClick={() => setSelectedGroupId(child.id)}>
-                          {child.name}
-                        </button>
-                        <span>{formatDateTime(child.updatedAt)}</span>
-                      </li>
-                    ))}
-                  </ul>
-                ) : (
-                  <p className="muted">No child groups yet.</p>
-                )}
-              </div>
-            </article>
-          ) : (
-            <div className="group-detail group-detail--empty">
-              <p className="muted">
-                {query && !hasTreeResults
-                  ? 'No groups match your filter.'
-                  : 'Select a group from the tree to review its metadata.'}
-              </p>
-            </div>
-          )}
-        </section>
-      </div>
->>>>>>> 99afff45
 
       {createOpen ? (
         <Modal
