import { useEffect, useMemo, useState } from 'react';
import { useNavigate } from 'react-router-dom';
import Modal from '../components/Modal.jsx';
import { useAuth } from '../context/AuthContext.jsx';

const emptyGroupForm = {
  name: '',
  parentId: ''
};

const formatDateTime = (value) => {
  if (!value) {
    return '—';
  }

  const date = new Date(value);

  if (Number.isNaN(date.getTime())) {
    return '—';
  }

  return date.toLocaleString(undefined, {
    year: 'numeric',
    month: 'short',
    day: 'numeric',
    hour: '2-digit',
    minute: '2-digit'
  });
};

const findNodeById = (nodes, targetId) => {
  if (!Array.isArray(nodes) || targetId == null) {
    return null;
  }

  for (const node of nodes) {
    if (!node) {
      continue;
    }

    if (node.id === targetId) {
      return node;
    }

    const match = findNodeById(node.children ?? [], targetId);
    if (match) {
      return match;
    }
  }

  return null;
};

const collectDescendantIds = (node) => {
  const ids = new Set();

  if (!node || !Array.isArray(node.children) || node.children.length === 0) {
    return ids;
  }

  const stack = [...node.children];

  while (stack.length > 0) {
    const current = stack.pop();

    if (!current) {
      continue;
    }

    ids.add(current.id);

    if (Array.isArray(current.children) && current.children.length > 0) {
      stack.push(...current.children);
    }
  }

  return ids;
};

const filterTreeByQuery = (nodes, query) => {
  if (!Array.isArray(nodes)) {
    return [];
  }

  const trimmed = query.trim().toLowerCase();

  if (!trimmed) {
    return nodes;
  }

  return nodes
    .map((node) => {
      if (!node) {
        return null;
      }

      const children = filterTreeByQuery(node.children ?? [], query);
      const name = (node.name ?? '').toLowerCase();

      if (name.includes(trimmed) || children.length > 0) {
        return { ...node, children };
      }

      return null;
    })
    .filter(Boolean);
};

const countDescendants = (node) => {
  if (!node || !Array.isArray(node.children) || node.children.length === 0) {
    return 0;
  }

  return node.children.reduce((total, child) => total + 1 + countDescendants(child), 0);
};

const indentLabel = (name, depth) => {
  if (!depth) {
    return name;
  }

  const prefix = `${' '.repeat(depth * 2)}↳ `;
  return `${prefix}${name}`;
};

const Groups = () => {
  const { user } = useAuth();
  const navigate = useNavigate();
  const [groups, setGroups] = useState([]);
  const [tree, setTree] = useState([]);
  const [ordered, setOrdered] = useState([]);
  const [loading, setLoading] = useState(true);
  const [status, setStatus] = useState({ type: '', message: '' });
  const [filter, setFilter] = useState('');
  const [selectedId, setSelectedId] = useState(null);
  const [createOpen, setCreateOpen] = useState(false);
  const [createForm, setCreateForm] = useState(emptyGroupForm);
  const [createBusy, setCreateBusy] = useState(false);
  const [manageState, setManageState] = useState({ open: false, groupId: null, form: emptyGroupForm });
  const [manageBusy, setManageBusy] = useState(false);
  const [deleteBusy, setDeleteBusy] = useState(false);

  const applyPayload = (payload) => {
    const nextGroups = Array.isArray(payload?.groups) ? payload.groups : [];
    const nextTree = Array.isArray(payload?.tree) ? payload.tree : [];
    const nextOrdered = Array.isArray(payload?.ordered) ? payload.ordered : [];

    setGroups(nextGroups);
    setTree(nextTree);
    setOrdered(nextOrdered);
    setSelectedId((current) => {
      if (current && nextOrdered.some((entry) => entry.id === current)) {
        return current;
      }

      const rootEntry = nextOrdered.find((entry) => entry.name === 'Mik-Group Root');
      if (rootEntry) {
        return rootEntry.id;
      }

      return nextOrdered.length > 0 ? nextOrdered[0].id : null;
    });
  };

  const fetchGroups = async (signal) => {
    const response = await fetch('/api/groups', signal ? { signal } : undefined);
    if (!response.ok) {
      throw new Error('Unable to load groups.');
    }

    return response.json();
  };

  const refreshGroups = async () => {
    try {
      const payload = await fetchGroups();
      applyPayload(payload);
    } catch (error) {
      setStatus({
        type: 'error',
        message: error.message || 'Unable to refresh groups right now.'
      });
    }
  };

  useEffect(() => {
    if (!user) {
      navigate('/login', { replace: true });
      return;
    }

    if (!user.permissions?.groups) {
      navigate('/dashboard', { replace: true });
      return;
    }

    const controller = new AbortController();

    const load = async () => {
      try {
        setLoading(true);
        const payload = await fetchGroups(controller.signal);
        applyPayload(payload);
        setStatus({ type: '', message: '' });
      } catch (error) {
        if (error.name === 'AbortError') {
          return;
        }

        setStatus({
          type: 'error',
          message:
            error.message ||
            'Group management is unavailable right now. Confirm the API is reachable and refresh the page.'
        });
      } finally {
        setLoading(false);
      }
    };

    load();

    return () => controller.abort();
  }, [navigate, user]);

  const groupLookup = useMemo(() => {
    const map = new Map();
    groups.forEach((group) => {
      if (group) {
        map.set(group.id, group);
      }
    });
    return map;
  }, [groups]);

<<<<<<< HEAD
  const selectedGroup = useMemo(
    () => (selectedId ? groupLookup.get(selectedId) ?? null : null),
    [groupLookup, selectedId]
  );
=======
  const selectedGroup = selectedId ? groupLookup.get(selectedId) ?? null : null;
>>>>>>> 0fde3cee
  const selectedNode = useMemo(() => findNodeById(tree, selectedId), [tree, selectedId]);
  const filteredTree = useMemo(() => filterTreeByQuery(tree, filter), [tree, filter]);
  const selectedDescendants = useMemo(() => countDescendants(selectedNode), [selectedNode]);
  const selectedChildrenCount = selectedNode?.children?.length ?? 0;
  const canDeleteSelectedGroup = useMemo(() => {
    if (!selectedGroup) {
      return false;
    }

    if (selectedGroup.name === 'Mik-Group Root') {
      return false;
    }

    return selectedChildrenCount === 0;
  }, [selectedChildrenCount, selectedGroup]);

  const managedNode = useMemo(
    () => (manageState.open ? findNodeById(tree, manageState.groupId) : null),
    [manageState.groupId, manageState.open, tree]
  );

  const invalidParentIds = useMemo(() => {
    if (!manageState.open || !manageState.groupId) {
      return new Set();
    }

    const ids = collectDescendantIds(managedNode);
    ids.add(manageState.groupId);
    return ids;
  }, [manageState.groupId, manageState.open, managedNode]);

  const parentOptionsForManage = useMemo(() => {
    if (!Array.isArray(ordered)) {
      return [];
    }

    if (!manageState.open || !manageState.groupId) {
      return ordered;
    }

    return ordered.filter((entry) => !invalidParentIds.has(entry.id));
  }, [invalidParentIds, manageState.groupId, manageState.open, ordered]);

  const parentOptionsForCreate = useMemo(() => (Array.isArray(ordered) ? ordered : []), [ordered]);

  const selectedParentName = selectedGroup?.parentId
    ? groupLookup.get(selectedGroup.parentId)?.name ?? '—'
    : 'Root level';

  const canDeleteManagedGroup = useMemo(() => {
    if (!manageState.groupId) {
      return false;
    }

    const group = groupLookup.get(manageState.groupId);
    if (!group || group.name === 'Mik-Group Root') {
      return false;
    }

    return (managedNode?.children?.length ?? 0) === 0;
  }, [groupLookup, manageState.groupId, managedNode]);

  const handleSelectGroup = (groupId) => {
    setSelectedId(groupId);
  };

  const openCreateModal = (parentId = '') => {
    setCreateForm({ name: '', parentId: parentId ? String(parentId) : '' });
    setCreateOpen(true);
    setStatus({ type: '', message: '' });
  };

  const openManageModal = (group) => {
    setManageState({
      open: true,
      groupId: group.id,
      form: {
        name: group.name ?? '',
        parentId: group.parentId ? String(group.parentId) : ''
      }
    });
    setStatus({ type: '', message: '' });
  };

  const closeManageModal = () => {
    setManageState({ open: false, groupId: null, form: emptyGroupForm });
    setManageBusy(false);
    setDeleteBusy(false);
  };

  const handleCreateFieldChange = (event) => {
    const { name, value } = event.target;
    setCreateForm((current) => ({ ...current, [name]: value }));
  };

  const handleManageFieldChange = (event) => {
    const { name, value } = event.target;
    setManageState((current) => ({
      ...current,
      form: {
        ...current.form,
        [name]: value
      }
    }));
  };

  useEffect(() => {
    if (!selectedGroupId && rootGroupId) {
      setSelectedGroupId(rootGroupId);
    }
  }, [rootGroupId, selectedGroupId]);

  useEffect(() => {
    if (selectedGroupId && !groupLookup.has(selectedGroupId)) {
      if (rootGroupId) {
        setSelectedGroupId(rootGroupId);
      } else if (orderedGroups.length > 0) {
        setSelectedGroupId(orderedGroups[0].id);
      } else {
        setSelectedGroupId(null);
      }
    }
  }, [groupLookup, orderedGroups, rootGroupId, selectedGroupId]);

  useEffect(() => {
    if (!filteredTreeIds.length) {
      return;
    }

    if (!selectedGroupId || !filteredTreeIds.includes(selectedGroupId)) {
      setSelectedGroupId(filteredTreeIds[0]);
    }
  }, [filteredTreeIds, selectedGroupId]);

  useEffect(() => {
    if (!loading && filteredTreeIds.length === 0) {
      setSelectedGroupId(null);
    }
  }, [filteredTreeIds, loading]);

  const selectedGroup = useMemo(() => (selectedGroupId ? groupLookup.get(selectedGroupId) ?? null : null), [
    selectedGroupId,
    groupLookup
  ]);

  const selectedTreeNode = useMemo(() => findNodeById(tree, selectedGroupId), [tree, selectedGroupId]);

  const descendantCount = useMemo(() => {
    if (!selectedTreeNode) {
      return 0;
    }

    return collectDescendantIds(selectedTreeNode).size;
  }, [selectedTreeNode]);

  const directChildren = useMemo(
    () => groups.filter((group) => group.parentId === (selectedGroup ? selectedGroup.id : null)),
    [groups, selectedGroup]
  );

  const selectedBreadcrumb = useMemo(() => {
    if (!selectedGroup) {
      return [];
    }

    const chain = [];
    let current = selectedGroup;
    const guard = new Set();

    while (current && !guard.has(current.id)) {
      chain.unshift(current.name);
      guard.add(current.id);

      if (!current.parentId) {
        break;
      }

      current = groupLookup.get(current.parentId) ?? null;
    }

    return chain;
  }, [groupLookup, selectedGroup]);

  const hasTreeResults = filteredTree.length > 0;

  const handleCreateGroup = async (event) => {
    event.preventDefault();
    setCreateBusy(true);
    setStatus({ type: '', message: '' });

    try {
      const response = await fetch('/api/groups', {
        method: 'POST',
        headers: {
          'Content-Type': 'application/json'
        },
        body: JSON.stringify({
          name: createForm.name,
          parentId: createForm.parentId !== '' ? createForm.parentId : null
        })
      });

      const payload = await response.json().catch(() => ({}));

      if (!response.ok) {
        const message = payload?.message || 'Unable to create the group.';
        throw new Error(message);
      }

      setStatus({ type: 'success', message: payload?.message || 'Group created successfully.' });
      setCreateOpen(false);
      setCreateForm(emptyGroupForm);
      if (payload?.group?.id) {
        setSelectedId(payload.group.id);
      }
      await refreshGroups();
    } catch (error) {
      setStatus({ type: 'error', message: error.message });
    } finally {
      setCreateBusy(false);
    }
  };

  const handleUpdateGroup = async (event) => {
    event.preventDefault();

    if (!manageState.groupId) {
      return;
    }

    setManageBusy(true);
    setStatus({ type: '', message: '' });

    try {
      const response = await fetch(`/api/groups/${manageState.groupId}`, {
        method: 'PUT',
        headers: {
          'Content-Type': 'application/json'
        },
        body: JSON.stringify({
          name: manageState.form.name,
          parentId: manageState.form.parentId !== '' ? manageState.form.parentId : null
        })
      });

      const payload = await response.json().catch(() => ({}));

      if (!response.ok) {
        const message = payload?.message || 'Unable to update the group.';
        throw new Error(message);
      }

      setStatus({ type: 'success', message: payload?.message || 'Group updated successfully.' });
      closeManageModal();
      await refreshGroups();
    } catch (error) {
      setStatus({ type: 'error', message: error.message });
    } finally {
      setManageBusy(false);
    }
  };

  const handleDeleteGroup = async () => {
    if (!manageState.groupId) {
      return;
    }

    const targetId = manageState.groupId;
    const fallbackParentId = groupLookup.get(targetId)?.parentId ?? null;

    setDeleteBusy(true);
    setStatus({ type: '', message: '' });

    try {
      const response = await fetch(`/api/groups/${targetId}`, {
        method: 'DELETE'
      });

      let payload = {};
      if (response.status !== 204) {
        payload = await response.json().catch(() => ({}));
      }

      if (!response.ok) {
        const message = payload?.message || 'Unable to delete the group.';
        throw new Error(message);
      }

      setStatus({ type: 'success', message: payload?.message || 'Group removed successfully.' });
      setSelectedId((current) => (current === targetId ? fallbackParentId : current));
      closeManageModal();
      await refreshGroups();
    } catch (error) {
      setStatus({ type: 'error', message: error.message });
    } finally {
      setDeleteBusy(false);
    }
  };

  const renderTree = (nodes, depth = 0) => {
    if (!Array.isArray(nodes) || nodes.length === 0) {
      return null;
    }

    return (
      <ul className="group-tree__list">
        {nodes.map((node) => (
          <li key={node.id} className="group-tree__item">
            <button
              type="button"
              className={`group-tree__button${selectedId === node.id ? ' is-active' : ''}`}
              onClick={() => handleSelectGroup(node.id)}
              style={{ '--depth': depth }}
            >
              <span className="group-tree__name">{node.name}</span>
              {Array.isArray(node.children) && node.children.length > 0 ? (
                <span className="group-tree__badge" aria-label={`${node.children.length} child groups`}>
                  {node.children.length}
                </span>
              ) : null}
            </button>
            {renderTree(node.children ?? [], depth + 1)}
          </li>
        ))}
      </ul>
    );
  };

  return (
    <div>
      <div className="page-header">
        <h1>Mik-Group management</h1>
        <p className="page-header__subtitle">
          Organise MikroTik devices into clear, hierarchical groups and keep the structure easy to scan.
        </p>
      </div>

      {status.message ? <div className={`page-status page-status--${status.type}`}>{status.message}</div> : null}

      {loading ? (
        <p>Loading groups…</p>
      ) : (
        <div className="group-layout">
          <section className="group-tree" aria-label="Group hierarchy">
            <div className="group-tree__header">
              <h2>Hierarchy</h2>
              <button type="button" className="secondary-button" onClick={() => openCreateModal('')}>
                Add root group
              </button>
            </div>
            <input
              type="search"
              className="group-tree__filter"
              value={filter}
              onChange={(event) => setFilter(event.target.value)}
              placeholder="Search groups"
              aria-label="Search groups"
            />
            <div className="group-tree__body" role="tree">
              {filteredTree.length > 0 ? (
                renderTree(filteredTree)
              ) : (
                <p className="empty-hint">No groups match your search.</p>
              )}
            </div>
          </section>

          <section className="group-details" aria-live="polite">
            {selectedGroup ? (
              <>
                <header className="group-details__header">
                  <div>
                    <h2>{selectedGroup.name}</h2>
                    <p className="muted">{selectedParentName}</p>
                  </div>
                  <div className="group-details__actions">
                    <button
                      type="button"
                      className="action-button"
                      onClick={() => openManageModal(selectedGroup)}
                    >
                      Edit group
                    </button>
                    <button
                      type="button"
                      className="action-button action-button--primary"
                      onClick={() => openCreateModal(selectedGroup.id)}
                    >
                      Add subgroup
                    </button>
                  </div>
                </header>

                <dl className="group-details__stats">
                  <div>
                    <dt>Direct children</dt>
                    <dd>{selectedChildrenCount}</dd>
                  </div>
                  <div>
                    <dt>Total descendants</dt>
                    <dd>{selectedDescendants}</dd>
                  </div>
                  <div>
                    <dt>Created</dt>
                    <dd>{formatDateTime(selectedGroup.createdAt)}</dd>
                  </div>
                  <div>
                    <dt>Last updated</dt>
                    <dd>{formatDateTime(selectedGroup.updatedAt)}</dd>
                  </div>
                </dl>

                <p className="group-details__hint">
                  Use subgroups to mirror your MikroTik topology or customer boundaries. Keep group names short
                  so they remain scannable in the hierarchy panel.
                </p>

                {!canDeleteSelectedGroup && selectedGroup.name !== 'Mik-Group Root' && selectedChildrenCount > 0 ? (
                  <p className="group-details__warning">
                    Remove or move the {selectedChildrenCount === 1 ? 'child group' : 'child groups'} before deleting
                    this group.
                  </p>
                ) : null}
              </>
            ) : (
              <div className="group-details__empty">
                <h2>Select a group</h2>
                <p className="muted">Choose a group from the hierarchy to see its details and available actions.</p>
              </div>
            )}
          </section>
        </div>
      )}

      {createOpen ? (
        <Modal
          title="Add group"
          description="Create a Mik-Group to organise your MikroTik inventory."
          onClose={() => {
            setCreateOpen(false);
            setCreateBusy(false);
          }}
          actions={
            <>
              <button type="button" className="action-button" onClick={() => setCreateOpen(false)}>
                Cancel
              </button>
              <button
                type="submit"
                form="create-group-form"
                className="action-button action-button--primary"
                disabled={createBusy}
              >
                {createBusy ? 'Saving…' : 'Save group'}
              </button>
            </>
          }
        >
          <form id="create-group-form" onSubmit={handleCreateGroup} className="form-grid">
            <label className="wide">
              <span>Group name</span>
              <input
                name="name"
                value={createForm.name}
                onChange={handleCreateFieldChange}
                placeholder="e.g. Data centre, Customer, Region"
                required
              />
            </label>
            <label className="wide">
              <span>Parent group</span>
              <select name="parentId" value={createForm.parentId} onChange={handleCreateFieldChange}>
                <option value="">No parent (root level)</option>
                {parentOptionsForCreate.map((option) => (
                  <option key={option.id} value={option.id}>
                    {indentLabel(option.name, option.depth)}
                  </option>
                ))}
              </select>
            </label>
          </form>
        </Modal>
      ) : null}

      {manageState.open ? (
        <Modal
          title="Edit group"
          description="Rename the group or move it to a different parent."
          onClose={closeManageModal}
          actions={
            <>
              <button type="button" className="action-button" onClick={closeManageModal}>
                Close
              </button>
              <button
                type="button"
                className="action-button action-button--danger"
                onClick={handleDeleteGroup}
                disabled={!canDeleteManagedGroup || deleteBusy}
              >
                {deleteBusy ? 'Removing…' : 'Delete group'}
              </button>
              <button
                type="submit"
                form="manage-group-form"
                className="action-button action-button--primary"
                disabled={manageBusy}
              >
                {manageBusy ? 'Saving…' : 'Save changes'}
              </button>
            </>
          }
        >
          <form id="manage-group-form" onSubmit={handleUpdateGroup} className="form-grid">
            <label className="wide">
              <span>Group name</span>
              <input
                name="name"
                value={manageState.form.name}
                onChange={handleManageFieldChange}
                required
              />
            </label>
            <label className="wide">
              <span>Parent group</span>
              <select name="parentId" value={manageState.form.parentId} onChange={handleManageFieldChange}>
                <option value="">No parent (root level)</option>
                {parentOptionsForManage.map((option) => (
                  <option key={option.id} value={option.id}>
                    {indentLabel(option.name, option.depth)}
                  </option>
                ))}
              </select>
            </label>
            {!canDeleteManagedGroup ? (
              <p className="group-details__warning">
                Move child groups elsewhere before deleting, and note that Mik-Group Root cannot be removed.
              </p>
            ) : null}
          </form>
        </Modal>
      ) : null}
    </div>
  );
};

export default Groups;<|MERGE_RESOLUTION|>--- conflicted
+++ resolved
@@ -233,14 +233,10 @@
     return map;
   }, [groups]);
 
-<<<<<<< HEAD
   const selectedGroup = useMemo(
     () => (selectedId ? groupLookup.get(selectedId) ?? null : null),
     [groupLookup, selectedId]
   );
-=======
-  const selectedGroup = selectedId ? groupLookup.get(selectedId) ?? null : null;
->>>>>>> 0fde3cee
   const selectedNode = useMemo(() => findNodeById(tree, selectedId), [tree, selectedId]);
   const filteredTree = useMemo(() => filterTreeByQuery(tree, filter), [tree, filter]);
   const selectedDescendants = useMemo(() => countDescendants(selectedNode), [selectedNode]);
