:root {
  color-scheme: light;
  font-family: 'Inter', system-ui, -apple-system, BlinkMacSystemFont, 'Segoe UI', sans-serif;
  line-height: 1.6;
  font-weight: 400;
  --page-base: #f4f8ff;
  --page-background: radial-gradient(circle at 15% 15%, #e8f4ff 0%, #f5f9ff 55%, #edf5ff 100%);
  --text-primary: #0f172a;
  --text-secondary: #1e293b;
  --subtle-text: #475569;
  --header-background: rgba(255, 255, 255, 0.8);
  --header-border: rgba(148, 163, 184, 0.25);
  --nav-link: #0f172a;
  --nav-link-hover: #1d4ed8;
  --nav-active-border: #38bdf8;
  --sidebar-background: rgba(255, 255, 255, 0.86);
  --sidebar-border: rgba(148, 163, 184, 0.2);
  --sidebar-link: #0f172a;
  --sidebar-link-hover: #1d4ed8;
  --sidebar-link-active: #2563eb;
  --brand-subtitle: #3b82f6;
  --brand-icon-background: linear-gradient(135deg, rgba(56, 189, 248, 0.3), rgba(99, 102, 241, 0.25));
  --card-background: linear-gradient(160deg, rgba(255, 255, 255, 0.92), rgba(231, 243, 255, 0.92));
  --card-border: rgba(148, 163, 184, 0.2);
  --card-shadow: 0 25px 60px rgba(148, 163, 184, 0.35);
  --card-heading: #0f172a;
  --card-subheading: #2563eb;
  --input-background: rgba(255, 255, 255, 0.9);
  --input-border: rgba(148, 163, 184, 0.4);
  --input-text: #0f172a;
  --input-focus-border: #38bdf8;
  --input-focus-shadow: rgba(56, 189, 248, 0.25);
  --button-gradient: linear-gradient(135deg, #38bdf8, #60a5fa);
  --button-text: #0f172a;
  --button-hover-shadow: 0 12px 30px rgba(96, 165, 250, 0.4);
  --password-track: rgba(148, 163, 184, 0.25);
  --password-label: #1e3a8a;
  --password-hint: #475569;
  --feedback-success-bg: rgba(34, 197, 94, 0.15);
  --feedback-success-border: rgba(34, 197, 94, 0.35);
  --feedback-success-text: #166534;
  --feedback-error-bg: rgba(248, 113, 113, 0.18);
  --feedback-error-border: rgba(248, 113, 113, 0.35);
  --feedback-error-text: #b91c1c;
  --feedback-muted-bg: rgba(148, 163, 184, 0.18);
  --feedback-muted-border: rgba(148, 163, 184, 0.25);
  --feedback-muted-text: #475569;
  --table-wrapper-bg: rgba(15, 23, 42, 0.03);
  --table-border: rgba(148, 163, 184, 0.2);
  --table-divider: rgba(148, 163, 184, 0.3);
  --table-header-text: #1d4ed8;
  --footer-background: rgba(255, 255, 255, 0.85);
  --footer-text: #475569;
  --theme-toggle-background: rgba(255, 255, 255, 0.7);
  --theme-toggle-border: rgba(148, 163, 184, 0.35);
  --theme-toggle-icon: #0f172a;
  --badge-background: rgba(59, 130, 246, 0.15);
  --badge-text: #1e3a8a;
  --chip-background: rgba(148, 163, 184, 0.2);
  --chip-active-background: rgba(59, 130, 246, 0.2);
  --chip-active-text: #1e3a8a;
  --secondary-button-background: rgba(59, 130, 246, 0.15);
  --secondary-button-border: rgba(59, 130, 246, 0.35);
  --secondary-button-text: #1d4ed8;
  --ghost-button-text: #1e293b;
  --sidebar-collapse-background: rgba(148, 163, 184, 0.18);
  --sidebar-collapse-hover: rgba(37, 99, 235, 0.18);
  --sidebar-collapse-text: #1e293b;
  --metric-card-border: rgba(148, 163, 184, 0.22);
  --metric-card-info-bg: linear-gradient(135deg, rgba(59, 130, 246, 0.22), rgba(37, 99, 235, 0.18));
  --metric-card-success-bg: linear-gradient(135deg, rgba(34, 197, 94, 0.22), rgba(16, 185, 129, 0.18));
  --metric-card-warning-bg: linear-gradient(135deg, rgba(250, 204, 21, 0.24), rgba(234, 179, 8, 0.18));
  --metric-card-danger-bg: linear-gradient(135deg, rgba(248, 113, 113, 0.24), rgba(239, 68, 68, 0.18));
  --status-up-bg: rgba(34, 197, 94, 0.18);
  --status-up-text: #166534;
  --status-down-bg: rgba(248, 113, 113, 0.22);
  --status-down-text: #b91c1c;
  --status-maintenance-bg: rgba(250, 204, 21, 0.22);
  --status-maintenance-text: #92400e;
  --status-pending-bg: rgba(59, 130, 246, 0.18);
  --status-pending-text: #1d4ed8;
  --status-unknown-bg: rgba(148, 163, 184, 0.2);
  --status-unknown-text: #475569;
  --toolbar-filter-background: rgba(255, 255, 255, 0.95);
  --toolbar-filter-border: rgba(148, 163, 184, 0.4);
  --toolbar-filter-placeholder: rgba(71, 85, 105, 0.7);
}

[data-theme='dark'] {
  color-scheme: dark;
  --page-base: #0b1220;
  --page-background: radial-gradient(circle at 20% 20%, #12243d 0%, #0b1326 55%, #08101f 100%);
  --text-primary: #f8fafc;
  --text-secondary: #e2e8f0;
  --subtle-text: #94a3b8;
  --header-background: rgba(15, 23, 42, 0.75);
  --header-border: rgba(30, 41, 59, 0.65);
  --nav-link: #e2e8f0;
  --nav-link-hover: #93c5fd;
  --nav-active-border: #38bdf8;
  --sidebar-background: rgba(15, 23, 42, 0.8);
  --sidebar-border: rgba(30, 41, 59, 0.55);
  --sidebar-link: #e2e8f0;
  --sidebar-link-hover: #bfdbfe;
  --sidebar-link-active: #93c5fd;
  --brand-subtitle: #93c5fd;
  --brand-icon-background: linear-gradient(135deg, rgba(59, 130, 246, 0.45), rgba(147, 197, 253, 0.35));
  --card-background: linear-gradient(160deg, rgba(30, 41, 59, 0.92), rgba(15, 23, 42, 0.9));
  --card-border: rgba(148, 163, 184, 0.25);
  --card-shadow: 0 25px 60px rgba(2, 6, 23, 0.7);
  --card-heading: #f8fafc;
  --card-subheading: #60a5fa;
  --input-background: rgba(15, 23, 42, 0.85);
  --input-border: rgba(148, 163, 184, 0.35);
  --input-text: #f8fafc;
  --input-focus-border: #60a5fa;
  --input-focus-shadow: rgba(96, 165, 250, 0.35);
  --button-gradient: linear-gradient(135deg, #38bdf8, #818cf8);
  --button-text: #0f172a;
  --button-hover-shadow: 0 12px 30px rgba(15, 118, 204, 0.5);
  --password-track: rgba(148, 163, 184, 0.25);
  --password-label: #bfdbfe;
  --password-hint: #cbd5f5;
  --feedback-success-bg: rgba(34, 197, 94, 0.18);
  --feedback-success-border: rgba(34, 197, 94, 0.45);
  --feedback-success-text: #bbf7d0;
  --feedback-error-bg: rgba(248, 113, 113, 0.2);
  --feedback-error-border: rgba(248, 113, 113, 0.45);
  --feedback-error-text: #fecaca;
  --feedback-muted-bg: rgba(51, 65, 85, 0.35);
  --feedback-muted-border: rgba(71, 85, 105, 0.4);
  --feedback-muted-text: #cbd5f5;
  --table-wrapper-bg: rgba(15, 23, 42, 0.6);
  --table-border: rgba(71, 85, 105, 0.5);
  --table-divider: rgba(71, 85, 105, 0.6);
  --table-header-text: #93c5fd;
  --footer-background: rgba(15, 23, 42, 0.8);
  --footer-text: #cbd5f5;
  --theme-toggle-background: rgba(30, 41, 59, 0.8);
  --theme-toggle-border: rgba(71, 85, 105, 0.55);
  --theme-toggle-icon: #f8fafc;
  --badge-background: rgba(59, 130, 246, 0.28);
  --badge-text: #dbeafe;
  --chip-background: rgba(51, 65, 85, 0.5);
  --chip-active-background: rgba(59, 130, 246, 0.35);
  --chip-active-text: #e0f2fe;
  --secondary-button-background: rgba(59, 130, 246, 0.25);
  --secondary-button-border: rgba(96, 165, 250, 0.4);
  --secondary-button-text: #dbeafe;
  --ghost-button-text: #cbd5f5;
  --sidebar-collapse-background: rgba(30, 41, 59, 0.65);
  --sidebar-collapse-hover: rgba(96, 165, 250, 0.35);
  --sidebar-collapse-text: #e2e8f0;
  --metric-card-border: rgba(71, 85, 105, 0.55);
  --metric-card-info-bg: linear-gradient(135deg, rgba(37, 99, 235, 0.35), rgba(56, 189, 248, 0.22));
  --metric-card-success-bg: linear-gradient(135deg, rgba(16, 185, 129, 0.35), rgba(34, 197, 94, 0.25));
  --metric-card-warning-bg: linear-gradient(135deg, rgba(202, 138, 4, 0.35), rgba(234, 179, 8, 0.25));
  --metric-card-danger-bg: linear-gradient(135deg, rgba(239, 68, 68, 0.38), rgba(248, 113, 113, 0.25));
  --status-up-bg: rgba(22, 101, 52, 0.45);
  --status-up-text: #bbf7d0;
  --status-down-bg: rgba(153, 27, 27, 0.55);
  --status-down-text: #fecaca;
  --status-maintenance-bg: rgba(133, 77, 14, 0.5);
  --status-maintenance-text: #fde68a;
  --status-pending-bg: rgba(37, 99, 235, 0.45);
  --status-pending-text: #bfdbfe;
  --status-unknown-bg: rgba(71, 85, 105, 0.6);
  --status-unknown-text: #cbd5f5;
  --toolbar-filter-background: rgba(15, 23, 42, 0.85);
  --toolbar-filter-border: rgba(148, 163, 184, 0.35);
  --toolbar-filter-placeholder: rgba(148, 163, 184, 0.75);
}

* {
  box-sizing: border-box;
}

body {
  margin: 0;
  min-height: 100vh;
  background: var(--page-background);
  background-color: var(--page-base);
  color: var(--text-primary);
}

.page-header {
  display: flex;
  flex-direction: column;
  gap: 0.35rem;
  margin-bottom: 1.75rem;
}

.page-header h1 {
  margin: 0;
  font-size: 2rem;
  letter-spacing: -0.02em;
}

.page-header__subtitle {
  margin: 0;
  color: var(--subtle-text);
  max-width: 48ch;
}

.app-shell {
  display: grid;
  grid-template-rows: auto 1fr auto;
  min-height: 100vh;
  color: var(--text-primary);
}

.app-shell--authed .app-content {
  display: grid;
  grid-template-columns: 280px 1fr;
  gap: 2.5rem;
  padding: 0 3rem 3.5rem;
  align-items: flex-start;
  transition: grid-template-columns 0.3s ease;
}

.app-shell--collapsed .app-content {
  grid-template-columns: 96px 1fr;
}

.app-shell--authed .app-main {
  display: block;
  padding: 3rem 0 4rem;
}

.app-shell--authed .card {
  max-width: none;
  width: 100%;
}

.app-header {
  display: flex;
  justify-content: space-between;
  align-items: center;
  padding: 1.25rem 3.5rem;
  background: var(--header-background);
  backdrop-filter: blur(16px);
  border-bottom: 1px solid var(--header-border);
}

.logo {
  color: var(--nav-link);
  font-weight: 700;
  text-decoration: none;
  font-size: 1.25rem;
  display: inline-flex;
  align-items: center;
}

.brand-mark {
  display: inline-flex;
  align-items: center;
  gap: 0.75rem;
  color: inherit;
}

.brand-icon {
  display: inline-flex;
  align-items: center;
  justify-content: center;
  width: 2.5rem;
  height: 2.5rem;
  padding: 0.25rem;
  border-radius: 0.85rem;
  background: var(--brand-icon-background);
  box-shadow: inset 0 1px 4px rgba(255, 255, 255, 0.45);
}

.brand-copy {
  display: flex;
  flex-direction: column;
  line-height: 1.15;
}

.brand-title {
  font-size: 1.35rem;
  letter-spacing: 0.04em;
}

.brand-subtitle {
  font-size: 0.75rem;
  color: var(--brand-subtitle);
  text-transform: uppercase;
  letter-spacing: 0.18em;
}

.header-actions {
  display: flex;
  align-items: center;
  gap: 1rem;
  flex-wrap: wrap;
  justify-content: flex-end;
}

.app-sidebar {
  background: var(--sidebar-background);
  border: 1px solid var(--sidebar-border);
  border-radius: 1.5rem;
  padding: 2.25rem 1.75rem;
  box-shadow: var(--card-shadow);
  color: var(--sidebar-link);
  align-self: start;
  position: sticky;
  top: 2.5rem;
  display: flex;
  flex-direction: column;
  gap: 2rem;
}

.app-shell--collapsed .app-sidebar {
  padding: 1.5rem 0.75rem;
  gap: 1.5rem;
  align-items: center;
}

.sidebar-nav {
  display: flex;
  flex-direction: column;
  gap: 1rem;
  flex: 1 1 auto;
}

.app-shell--collapsed .sidebar-nav {
  align-items: center;
  gap: 1.25rem;
}

.sidebar-group {
  display: flex;
  flex-direction: column;
  gap: 0.5rem;
}

.app-shell--collapsed .sidebar-group {
  align-items: center;
  gap: 0.75rem;
}

.sidebar-group + .sidebar-group {
  margin-top: 1rem;
  padding-top: 1rem;
  border-top: 1px solid var(--sidebar-border);
}

.app-shell--collapsed .sidebar-group + .sidebar-group {
  margin-top: 0.5rem;
  padding-top: 0.5rem;
}

.sidebar-group__label {
  font-size: 0.75rem;
  font-weight: 700;
  letter-spacing: 0.12em;
  text-transform: uppercase;
  color: var(--subtle-text);
  margin: 0;
}

.app-shell--collapsed .sidebar-group__label {
  display: none;
}

.sidebar-nav .sidebar-link,
.sidebar-nav .sidebar-link--disabled {
  display: inline-flex;
  align-items: center;
  gap: 0.7rem;
  text-decoration: none;
  color: var(--sidebar-link);
  font-weight: 600;
  padding: 0.55rem 0.85rem;
  border-radius: 0.9rem;
  transition: background-color 0.2s ease, color 0.2s ease, transform 0.2s ease;
  position: relative;
}

.sidebar-nav .sidebar-link:hover,
.sidebar-nav .sidebar-link:focus-visible {
  color: var(--sidebar-link-hover);
}

.sidebar-nav .sidebar-link.active {
  color: var(--sidebar-link-active);
  background: var(--chip-active-background);
  box-shadow: inset 0 1px 0 rgba(255, 255, 255, 0.25);
}

.sidebar-nav .sidebar-link--disabled {
  opacity: 0.45;
  cursor: not-allowed;
  color: var(--subtle-text);
  pointer-events: none;
}

.sidebar-link__icon {
  display: inline-flex;
  align-items: center;
  justify-content: center;
  width: 1.75rem;
  height: 1.75rem;
  font-size: 1.15rem;
  background: rgba(59, 130, 246, 0.12);
  border-radius: 0.85rem;
  transition: background 0.2s ease, color 0.2s ease;
}

.app-shell--collapsed .sidebar-link__icon {
  width: 2.1rem;
  height: 2.1rem;
}

[data-theme='dark'] .sidebar-link__icon {
  background: rgba(59, 130, 246, 0.28);
}

.sidebar-nav .sidebar-link.active .sidebar-link__icon {
  background: rgba(37, 99, 235, 0.25);
  color: var(--sidebar-link-active);
}

.sidebar-link__label {
  flex: 1;
  white-space: nowrap;
}

.sidebar-link--compact .sidebar-link__label {
  display: none;
}

.app-shell--collapsed .sidebar-nav .sidebar-link,
.app-shell--collapsed .sidebar-nav .sidebar-link--disabled {
  justify-content: center;
  padding: 0.55rem;
  width: 100%;
}

.app-shell--collapsed .sidebar-footer {
  padding-top: 0;
}

.app-shell--collapsed .sidebar-collapse {
  align-self: center;
  padding: 0.45rem;
}

.app-shell--collapsed .sidebar-collapse__label {
  display: none;
}

.app-shell--collapsed .theme-toggle--sidebar {
  width: auto;
  justify-content: center;
  padding-right: 0;
}

.app-shell--collapsed .theme-toggle__caption {
  display: none;
}

.sidebar-footer {
  display: flex;
  justify-content: center;
  padding-top: 0.5rem;
}

.sidebar-collapse {
  display: inline-flex;
  align-items: center;
  gap: 0.5rem;
  align-self: flex-end;
  border: none;
  border-radius: 999px;
  background: var(--sidebar-collapse-background);
  color: var(--sidebar-collapse-text);
  padding: 0.35rem 0.85rem;
  cursor: pointer;
  font-weight: 600;
  letter-spacing: 0.03em;
  transition: background 0.2s ease, color 0.2s ease, transform 0.2s ease;
}

.sidebar-collapse:hover,
.sidebar-collapse:focus-visible {
  background: var(--sidebar-collapse-hover);
  color: var(--sidebar-link-hover);
  outline: none;
  transform: translateX(-1px);
}

.sidebar-collapse__label {
  font-size: 0.7rem;
  text-transform: uppercase;
  letter-spacing: 0.12em;
}

.theme-toggle {
  display: inline-flex;
  align-items: center;
  gap: 0.75rem;
  background: none;
  border: none;
  color: var(--subtle-text);
  font: inherit;
  cursor: pointer;
  padding: 0;
  transition: color 0.2s ease;
}

.theme-toggle:focus-visible {
  outline: 2px solid var(--nav-active-border);
  outline-offset: 4px;
  border-radius: 999px;
}

.theme-toggle__track {
  width: 3.5rem;
  height: 1.85rem;
  border-radius: 999px;
  background: var(--theme-toggle-background);
  border: 1px solid var(--theme-toggle-border);
  display: inline-flex;
  align-items: center;
  padding: 0.2rem;
  transition: background 0.3s ease, border-color 0.3s ease;
}

.theme-toggle__thumb {
  width: 1.6rem;
  height: 1.6rem;
  border-radius: 50%;
  background: #ffffff;
  display: inline-flex;
  align-items: center;
  justify-content: center;
  color: var(--theme-toggle-icon);
  box-shadow: 0 8px 18px rgba(15, 23, 42, 0.18);
  transition: transform 0.3s ease;
}

.theme-toggle__thumb svg {
  width: 1.1rem;
  height: 1.1rem;
}

.theme-toggle__caption {
  font-size: 0.85rem;
  font-weight: 600;
  color: var(--subtle-text);
}

.theme-toggle--dark .theme-toggle__thumb {
  transform: translateX(1.6rem);
}

.theme-toggle--header {
  gap: 0.5rem;
}

.theme-toggle--header .theme-toggle__caption {
  display: none;
}

.theme-toggle--sidebar {
  width: 100%;
  justify-content: space-between;
  padding-right: 0.5rem;
}

.header-actions--authed {
  display: flex;
  justify-content: flex-end;
}

.logout-button {
  display: inline-flex;
  align-items: center;
  gap: 0.6rem;
  border: none;
  border-radius: 999px;
  padding: 0.5rem 1.1rem;
  background: linear-gradient(135deg, #f87171, #ef4444);
  color: #ffffff;
  font-weight: 600;
  cursor: pointer;
  transition: transform 0.2s ease, box-shadow 0.2s ease, opacity 0.2s ease;
  box-shadow: 0 12px 24px rgba(248, 113, 113, 0.35);
}

.logout-button:hover {
  transform: translateY(-1px);
  box-shadow: 0 14px 28px rgba(248, 113, 113, 0.45);
}

.logout-button:focus-visible {
  outline: 3px solid rgba(248, 113, 113, 0.6);
  outline-offset: 2px;
}

[data-theme='dark'] .logout-button {
  box-shadow: 0 12px 24px rgba(248, 113, 113, 0.45);
}

[data-theme='dark'] .logout-button:hover {
  box-shadow: 0 16px 32px rgba(248, 113, 113, 0.55);
}

.logout-button__icon svg {
  width: 1.1rem;
  height: 1.1rem;
}

.logout-button__label {
  line-height: 1;
}

.logout-button--sidebar {
  justify-content: center;
  width: 100%;
  margin-top: 0.25rem;
}

.sidebar-footer {
  display: flex;
  flex-direction: column;
  gap: 1.25rem;
  align-items: stretch;
}

.sidebar-footer__actions {
  display: flex;
  justify-content: center;
}

.header-actions nav {
  display: flex;
  align-items: center;
  justify-content: flex-end;
  flex-wrap: wrap;
  gap: 1.25rem;
}

.header-actions nav a,
.header-actions nav .link-button {
  color: var(--nav-link);
  text-decoration: none;
  font-weight: 600;
  padding-bottom: 0.35rem;
  border-bottom: 2px solid transparent;
  transition: color 0.2s ease, border-color 0.2s ease;
  background: none;
  border: none;
  cursor: pointer;
}

.header-actions nav a:hover,
.header-actions nav .link-button:hover {
  color: var(--nav-link-hover);
}

.header-actions nav a.active {
  border-color: var(--nav-active-border);
  color: var(--nav-link-hover);
}

.header-actions nav .link-button {
  font: inherit;
  border-bottom: none;
}

.app-main {
  display: flex;
  justify-content: center;
  align-items: flex-start;
  padding: 3rem 2rem 4rem;
}

.card {
  background: var(--card-background);
  border: 1px solid var(--card-border);
  border-radius: 1.5rem;
  max-width: 640px;
  width: 100%;
  padding: 2.5rem;
  box-shadow: var(--card-shadow);
  color: var(--text-primary);
}

.empty-state {
  margin-top: 1.75rem;
  padding: 2.5rem 2rem;
  text-align: center;
  border-radius: 1.5rem;
  border: 1px dashed var(--table-border);
  background: var(--table-wrapper-bg);
}

.card h1 {
  margin-top: 0;
  font-size: 2rem;
  color: var(--card-heading);
}

.card-header {
  display: flex;
  align-items: flex-start;
  justify-content: space-between;
  gap: 1.5rem;
  flex-wrap: wrap;
}

.card h2 {
  margin-top: 2rem;
  color: var(--card-subheading);
}

.card-intro {
  margin-bottom: 1.5rem;
  color: var(--text-secondary);
}

.card-alert {
  margin-bottom: 1.25rem;
  padding: 0.85rem 1.1rem;
  border-radius: 0.9rem;
  font-size: 0.9rem;
  border: 1px solid transparent;
  background: rgba(148, 163, 184, 0.12);
  color: var(--text-secondary);
}

.card-alert--success {
  background: rgba(34, 197, 94, 0.15);
  border-color: rgba(34, 197, 94, 0.35);
  color: #047857;
}

.card-alert--error {
  background: rgba(248, 113, 113, 0.18);
  border-color: rgba(248, 113, 113, 0.4);
  color: #b91c1c;
}

.card-alert--warning {
  background: rgba(250, 204, 21, 0.2);
  border-color: rgba(250, 204, 21, 0.4);
  color: #92400e;
}

[data-theme='dark'] .card-alert {
  background: rgba(148, 163, 184, 0.2);
  color: rgba(226, 232, 240, 0.85);
}

[data-theme='dark'] .card-alert--success {
  background: rgba(34, 197, 94, 0.25);
  border-color: rgba(34, 197, 94, 0.45);
  color: #bbf7d0;
}

[data-theme='dark'] .card-alert--error {
  background: rgba(248, 113, 113, 0.28);
  border-color: rgba(248, 113, 113, 0.45);
  color: #fecaca;
}

[data-theme='dark'] .card-alert--warning {
  background: rgba(250, 204, 21, 0.32);
  border-color: rgba(250, 204, 21, 0.45);
  color: #fde68a;
}

.firewall-grid {
  display: grid;
  grid-template-columns: repeat(auto-fit, minmax(320px, 1fr));
  gap: 2.5rem;
  margin-top: 1.5rem;
}

.panel__header {
  display: flex;
  align-items: flex-start;
  justify-content: space-between;
  gap: 1rem;
  margin-bottom: 1.1rem;
  flex-wrap: wrap;
}

.panel__header h2 {
  margin: 0;
  color: var(--card-heading);
}

.panel__header .muted {
  margin: 0.25rem 0 0;
}

.card ol,
.card ul {
  padding-left: 1.25rem;
}

.card li + li {
  margin-top: 0.75rem;
}

.form-grid {
  display: grid;
  grid-template-columns: repeat(auto-fit, minmax(200px, 1fr));
  gap: 1rem 1.25rem;
  margin-top: 1.25rem;
}

.form-grid label {
  display: flex;
  flex-direction: column;
  gap: 0.45rem;
  font-weight: 500;
  color: var(--text-secondary);
}

.form-grid label span {
  font-size: 0.9rem;
}

.form-grid__field {
  display: flex;
  flex-direction: column;
  gap: 0.45rem;
  color: var(--text-secondary);
}

.form-field-label {
  font-size: 0.9rem;
  font-weight: 500;
}

.form-grid input,
.form-grid select,
.form-grid textarea {
  background: var(--input-background);
  border: 1px solid var(--input-border);
  border-radius: 0.65rem;
  padding: 0.6rem 0.85rem;
  color: var(--input-text);
  font-size: 0.95rem;
  transition: border-color 0.2s ease, box-shadow 0.2s ease;
}

.form-grid input:focus,
.form-grid select:focus,
.form-grid textarea:focus {
  outline: none;
  border-color: var(--input-focus-border);
  box-shadow: 0 0 0 3px var(--input-focus-shadow);
}

.form-grid fieldset,
.new-role fieldset {
  border: 1px solid var(--table-border);
  border-radius: 1rem;
  padding: 1rem 1.25rem 1.25rem;
  background: var(--table-wrapper-bg);
}

.form-grid fieldset legend,
.new-role fieldset legend {
  font-weight: 600;
  color: var(--card-heading);
  padding: 0 0.5rem;
}

.new-role fieldset label {
  display: inline-flex;
  align-items: center;
  gap: 0.5rem;
  font-weight: 600;
  color: var(--subtle-text);
}

.form-grid .wide {
  grid-column: 1 / -1;
}

.form-grid__full {
  grid-column: 1 / -1;
}

.select-control {
  position: relative;
  display: block;
}

.select-control select {
  appearance: none;
  width: 100%;
  border-radius: 0.95rem;
  padding: 0.65rem 2.75rem 0.65rem 1rem;
  border: 1px solid var(--input-border);
  background: linear-gradient(135deg, rgba(255, 255, 255, 0.95), rgba(226, 232, 240, 0.6));
  color: var(--input-text);
  font-weight: 600;
  transition: border-color 0.2s ease, box-shadow 0.2s ease, transform 0.2s ease;
  box-shadow: 0 12px 32px rgba(148, 163, 184, 0.18);
}

.select-control:hover select {
  transform: translateY(-1px);
}

.select-control::after {
  content: '';
  position: absolute;
  right: 1.1rem;
  top: 50%;
  width: 0.55rem;
  height: 0.55rem;
  border-right: 2px solid rgba(71, 85, 105, 0.7);
  border-bottom: 2px solid rgba(71, 85, 105, 0.7);
  transform: translateY(-50%) rotate(45deg);
  pointer-events: none;
  transition: border-color 0.2s ease;
}

.select-control:focus-within select {
  border-color: var(--input-focus-border);
  box-shadow: 0 0 0 3px var(--input-focus-shadow);
}

.select-control:focus-within::after {
  border-color: var(--input-focus-border);
}

[data-theme='dark'] .select-control select {
  background: linear-gradient(135deg, rgba(30, 41, 59, 0.85), rgba(30, 41, 59, 0.65));
  box-shadow: 0 12px 28px rgba(15, 23, 42, 0.6);
}

[data-theme='dark'] .select-control::after {
  border-color: rgba(148, 163, 184, 0.8);
}

.form-section {
  grid-column: 1 / -1;
  border: 1px solid var(--table-border);
  border-radius: 1.1rem;
  padding: 1.25rem 1.5rem;
  background: var(--card-background);
  box-shadow: 0 12px 30px rgba(15, 23, 42, 0.08);
  display: flex;
  flex-direction: column;
  gap: 1rem;
}

.form-section--collapsible {
  padding: 1rem 1.25rem;
  gap: 0.5rem;
}

.form-section__header {
  display: flex;
  align-items: flex-start;
  justify-content: space-between;
  gap: 1rem;
}

.form-section__description {
  margin: 0;
  font-size: 0.85rem;
  color: var(--text-muted);
  line-height: 1.4;
}

.form-section__body {
  display: flex;
  flex-direction: column;
  gap: 1.25rem;
}

.form-section h2 {
  margin: 0;
  font-size: 1.15rem;
  color: var(--card-heading);
}

.form-section h3,
.form-section h4 {
  margin: 0;
  font-weight: 600;
  color: var(--text-secondary);
}

.form-section__grid {
  display: grid;
  grid-template-columns: repeat(auto-fit, minmax(220px, 1fr));
  gap: 1rem 1.25rem;
}

.form-section__grid label {
  display: flex;
  flex-direction: column;
  gap: 0.4rem;
}

.form-subsection {
  margin-top: 1.5rem;
  display: flex;
  flex-direction: column;
  gap: 0.75rem;
}

.inline-input-group {
  display: flex;
  gap: 0.65rem;
  align-items: center;
}

.inline-input-group input {
  flex: 1 1 auto;
}

.inline-checkboxes {
  display: flex;
  flex-wrap: wrap;
  gap: 0.65rem 1rem;
  align-items: center;
}

.inline-checkboxes label {
  display: inline-flex;
  align-items: center;
  gap: 0.4rem;
  font-weight: 500;
  color: var(--text-secondary);
}

.endpoint-section {
  margin-top: 1.25rem;
  border: 1px dashed var(--table-border);
  border-radius: 1rem;
  padding: 1rem 1.25rem;
  background: var(--table-wrapper-bg);
  display: flex;
  flex-direction: column;
  gap: 1rem;
}

.editable-list {
  display: flex;
  flex-direction: column;
  gap: 0.75rem;
  margin-top: 0.75rem;
}

.editable-list__row {
  display: grid;
  grid-template-columns: repeat(auto-fit, minmax(160px, 1fr));
  gap: 0.5rem 0.75rem;
  align-items: flex-end;
}

.editable-list__row label {
  display: flex;
  flex-direction: column;
  gap: 0.35rem;
  color: var(--text-secondary);
  font-weight: 500;
}

.editable-list__row button {
  justify-self: flex-start;
}

.diagnostics-actions {
  display: flex;
  flex-direction: column;
  gap: 1rem;
  margin-top: 1rem;
}

.diagnostics-actions > .action-button {
  align-self: flex-start;
}

.diagnostics-history {
  display: grid;
  gap: 1rem;
}

.diagnostics-list {
  list-style: none;
  padding: 0;
  margin: 0;
  display: grid;
  gap: 0.75rem;
}

.diagnostics-list__header {
  display: flex;
  flex-wrap: wrap;
  align-items: center;
  gap: 0.75rem;
  font-weight: 600;
}

.diagnostics-list__target {
  font-size: 0.95rem;
  color: var(--text-primary);
}

.diagnostics-list__meta {
  display: block;
  font-size: 0.85rem;
  color: var(--subtle-text);
}

.diagnostics-output {
  margin-top: 0.5rem;
  background: var(--table-wrapper-bg);
  border: 1px solid var(--table-border);
  border-radius: 0.75rem;
  padding: 0.75rem;
  max-height: 220px;
  overflow: auto;
  font-size: 0.85rem;
}

.diagnostics-error {
  margin: 0;
}

.vpn-group {
  border: 1px dashed var(--table-border);
  border-radius: 1rem;
  padding: 1rem 1.25rem;
  background: var(--table-wrapper-bg);
  display: flex;
  flex-direction: column;
  gap: 0.75rem;
  margin-bottom: 1rem;
}

.vpn-columns {
  display: grid;
  grid-template-columns: repeat(auto-fit, minmax(220px, 1fr));
  gap: 1rem;
}

.vpn-column {
  display: flex;
  flex-direction: column;
  gap: 0.75rem;
}

.vpn-column label {
  display: flex;
  flex-direction: column;
  gap: 0.35rem;
}

.sr-only {
  position: absolute;
  width: 1px;
  height: 1px;
  padding: 0;
  margin: -1px;
  overflow: hidden;
  clip: rect(0, 0, 0, 0);
  white-space: nowrap;
  border: 0;
}

.subtle-text {
  color: var(--subtle-text);
  font-size: 0.9rem;
}

.primary-button {
  grid-column: 1 / -1;
}

.select-control {
  position: relative;
  display: block;
}

.select-control select {
  appearance: none;
  width: 100%;
  border-radius: 0.95rem;
  padding: 0.65rem 2.75rem 0.65rem 1rem;
  border: 1px solid var(--input-border);
  background: linear-gradient(135deg, rgba(255, 255, 255, 0.95), rgba(226, 232, 240, 0.6));
  color: var(--input-text);
  font-weight: 600;
  transition: border-color 0.2s ease, box-shadow 0.2s ease, transform 0.2s ease;
  box-shadow: 0 12px 32px rgba(148, 163, 184, 0.18);
}

.select-control:hover select {
  transform: translateY(-1px);
}

.select-control::after {
  content: '';
  position: absolute;
  right: 1.1rem;
  top: 50%;
  width: 0.55rem;
  height: 0.55rem;
  border-right: 2px solid rgba(71, 85, 105, 0.7);
  border-bottom: 2px solid rgba(71, 85, 105, 0.7);
  transform: translateY(-50%) rotate(45deg);
  pointer-events: none;
  transition: border-color 0.2s ease;
}

.select-control:focus-within select {
  border-color: var(--input-focus-border);
  box-shadow: 0 0 0 3px var(--input-focus-shadow);
}

.select-control:focus-within::after {
  border-color: var(--input-focus-border);
}

[data-theme='dark'] .select-control select {
  background: linear-gradient(135deg, rgba(30, 41, 59, 0.85), rgba(30, 41, 59, 0.65));
  box-shadow: 0 12px 28px rgba(15, 23, 42, 0.6);
}

[data-theme='dark'] .select-control::after {
  border-color: rgba(148, 163, 184, 0.8);
}

.form-section {
  grid-column: 1 / -1;
  border: 1px solid var(--table-border);
  border-radius: 1.1rem;
  padding: 1.25rem 1.5rem;
  background: var(--card-background);
  box-shadow: 0 12px 30px rgba(15, 23, 42, 0.08);
  display: flex;
  flex-direction: column;
  gap: 1rem;
}

.form-section h2 {
  margin: 0;
  font-size: 1.15rem;
  color: var(--card-heading);
}

.form-section h3,
.form-section h4 {
  margin: 0;
  font-weight: 600;
  color: var(--text-secondary);
}

.form-section__grid {
  display: grid;
  grid-template-columns: repeat(auto-fit, minmax(220px, 1fr));
  gap: 1rem 1.25rem;
}

.form-section__grid label {
  display: flex;
  flex-direction: column;
  gap: 0.4rem;
}

.form-subsection {
  margin-top: 1.5rem;
  display: flex;
  flex-direction: column;
  gap: 0.75rem;
}

.inline-input-group {
  display: flex;
  gap: 0.65rem;
  align-items: center;
}

.inline-input-group input {
  flex: 1 1 auto;
}

.inline-checkboxes {
  display: flex;
  flex-wrap: wrap;
  gap: 0.65rem 1rem;
  align-items: center;
}

.inline-checkboxes label {
  display: inline-flex;
  align-items: center;
  gap: 0.4rem;
  font-weight: 500;
  color: var(--text-secondary);
}

.endpoint-section {
  margin-top: 1.25rem;
  border: 1px dashed var(--table-border);
  border-radius: 1rem;
  padding: 1rem 1.25rem;
  background: var(--table-wrapper-bg);
  display: flex;
  flex-direction: column;
  gap: 1rem;
}

.editable-list {
  display: flex;
  flex-direction: column;
  gap: 0.75rem;
  margin-top: 0.75rem;
}

.editable-list__row {
  display: grid;
  grid-template-columns: repeat(auto-fit, minmax(160px, 1fr));
  gap: 0.5rem 0.75rem;
  align-items: flex-end;
}

.editable-list__row label {
  display: flex;
  flex-direction: column;
  gap: 0.35rem;
  color: var(--text-secondary);
  font-weight: 500;
}

.editable-list__row button {
  justify-self: flex-start;
}

.diagnostics-actions {
  display: flex;
  flex-direction: column;
  gap: 1rem;
  margin-top: 1rem;
}

.diagnostics-actions > .action-button {
  align-self: flex-start;
}

.diagnostics-history {
  display: grid;
  gap: 1rem;
}

.diagnostics-list {
  list-style: none;
  padding: 0;
  margin: 0;
  display: grid;
  gap: 0.75rem;
}

.diagnostics-list__header {
  display: flex;
  flex-wrap: wrap;
  align-items: center;
  gap: 0.75rem;
  font-weight: 600;
}

.diagnostics-list__target {
  font-size: 0.95rem;
  color: var(--text-primary);
}

.diagnostics-list__meta {
  display: block;
  font-size: 0.85rem;
  color: var(--subtle-text);
}

.diagnostics-output {
  margin-top: 0.5rem;
  background: var(--table-wrapper-bg);
  border: 1px solid var(--table-border);
  border-radius: 0.75rem;
  padding: 0.75rem;
  max-height: 220px;
  overflow: auto;
  font-size: 0.85rem;
}

.diagnostics-error {
  margin: 0;
}

.vpn-group {
  border: 1px dashed var(--table-border);
  border-radius: 1rem;
  padding: 1rem 1.25rem;
  background: var(--table-wrapper-bg);
  display: flex;
  flex-direction: column;
  gap: 0.75rem;
  margin-bottom: 1rem;
}

.vpn-columns {
  display: grid;
  grid-template-columns: repeat(auto-fit, minmax(220px, 1fr));
  gap: 1rem;
}

.vpn-column {
  display: flex;
  flex-direction: column;
  gap: 0.75rem;
}

.vpn-column label {
  display: flex;
  flex-direction: column;
  gap: 0.35rem;
}

.sr-only {
  position: absolute;
  width: 1px;
  height: 1px;
  padding: 0;
  margin: -1px;
  overflow: hidden;
  clip: rect(0, 0, 0, 0);
  white-space: nowrap;
  border: 0;
}

.subtle-text {
  color: var(--subtle-text);
  font-size: 0.9rem;
}

.primary-button {
  grid-column: 1 / -1;
  background: var(--button-gradient);
  border: none;
  color: var(--button-text);
  font-weight: 700;
  padding: 0.85rem;
  border-radius: 999px;
  cursor: pointer;
  transition: transform 0.2s ease, box-shadow 0.2s ease;
}

.primary-button:disabled {
  opacity: 0.6;
  cursor: not-allowed;
}

.primary-button:not(:disabled):hover {
  transform: translateY(-2px);
  box-shadow: var(--button-hover-shadow);
}

.danger-button {
  background: #ef4444;
  border: none;
  color: #fff;
  font-weight: 700;
  padding: 0.8rem 1.4rem;
  border-radius: 999px;
  cursor: pointer;
  transition: transform 0.2s ease, box-shadow 0.2s ease;
}

.danger-button:disabled {
  opacity: 0.6;
  cursor: not-allowed;
}

.danger-button:not(:disabled):hover {
  transform: translateY(-1px);
  box-shadow: 0 12px 20px rgba(239, 68, 68, 0.25);
}

.password-strength {
  grid-column: 1 / -1;
  display: grid;
  gap: 0.5rem;
  margin-top: -0.5rem;
}

.password-strength-track {
  width: 100%;
  height: 0.65rem;
  background: var(--password-track);
  border-radius: 999px;
  overflow: hidden;
}

.password-strength-bar {
  height: 100%;
  width: 0;
  border-radius: inherit;
  transition: width 0.25s ease, background 0.25s ease;
}

.password-strength[data-score='1'] .password-strength-bar {
  width: 25%;
  background: linear-gradient(135deg, #f87171, #ef4444);
}

.password-strength[data-score='2'] .password-strength-bar {
  width: 50%;
  background: linear-gradient(135deg, #fb923c, #f97316);
}

.password-strength[data-score='3'] .password-strength-bar {
  width: 75%;
  background: linear-gradient(135deg, #facc15, #eab308);
}

.password-strength[data-score='4'] .password-strength-bar {
  width: 100%;
  background: linear-gradient(135deg, #34d399, #22c55e);
}

.password-strength-label {
  font-size: 0.9rem;
  font-weight: 600;
  color: var(--password-label);
}

.password-strength-hint {
  font-size: 0.8rem;
  color: var(--password-hint);
}

.feedback {
  margin-top: 1.5rem;
  padding: 1rem 1.25rem;
  border-radius: 0.75rem;
  font-weight: 500;
}

.feedback.success {
  background: var(--feedback-success-bg);
  color: var(--feedback-success-text);
  border: 1px solid var(--feedback-success-border);
}

.feedback.error {
  background: var(--feedback-error-bg);
  color: var(--feedback-error-text);
  border: 1px solid var(--feedback-error-border);
}

.feedback.muted {
  background: var(--feedback-muted-bg);
  border: 1px solid var(--feedback-muted-border);
  color: var(--feedback-muted-text);
}

.dashboard {
  width: 100%;
  display: flex;
  flex-direction: column;
  gap: 2rem;
}

.dashboard-header {
  display: flex;
  justify-content: space-between;
  align-items: flex-start;
  gap: 1.5rem;
  flex-wrap: wrap;
}

.dashboard-header h1 {
  margin: 0;
  font-size: 2rem;
}

.dashboard-subtitle {
  margin: 0.5rem 0 0;
  max-width: 560px;
  color: var(--text-secondary);
}

.dashboard-actions {
  display: inline-flex;
  align-items: center;
  justify-content: flex-end;
  gap: 0.75rem;
  flex-wrap: wrap;
}

.dashboard-updated {
  font-size: 0.85rem;
  color: var(--subtle-text);
}

.metric-section {
  display: flex;
  flex-direction: column;
  gap: 1.25rem;
  background: var(--card-background);
  border: 1px solid var(--card-border);
  border-radius: 1.5rem;
  padding: 1.75rem 2rem;
  box-shadow: var(--card-shadow);
}

.metric-section h2 {
  margin: 0;
  font-size: 1.35rem;
}

.metric-grid {
  display: grid;
  grid-template-columns: repeat(auto-fit, minmax(220px, 1fr));
  gap: 1.25rem;
}

.metric-card {
  border-radius: 1.2rem;
  padding: 1.25rem 1.4rem;
  border: 1px solid var(--metric-card-border);
  box-shadow: inset 0 1px 0 rgba(255, 255, 255, 0.35);
  display: flex;
  flex-direction: column;
  gap: 0.5rem;
  color: var(--text-primary);
}

[data-theme='dark'] .metric-card {
  box-shadow: inset 0 1px 0 rgba(148, 163, 184, 0.18);
}

.metric-card--info {
  background: var(--metric-card-info-bg);
}

.metric-card--success {
  background: var(--metric-card-success-bg);
}

.metric-card--warning {
  background: var(--metric-card-warning-bg);
}

.metric-card--danger {
  background: var(--metric-card-danger-bg);
}

.metric-card h3 {
  margin: 0;
  font-size: 1.05rem;
}

.metric-value {
  font-size: 2.1rem;
  font-weight: 700;
}

.metric-hint {
  font-size: 0.9rem;
  color: var(--subtle-text);
}

.metric-section--split {
  padding: 0;
  background: none;
  border: none;
  box-shadow: none;
  display: grid;
  gap: 1.5rem;
  grid-template-columns: repeat(auto-fit, minmax(260px, 1fr));
}

.metric-panel {
  background: var(--card-background);
  border: 1px solid var(--card-border);
  border-radius: 1.5rem;
  padding: 1.6rem 1.8rem;
  box-shadow: var(--card-shadow);
  display: flex;
  flex-direction: column;
  gap: 1rem;
}

.metric-section--profile {
  padding: 0;
  background: none;
  border: none;
  box-shadow: none;
}

.metric-section--profile .metric-panel {
  max-width: 640px;
}

.metric-panel header {
  display: flex;
  flex-direction: column;
  gap: 0.4rem;
}

.metric-panel header h2 {
  margin: 0;
  font-size: 1.2rem;
}

.metric-panel header p {
  margin: 0;
  color: var(--subtle-text);
  font-size: 0.9rem;
}

.metric-list {
  list-style: none;
  margin: 0;
  padding: 0;
  display: flex;
  flex-direction: column;
  gap: 0.75rem;
}

.metric-list li {
  display: flex;
  justify-content: space-between;
  align-items: center;
  gap: 1rem;
  padding: 0.85rem 1rem;
  border-radius: 1rem;
  background: rgba(15, 23, 42, 0.05);
  border: 1px solid rgba(148, 163, 184, 0.25);
}

.metric-list li div {
  display: flex;
  align-items: center;
  gap: 0.6rem;
}

.profile-grid {
  display: grid;
  grid-template-columns: repeat(auto-fit, minmax(220px, 1fr));
  gap: 1rem 1.5rem;
  margin: 0;
}

<<<<<<< HEAD
.connectivity-summary {
  background: var(--card-background);
  border: 1px solid var(--card-border);
  border-radius: 1rem;
  padding: 1rem;
  display: flex;
  flex-direction: column;
  gap: 0.75rem;
}

.connectivity-summary__title {
  margin: 0;
  font-size: 0.95rem;
  font-weight: 600;
  color: var(--card-heading);
}

.connectivity-summary__list {
  list-style: none;
  margin: 0;
  padding: 0;
  display: grid;
  gap: 0.5rem;
}

.connectivity-summary__list li {
  display: flex;
  align-items: center;
  justify-content: space-between;
  gap: 0.75rem;
  flex-wrap: wrap;
}

.role-dropdown {
  position: relative;
  display: block;
=======
.profile-grid dt {
  margin: 0 0 0.35rem;
  font-weight: 700;
  font-size: 0.75rem;
  letter-spacing: 0.08em;
  text-transform: uppercase;
  color: var(--subtle-text);
>>>>>>> 0fde3cee
}

.profile-grid dd {
  margin: 0;
  font-size: 0.95rem;
  color: var(--text-primary);
}

.profile-grid__wide {
  grid-column: 1 / -1;
}

.permission-pill-group {
  display: flex;
  flex-wrap: wrap;
  gap: 0.5rem;
}

.permission-pill {
  display: inline-flex;
  align-items: center;
  padding: 0.35rem 0.75rem;
  border-radius: 999px;
  background: var(--badge-background);
  color: var(--badge-text);
  font-weight: 600;
  font-size: 0.85rem;
  text-transform: capitalize;
}

[data-theme='dark'] .metric-list li {
  background: rgba(30, 41, 59, 0.55);
  border-color: rgba(71, 85, 105, 0.45);
}

.status-pill {
  display: inline-flex;
  align-items: center;
  justify-content: center;
  gap: 0.35rem;
  padding: 0.25rem 0.65rem;
  border-radius: 999px;
  font-size: 0.75rem;
  font-weight: 600;
  text-transform: capitalize;
  background: var(--status-unknown-bg);
  color: var(--status-unknown-text);
  border: 1px solid transparent;
}

.status-pill__dot {
  width: 0.5rem;
  height: 0.5rem;
  border-radius: 999px;
  background-color: currentColor;
  box-shadow: 0 0 0 1px rgba(255, 255, 255, 0.45);
}

.status-pill--up,
.status-pill--success,
.status-pill--updated {
  background: var(--status-up-bg);
  color: var(--status-up-text);
  border-color: rgba(34, 197, 94, 0.35);
}

.status-pill--down,
.status-pill--danger,
.status-pill--error {
  background: var(--status-down-bg);
  color: var(--status-down-text);
  border-color: rgba(248, 113, 113, 0.35);
}

.status-pill--maintenance,
.status-pill--warning {
  background: var(--status-maintenance-bg);
  color: var(--status-maintenance-text);
  border-color: rgba(250, 204, 21, 0.35);
}

.status-pill--pending {
  background: var(--status-pending-bg);
  color: var(--status-pending-text);
  border-color: rgba(59, 130, 246, 0.35);
}

.status-pill--unknown,
.status-pill--info {
  background: var(--status-unknown-bg);
  color: var(--status-unknown-text);
  border-color: rgba(148, 163, 184, 0.35);
}

.role-overview {
  display: grid;
  grid-template-columns: repeat(auto-fit, minmax(240px, 1fr));
  gap: 1.75rem;
  margin-top: 1.5rem;
}

.role-badges {
  display: flex;
  flex-wrap: wrap;
  gap: 0.75rem;
}

.role-badge {
  display: inline-flex;
  align-items: center;
  padding: 0.4rem 0.85rem;
  border-radius: 999px;
  background: var(--badge-background);
  color: var(--badge-text);
  font-weight: 600;
  font-size: 0.9rem;
}

.permission-chips {
  display: flex;
  flex-wrap: wrap;
  gap: 0.75rem;
}

.permission-chip {
  display: inline-flex;
  align-items: center;
  justify-content: center;
  padding: 0.4rem 0.9rem;
  border-radius: 0.75rem;
  font-weight: 600;
  background: var(--chip-background);
  color: var(--subtle-text);
}

.permission-chip--active {
  background: var(--chip-active-background);
  color: var(--chip-active-text);
}

.user-table-wrapper {
  margin-top: 1.5rem;
  overflow-x: auto;
  background: var(--table-wrapper-bg);
  border-radius: 1rem;
  padding: 1.25rem;
  border: 1px solid var(--table-border);
}

.user-table {
  width: 100%;
  border-collapse: collapse;
  font-size: 0.95rem;
  color: var(--text-primary);
}

.user-table th,
.user-table td {
  text-align: left;
  padding: 0.75rem 0.5rem;
}

.user-table thead {
  color: var(--table-header-text);
}

.user-table tbody tr + tr {
  border-top: 1px solid var(--table-divider);
}

.user-table tbody tr.active-row {
  background: rgba(59, 130, 246, 0.08);
}

.muted {
  color: var(--subtle-text);
}

.muted.small {
  font-size: 0.85rem;
}

.management-grid {
  display: grid;
  grid-template-columns: minmax(260px, 320px) 1fr;
  gap: 2rem;
  margin-top: 2rem;
}

.management-list label {
  display: flex;
  flex-direction: column;
  font-weight: 500;
  color: var(--text-secondary);
}

.management-list label span {
  margin-bottom: 0.5rem;
}

.management-list select {
  width: 100%;
  background: var(--input-background);
  border: 1px solid var(--input-border);
  border-radius: 0.75rem;
  padding: 0.75rem 1rem;
  font-size: 1rem;
  color: var(--input-text);
}

.management-form {
  align-content: start;
}

.role-grid {
  display: grid;
  grid-template-columns: repeat(auto-fit, minmax(220px, 1fr));
  gap: 1rem;
  margin-top: 0.75rem;
}

.role-option {
  display: flex;
  flex-direction: column;
  gap: 0.35rem;
  padding: 0.85rem 1rem;
  border-radius: 1rem;
  background: var(--table-wrapper-bg);
  border: 1px solid var(--table-border);
}

.role-option input {
  width: 1.1rem;
  height: 1.1rem;
  accent-color: #3b82f6;
}

.role-name {
  font-weight: 600;
  color: var(--card-heading);
}

.role-detail {
  font-size: 0.85rem;
  color: var(--subtle-text);
}

.button-row {
  display: flex;
  justify-content: flex-end;
}

.role-management {
  display: grid;
  grid-template-columns: 1fr minmax(260px, 320px);
  gap: 2.5rem;
  margin-top: 2.5rem;
}

.group-management {
  display: grid;
  grid-template-columns: minmax(240px, 280px) 1fr;
  gap: 2.5rem;
  margin-top: 2.5rem;
}

.group-tree {
  background: var(--table-wrapper-bg);
  border: 1px solid var(--table-border);
  border-radius: 1.25rem;
  padding: 1.5rem;
  display: flex;
  flex-direction: column;
  gap: 1rem;
}

.group-tree h2 {
  margin: 0;
  font-size: 1.2rem;
  color: var(--card-heading);
}

.group-tree__list {
  list-style: none;
  margin: 0;
  padding: 0;
  display: flex;
  flex-direction: column;
  gap: 0.35rem;
}

.group-tree__item {
  width: 100%;
  text-align: left;
  background: none;
  border: none;
  border-radius: 0.85rem;
  padding: 0.5rem 0.75rem;
  display: flex;
  align-items: center;
  justify-content: space-between;
  font-weight: 600;
  color: var(--sidebar-link);
  cursor: pointer;
  transition: background-color 0.2s ease, color 0.2s ease;
}

.group-tree__item:hover {
  color: var(--sidebar-link-hover);
  background: var(--chip-background);
}

.group-tree__item--active {
  color: var(--sidebar-link-active);
  background: var(--chip-active-background);
}

.group-tree__count {
  font-size: 0.75rem;
  color: var(--subtle-text);
  background: var(--badge-background);
  border-radius: 999px;
  padding: 0.1rem 0.5rem;
}

.group-tree__list > li > ul {
  margin: 0.35rem 0 0 1rem;
  padding-left: 0.75rem;
  border-left: 1px dashed var(--table-border);
}

.group-editor {
  display: grid;
  gap: 1.5rem;
  align-content: start;
}

.group-editor__form {
  background: var(--table-wrapper-bg);
  border: 1px solid var(--table-border);
  border-radius: 1.25rem;
  padding: 1.5rem;
  display: flex;
  flex-direction: column;
  gap: 1rem;
}

.group-editor__form h2 {
  margin: 0;
  font-size: 1.2rem;
  color: var(--card-heading);
}

.group-editor__form label span {
  display: inline-block;
  font-weight: 600;
  color: var(--text-secondary);
  margin-bottom: 0.35rem;
}

.group-editor__form input,
.group-editor__form select {
  background: var(--input-background);
  border: 1px solid var(--input-border);
  border-radius: 0.75rem;
  padding: 0.7rem 0.95rem;
  font-size: 1rem;
  color: var(--input-text);
}

.group-editor__form select:disabled {
  opacity: 0.6;
  cursor: not-allowed;
}

.group-metadata {
  display: flex;
  flex-wrap: wrap;
  gap: 1.5rem;
  font-size: 0.85rem;
  color: var(--subtle-text);
}

.group-metadata p {
  margin: 0;
}

.header-actions-single {
  display: flex;
  align-items: center;
  gap: 1rem;
}

.mikrotik-management {
  display: grid;
  grid-template-columns: minmax(260px, 300px) 1fr;
  gap: 2.5rem;
  margin-top: 2.5rem;
}

.mikrotik-list {
  background: var(--table-wrapper-bg);
  border: 1px solid var(--table-border);
  border-radius: 1.25rem;
  padding: 1.5rem;
  display: flex;
  flex-direction: column;
  gap: 1.25rem;
}

.mikrotik-list label {
  display: flex;
  flex-direction: column;
  gap: 0.5rem;
  font-weight: 600;
  color: var(--text-secondary);
}

.mikrotik-list select {
  width: 100%;
  background: var(--input-background);
  border: 1px solid var(--input-border);
  border-radius: 0.75rem;
  padding: 0.7rem 0.95rem;
  color: var(--input-text);
  font-size: 1rem;
}

.mikrotik-summary ul {
  list-style: none;
  margin: 0;
  padding: 0;
  display: flex;
  flex-direction: column;
  gap: 0.5rem;
  color: var(--text-secondary);
}

.mikrotik-summary li strong {
  color: var(--card-heading);
  font-weight: 600;
}

.mikrotik-editor {
  display: grid;
  gap: 2rem;
  align-content: start;
}

.mikrotik-editor .card {
  margin: 0;
}

.mikrotik-editor .card h2 {
  margin-top: 0;
}

.routeros-panel {
  border: 1px solid var(--table-border);
  border-radius: 1.25rem;
  padding: 1.25rem;
  display: flex;
  flex-direction: column;
  gap: 1rem;
  background: var(--table-wrapper-bg);
}

.routeros-panel legend {
  font-weight: 700;
  color: var(--card-heading);
  font-size: 1.05rem;
}

.routeros-config {
  gap: 1.5rem;
}

.routeros-config__header {
  display: flex;
  flex-direction: column;
  gap: 0.35rem;
}

.routeros-config__header h3 {
  margin: 0;
  font-size: 1.15rem;
}

.routeros-config__intro {
  margin: 0;
  color: var(--subtle-text);
  font-size: 0.9rem;
}

.routeros-config__toggles {
  display: grid;
  grid-template-columns: repeat(auto-fit, minmax(180px, 1fr));
  gap: 0.75rem;
}

.toggle-chip {
  position: relative;
  display: inline-flex;
  align-items: center;
  justify-content: center;
  gap: 0.65rem;
  border-radius: 999px;
  border: 1px solid rgba(148, 163, 184, 0.45);
  background: linear-gradient(135deg, rgba(248, 250, 255, 0.9), rgba(226, 232, 240, 0.7));
  padding: 0.65rem 1.2rem;
  font-weight: 600;
  color: var(--text-secondary);
  cursor: pointer;
  transition: transform 0.2s ease, box-shadow 0.2s ease, border-color 0.2s ease;
  box-shadow: 0 14px 34px rgba(148, 163, 184, 0.22);
}

.toggle-chip:hover {
  transform: translateY(-1px);
}

.toggle-chip input {
  position: absolute;
  opacity: 0;
  pointer-events: none;
}

.toggle-chip span {
  display: inline-flex;
  align-items: center;
  gap: 0.5rem;
}

.toggle-chip span::before {
  content: '';
  width: 0.85rem;
  height: 0.85rem;
  border-radius: 999px;
  border: 2px solid rgba(59, 130, 246, 0.45);
  background: transparent;
  transition: background 0.2s ease, border-color 0.2s ease, box-shadow 0.2s ease;
}

.toggle-chip--active {
  border-color: rgba(59, 130, 246, 0.55);
  box-shadow: 0 16px 38px rgba(59, 130, 246, 0.25);
  color: rgba(30, 64, 175, 1);
}

.toggle-chip--active span::before {
  background: rgba(59, 130, 246, 1);
  border-color: rgba(59, 130, 246, 1);
  box-shadow: 0 0 0 4px rgba(59, 130, 246, 0.2);
}

[data-theme='dark'] .toggle-chip {
  background: linear-gradient(135deg, rgba(30, 41, 59, 0.8), rgba(30, 41, 59, 0.65));
  border-color: rgba(148, 163, 184, 0.45);
  color: rgba(226, 232, 240, 0.88);
  box-shadow: 0 14px 34px rgba(2, 6, 23, 0.6);
}

[data-theme='dark'] .toggle-chip span::before {
  border-color: rgba(148, 163, 184, 0.55);
}

[data-theme='dark'] .toggle-chip--active {
  border-color: rgba(96, 165, 250, 0.6);
  color: rgba(191, 219, 254, 0.95);
  box-shadow: 0 18px 40px rgba(37, 99, 235, 0.4);
}

[data-theme='dark'] .toggle-chip--active span::before {
  background: rgba(96, 165, 250, 0.9);
  border-color: rgba(96, 165, 250, 1);
}

.toggle-chip[aria-disabled='true'] {
  cursor: not-allowed;
  opacity: 0.6;
  box-shadow: none;
}

.routeros-config__layout {
  display: grid;
  grid-template-columns: repeat(auto-fit, minmax(260px, 1fr));
  gap: 1.25rem;
}

.routeros-config__column {
  border: 1px solid rgba(148, 163, 184, 0.35);
  border-radius: 1.1rem;
  padding: 1.1rem 1.25rem;
  background: linear-gradient(135deg, rgba(255, 255, 255, 0.92), rgba(226, 232, 240, 0.75));
  display: flex;
  flex-direction: column;
  gap: 0.9rem;
}

.routeros-config__column-header {
  display: flex;
  flex-direction: column;
  gap: 0.25rem;
}

.routeros-config__column-header h4 {
  margin: 0;
  font-size: 1rem;
}

.routeros-config__column-header p {
  margin: 0;
  color: var(--subtle-text);
  font-size: 0.85rem;
}

.routeros-config__grid {
  margin-top: 0.25rem;
}

.routeros-config__grid--compact {
  grid-template-columns: repeat(auto-fit, minmax(180px, 1fr));
}

.routeros-config__subtoggles {
  display: flex;
  flex-wrap: wrap;
  gap: 0.75rem;
}

[data-theme='dark'] .routeros-config__column {
  background: linear-gradient(135deg, rgba(30, 41, 59, 0.85), rgba(30, 41, 59, 0.6));
  border-color: rgba(71, 85, 105, 0.55);
}

.toggle-grid {
  display: grid;
  grid-template-columns: repeat(auto-fit, minmax(220px, 1fr));
  gap: 0.75rem;
}

.toggle,
.toggle-field {
  display: inline-flex;
  align-items: center;
  gap: 0.5rem;
  font-weight: 600;
  color: var(--subtle-text);
}

.toggle input,
.toggle-field input {
  width: 1.1rem;
  height: 1.1rem;
  accent-color: #3b82f6;
}

.toggle-field--section {
  font-size: 1rem;
  color: var(--card-heading);
  gap: 0.6rem;
}

.toggle-field--section span {
  font-weight: 600;
}

.toggle-field--subsection {
  font-size: 0.95rem;
  color: var(--text-secondary);
}

.collapsible-subsection {
  border: 1px dashed var(--table-border);
  border-radius: 0.9rem;
  padding: 0.75rem 0.9rem;
  background: rgba(15, 23, 42, 0.01);
  display: flex;
  flex-direction: column;
  gap: 0.65rem;
}

.collapsible-subsection__header {
  display: flex;
  align-items: center;
  justify-content: space-between;
}

.collapsible-subsection__body {
  display: flex;
  flex-direction: column;
  gap: 0.9rem;
}

.toggle-field--soft {
  padding: 0.35rem 0.75rem;
  border-radius: 999px;
  background: rgba(148, 163, 184, 0.16);
  transition: background 0.2s ease, transform 0.2s ease;
}

.toggle-field--soft:hover {
  transform: translateY(-1px);
  background: rgba(148, 163, 184, 0.22);
}

[data-theme='dark'] .toggle-field--soft {
  background: rgba(71, 85, 105, 0.35);
}

[data-theme='dark'] .toggle-field--soft:hover {
  background: rgba(96, 165, 250, 0.25);
}

.form-grid textarea,
.card textarea {
  background: var(--input-background);
  border: 1px solid var(--input-border);
  border-radius: 0.75rem;
  padding: 0.75rem 1rem;
  color: var(--input-text);
  font-size: 1rem;
  resize: vertical;
}

.form-grid textarea:focus,
.card textarea:focus {
  outline: none;
  border-color: var(--input-focus-border);
  box-shadow: 0 0 0 3px var(--input-focus-shadow);
}

.connectivity-summary {
  background: var(--card-background);
  border: 1px solid var(--card-border);
  border-radius: 1rem;
  padding: 1rem;
  display: flex;
  flex-direction: column;
  gap: 0.75rem;
}

.connectivity-summary__title {
  margin: 0;
  font-size: 0.95rem;
  font-weight: 600;
  color: var(--card-heading);
}

.connectivity-summary__list {
  list-style: none;
  margin: 0;
  padding: 0;
  display: grid;
  gap: 0.5rem;
}

.connectivity-summary__list li {
  display: flex;
  align-items: center;
  justify-content: space-between;
  gap: 0.75rem;
  flex-wrap: wrap;
}

.role-dropdown {
  position: relative;
  display: block;
}

.role-dropdown__button {
  list-style: none;
  cursor: pointer;
  border: 1px solid var(--input-border);
  border-radius: 0.75rem;
  padding: 0.6rem 0.95rem;
  background: var(--input-background);
  display: flex;
  align-items: center;
  justify-content: space-between;
  gap: 0.65rem;
  font-weight: 500;
  color: var(--input-text);
}

.role-dropdown--open .role-dropdown__button {
  border-bottom-left-radius: 0.35rem;
  border-bottom-right-radius: 0.35rem;
  box-shadow: 0 12px 24px rgba(15, 23, 42, 0.12);
}

.role-dropdown__summary-label {
  display: flex;
  flex-wrap: wrap;
  gap: 0.35rem;
  font-size: 0.85rem;
}

.role-chip {
  background: rgba(37, 99, 235, 0.12);
  color: rgba(37, 99, 235, 1);
  border-radius: 999px;
  padding: 0.2rem 0.6rem;
  font-size: 0.75rem;
  font-weight: 600;
}

[data-theme='dark'] .role-chip {
  background: rgba(96, 165, 250, 0.18);
  color: rgba(191, 219, 254, 0.95);
}

.role-chip--placeholder {
  background: rgba(148, 163, 184, 0.18);
  color: rgba(71, 85, 105, 0.9);
}

[data-theme='dark'] .role-chip--placeholder {
  background: rgba(71, 85, 105, 0.35);
  color: rgba(226, 232, 240, 0.75);
}

.role-dropdown__panel {
  position: absolute;
  top: calc(100% - 0.15rem);
  left: 0;
  right: 0;
  z-index: 40;
  background: var(--surface);
  border: 1px solid rgba(148, 163, 184, 0.35);
  border-top: none;
  border-bottom-left-radius: 0.75rem;
  border-bottom-right-radius: 0.75rem;
  box-shadow: 0 18px 28px rgba(15, 23, 42, 0.18);
  padding: 0.6rem 0.75rem 0.75rem;
  display: grid;
  gap: 0.4rem;
  max-height: 12rem;
  overflow-y: auto;
}

.role-dropdown:not(.role-dropdown--open) .role-dropdown__panel {
  display: none;
}

.role-dropdown--disabled .role-dropdown__button {
  cursor: not-allowed;
  opacity: 0.6;
}

.role-dropdown--disabled .role-dropdown__panel {
  display: none;
}

.role-dropdown__option {
  display: flex;
  align-items: center;
  gap: 0.55rem;
  padding: 0.35rem 0.4rem;
  border-radius: 0.6rem;
  cursor: pointer;
  transition: background 0.2s ease;
  font-size: 0.85rem;
}

.role-dropdown__option:hover,
.role-dropdown__option:focus-within {
  background: rgba(59, 130, 246, 0.12);
}

.role-dropdown__option input {
  width: 1rem;
  height: 1rem;
  accent-color: #3b82f6;
}

.empty-hint {
  font-size: 0.85rem;
  color: var(--text-secondary);
  padding: 0.25rem 0.5rem;
}

.connectivity-panel {
  border: 1px solid var(--table-border);
  border-radius: 1.2rem;
  padding: 1.25rem 1.5rem;
  background: linear-gradient(135deg, rgba(255, 255, 255, 0.96), rgba(226, 232, 240, 0.72));
  display: flex;
  flex-direction: column;
  gap: 1.1rem;
}

.connectivity-panel__header {
  display: flex;
  align-items: center;
  justify-content: space-between;
}

.connectivity-panel__header h3 {
  margin: 0;
}

.connectivity-panel__header p {
  margin: 0.15rem 0 0;
  color: var(--subtle-text);
  font-size: 0.9rem;
}

.connectivity-panel__grid {
  display: grid;
  grid-template-columns: repeat(auto-fit, minmax(220px, 1fr));
  gap: 1rem;
}

.connectivity-card {
  border-radius: 1rem;
  border: 1px solid rgba(148, 163, 184, 0.3);
  padding: 1rem 1.1rem;
  background: rgba(248, 250, 255, 0.85);
  display: flex;
  flex-direction: column;
  gap: 0.85rem;
  box-shadow: inset 0 1px 0 rgba(255, 255, 255, 0.4);
}

.connectivity-card__header {
  display: flex;
  align-items: center;
  justify-content: space-between;
  gap: 0.5rem;
}

.connectivity-card__title {
  font-weight: 700;
  color: var(--card-heading);
}

.connectivity-card__meta {
  display: grid;
  grid-template-columns: repeat(auto-fit, minmax(140px, 1fr));
  gap: 0.75rem;
  margin: 0;
}

.connectivity-card__meta dt {
  font-size: 0.75rem;
  text-transform: uppercase;
  letter-spacing: 0.05em;
  color: var(--subtle-text);
}

.connectivity-card__meta dd {
  margin: 0.2rem 0 0;
  font-weight: 600;
  color: var(--text-primary);
}

.connectivity-card--success {
  border-color: rgba(34, 197, 94, 0.35);
  background: linear-gradient(135deg, rgba(34, 197, 94, 0.15), rgba(187, 247, 208, 0.25));
}

.connectivity-card--danger {
  border-color: rgba(248, 113, 113, 0.35);
  background: linear-gradient(135deg, rgba(248, 113, 113, 0.15), rgba(254, 202, 202, 0.25));
}

.connectivity-card--warning {
  border-color: rgba(250, 204, 21, 0.35);
  background: linear-gradient(135deg, rgba(250, 204, 21, 0.15), rgba(254, 243, 199, 0.25));
}

.connectivity-card--pending {
  border-color: rgba(59, 130, 246, 0.35);
  background: linear-gradient(135deg, rgba(59, 130, 246, 0.15), rgba(191, 219, 254, 0.25));
}

.connectivity-card--unknown {
  border-color: rgba(148, 163, 184, 0.3);
}

[data-theme='dark'] .connectivity-panel {
  background: linear-gradient(135deg, rgba(30, 41, 59, 0.85), rgba(30, 41, 59, 0.65));
  border-color: rgba(71, 85, 105, 0.55);
}

[data-theme='dark'] .connectivity-card {
  background: rgba(30, 41, 59, 0.7);
  border-color: rgba(71, 85, 105, 0.45);
  box-shadow: none;
}

[data-theme='dark'] .connectivity-card--success {
  background: linear-gradient(135deg, rgba(34, 197, 94, 0.2), rgba(21, 128, 61, 0.3));
}

[data-theme='dark'] .connectivity-card--danger {
  background: linear-gradient(135deg, rgba(248, 113, 113, 0.2), rgba(127, 29, 29, 0.35));
}

[data-theme='dark'] .connectivity-card--warning {
  background: linear-gradient(135deg, rgba(250, 204, 21, 0.22), rgba(133, 77, 14, 0.35));
}

[data-theme='dark'] .connectivity-card--pending {
  background: linear-gradient(135deg, rgba(59, 130, 246, 0.22), rgba(30, 64, 175, 0.35));
}

.confirm-panel {
  border: 1px solid rgba(248, 113, 113, 0.35);
  border-radius: 1rem;
  background: rgba(248, 113, 113, 0.1);
  padding: 1.25rem;
  display: flex;
  flex-direction: column;
  gap: 0.75rem;
  font-size: 0.95rem;
  color: rgba(127, 29, 29, 0.9);
}

[data-theme='dark'] .confirm-panel {
  background: rgba(239, 68, 68, 0.18);
  border-color: rgba(248, 113, 113, 0.45);
  color: rgba(254, 226, 226, 0.9);
}

.existing-roles {
  display: flex;
  flex-direction: column;
  gap: 1.5rem;
}

.role-list {
  list-style: none;
  margin: 0;
  padding: 0;
  display: flex;
  flex-direction: column;
  gap: 1.5rem;
}

.role-card {
  background: var(--table-wrapper-bg);
  border: 1px solid var(--table-border);
  border-radius: 1.25rem;
  padding: 1.5rem;
  display: flex;
  flex-direction: column;
  gap: 1rem;
}

.role-card-header {
  display: flex;
  align-items: center;
  gap: 1rem;
}

.role-card-header input {
  flex: 1;
  background: var(--input-background);
  border: 1px solid var(--input-border);
  border-radius: 0.75rem;
  padding: 0.65rem 0.9rem;
  font-size: 1rem;
  color: var(--input-text);
}

.role-actions {
  display: flex;
  gap: 0.75rem;
}

.secondary-button,
.ghost-button {
  border-radius: 0.75rem;
  padding: 0.55rem 1.1rem;
  font-weight: 600;
  cursor: pointer;
  transition: transform 0.2s ease, box-shadow 0.2s ease;
}

.secondary-button {
  background: var(--secondary-button-background);
  border: 1px solid var(--secondary-button-border);
  color: var(--secondary-button-text);
}

.secondary-button:hover {
  transform: translateY(-1px);
  box-shadow: 0 10px 18px rgba(59, 130, 246, 0.25);
}

.ghost-button {
  background: transparent;
  border: 1px solid transparent;
  color: var(--ghost-button-text);
}

.ghost-button:hover {
  color: var(--nav-link-hover);
}

.role-permissions {
  display: flex;
  flex-wrap: wrap;
  gap: 0.75rem 1.5rem;
}

.role-permissions label {
  display: inline-flex;
  align-items: center;
  gap: 0.5rem;
  font-weight: 600;
  color: var(--subtle-text);
}

.role-summary {
  margin: 0;
  font-size: 0.9rem;
  color: var(--subtle-text);
}

.new-role {
  background: var(--table-wrapper-bg);
  border: 1px solid var(--table-border);
  border-radius: 1.25rem;
  padding: 1.5rem;
  display: grid;
  grid-template-columns: repeat(auto-fit, minmax(220px, 1fr));
  gap: 1.25rem;
  align-content: start;
}

.app-footer {
  display: flex;
  flex-wrap: wrap;
  align-items: center;
  justify-content: space-between;
  gap: 0.75rem;
  padding: 1.5rem 2rem;
  color: var(--footer-text);
  font-size: 0.875rem;
  background: var(--footer-background);
  border-top: 1px solid var(--header-border);
}

.app-footer__version {
  font-variant-numeric: tabular-nums;
  font-weight: 600;
  color: var(--subtle-text);
}

@media (max-width: 1024px) {
  .app-header {
    padding: 1.25rem 2.5rem;
  }

  .app-main {
    padding: 2.5rem 1.5rem 3.5rem;
  }

  .app-shell--authed .app-content {
    grid-template-columns: 220px 1fr;
    padding: 0 2.25rem 3rem;
  }

  .metric-grid {
    grid-template-columns: repeat(auto-fit, minmax(180px, 1fr));
  }

  .metric-section {
    padding: 1.5rem 1.6rem;
  }

  .metric-panel {
    padding: 1.4rem 1.5rem;
  }

  .toolbar-actions {
    justify-content: flex-start;
  }

  .group-management {
    grid-template-columns: 1fr;
  }

  .mikrotik-management {
    grid-template-columns: 1fr;
  }
}

@media (max-width: 768px) {
  .app-header {
    flex-direction: column;
    align-items: stretch;
    gap: 1rem;
    padding: 1.5rem 1.75rem;
  }

  .header-actions {
    width: 100%;
    justify-content: center;
  }

  .header-actions nav {
    width: 100%;
    justify-content: center;
    gap: 1rem;
  }

  .theme-toggle {
    align-self: center;
  }

  .app-main {
    padding: 2.5rem 1.25rem 3rem;
  }

  .card {
    padding: 2rem;
  }

  .app-shell--authed .app-content {
    grid-template-columns: 1fr;
    padding: 0 1.75rem 2.75rem;
  }

  .firewall-grid {
    grid-template-columns: 1fr;
  }

  .dashboard-header {
    flex-direction: column;
    align-items: stretch;
  }

  .dashboard-actions {
    justify-content: flex-start;
    width: 100%;
  }

  .metric-section {
    padding: 1.4rem 1.45rem;
  }

  .metric-section--split {
    grid-template-columns: 1fr;
  }

  .toolbar-actions {
    width: 100%;
    flex-direction: column;
    align-items: stretch;
    gap: 0.65rem;
  }

  .toolbar-filter {
    width: 100%;
    max-width: none;
  }

  .tab-strip {
    width: 100%;
    justify-content: space-between;
  }

  .tab-strip__tab {
    flex: 1 1 50%;
    text-align: center;
  }

  .app-footer {
    flex-direction: column;
    text-align: center;
    padding: 1.5rem 1.25rem;
    gap: 0.5rem;
  }

  .app-sidebar {
    position: static;
    padding: 1.75rem;
    gap: 1.5rem;
    align-items: stretch;
  }

  .sidebar-nav {
    align-items: stretch;
  }

  .sidebar-footer {
    justify-content: center;
  }

  .sidebar-group + .sidebar-group {
    margin-top: 0.75rem;
    padding-top: 0.75rem;
  }

  .management-grid,
  .role-management,
  .mikrotik-management {
    grid-template-columns: 1fr;
  }

  .group-editor {
    grid-template-columns: 1fr;
  }

  .mikrotik-editor {
    gap: 1.5rem;
  }

  .mikrotik-list {
    padding: 1.25rem;
  }

  .group-tree__list > li > ul {
    margin-left: 0.75rem;
  }

  .app-shell--collapsed .app-sidebar {
    align-items: stretch;
    padding: 1.75rem;
  }

  .app-shell--collapsed .sidebar-nav {
    align-items: stretch;
  }

  .app-shell--collapsed .sidebar-nav .sidebar-link,
  .app-shell--collapsed .sidebar-nav .sidebar-link--disabled {
    justify-content: flex-start;
  }

  .metric-value {
    font-size: 1.8rem;
  }

  .metric-card h3 {
    font-size: 1rem;
  }
}

@media (max-width: 480px) {
  .app-header {
    padding: 1.25rem 1rem;
  }

  .header-actions {
    gap: 0.75rem;
  }

  .theme-toggle {
    align-self: center;
  }

  .header-actions nav {
    gap: 0.75rem;
  }

  .header-actions nav a,
  .header-actions nav .link-button {
    font-size: 0.95rem;
  }

  .app-main {
    padding: 2rem 1rem 2.5rem;
  }

  .card {
    padding: 1.75rem;
    border-radius: 1.25rem;
  }

  .card h1 {
    font-size: 1.65rem;
  }

  .user-table {
    font-size: 0.88rem;
  }

  .user-table th,
  .user-table td {
    padding: 0.65rem 0.25rem;
  }

  .password-strength {
    gap: 0.4rem;
  }

  .app-shell--authed .app-content {
    padding: 0 1rem 2rem;
  }

  .app-sidebar {
    padding: 1.5rem 1.25rem;
  }

  .sidebar-nav .sidebar-link {
    width: 100%;
    text-align: center;
  }

  .group-tree {
    padding: 1.25rem;
  }

  .dashboard-actions {
    flex-direction: column;
    align-items: stretch;
  }

  .metric-section {
    padding: 1.25rem 1.2rem;
  }

  .metric-value {
    font-size: 1.6rem;
  }

  .toolbar-actions {
    gap: 0.5rem;
  }

  .tab-strip {
    flex-direction: column;
    padding: 0.25rem;
  }

  .tab-strip__tab {
    width: 100%;
  }
}

.modal {
  position: fixed;
  inset: 0;
  background: rgba(15, 23, 42, 0.45);
  display: flex;
  align-items: center;
  justify-content: center;
  padding: 1.5rem;
  z-index: 1200;
}

.modal__dialog {
  background: var(--surface, #ffffff);
  color: inherit;
  border-radius: 1.5rem;
  max-width: 560px;
  width: min(560px, 100%);
  max-height: min(82vh, 720px);
  box-shadow: 0 25px 65px rgba(15, 23, 42, 0.25);
  display: flex;
  flex-direction: column;
  gap: 1.25rem;
  padding: 1.75rem;
  outline: none;
  overflow: hidden;
}

[data-theme='dark'] .modal__dialog {
  background: rgba(30, 41, 59, 0.96);
  box-shadow: 0 25px 65px rgba(15, 23, 42, 0.7);
}

.modal__header {
  display: flex;
  align-items: center;
  justify-content: space-between;
  gap: 1rem;
}

.modal__header h2 {
  margin: 0;
  font-size: 1.35rem;
}

.modal__close {
  background: transparent;
  border: none;
  color: inherit;
  font-size: 1.5rem;
  line-height: 1;
  cursor: pointer;
  border-radius: 50%;
  width: 2.25rem;
  height: 2.25rem;
  display: grid;
  place-items: center;
}

.modal__close:hover,
.modal__close:focus-visible {
  background: rgba(15, 23, 42, 0.08);
}

[data-theme='dark'] .modal__close:hover,
[data-theme='dark'] .modal__close:focus-visible {
  background: rgba(148, 163, 184, 0.2);
}

.modal__description {
  margin: 0;
  color: rgba(15, 23, 42, 0.68);
}

[data-theme='dark'] .modal__description {
  color: rgba(226, 232, 240, 0.75);
}

.modal__body {
  display: flex;
  flex-direction: column;
  gap: 1rem;
  overflow-y: auto;
  padding-right: 0.35rem;
}

.modal__actions {
  display: flex;
  justify-content: flex-end;
  gap: 0.75rem;
  flex-wrap: wrap;
}

.modal__action {
  border: none;
  border-radius: 999px;
  font-weight: 600;
  padding: 0.55rem 1.2rem;
  cursor: pointer;
  transition: transform 0.2s ease, box-shadow 0.2s ease, background 0.2s ease;
}

.modal__action:focus-visible,
.modal__action:hover {
  transform: translateY(-1px);
  box-shadow: 0 10px 20px rgba(15, 23, 42, 0.18);
}

.modal__action[disabled] {
  opacity: 0.6;
  cursor: not-allowed;
  transform: none;
  box-shadow: none;
}

.modal__action--ghost {
  background: transparent;
  border: 1px solid rgba(148, 163, 184, 0.35);
  color: var(--ghost-button-text);
}

.modal__action--primary {
  background: linear-gradient(135deg, #2563eb, #38bdf8);
  color: #ffffff;
}

.modal__action--danger {
  background: linear-gradient(135deg, #ef4444, #f97316);
  color: #ffffff;
}

[data-theme='dark'] .modal__action--ghost {
  border-color: rgba(148, 163, 184, 0.55);
}

.action-button {
  appearance: none;
  border: none;
  border-radius: 999px;
  padding: 0.55rem 1.15rem;
  font-weight: 600;
  cursor: pointer;
  background: rgba(15, 23, 42, 0.08);
  color: inherit;
  transition: transform 0.2s ease, box-shadow 0.2s ease, background 0.2s ease;
}

.action-button:focus-visible,
.action-button:hover {
  transform: translateY(-1px);
  box-shadow: 0 10px 20px rgba(15, 23, 42, 0.18);
}

.action-button--primary {
  background: linear-gradient(135deg, #2563eb, #38bdf8);
  color: #ffffff;
}

.action-button--danger {
  background: linear-gradient(135deg, #ef4444, #f97316);
  color: #ffffff;
}

.action-button--ghost {
  background: transparent;
  border: 1px solid rgba(148, 163, 184, 0.35);
}

.action-button--icon {
  width: 2.5rem;
  height: 2.5rem;
  padding: 0;
  display: inline-flex;
  align-items: center;
  justify-content: center;
  border-radius: 0.9rem;
}

.toolbar-actions__cluster {
  display: inline-flex;
  gap: 0.4rem;
  align-items: center;
}

.management-toolbar {
  display: flex;
  justify-content: space-between;
  align-items: center;
  flex-wrap: wrap;
  gap: 1rem;
  margin-bottom: 1.5rem;
}

.management-toolbar h1 {
  margin: 0;
  font-size: 1.65rem;
}

.management-toolbar--stacked {
  align-items: stretch;
}

.management-toolbar--stacked > div:first-child {
  flex: 1 1 auto;
}

.management-page {
  display: flex;
  flex-direction: column;
  gap: 2rem;
}

.management-description {
  margin: 0.35rem 0 0;
  color: var(--subtle-text);
  max-width: 640px;
}

.toolbar-actions {
  display: inline-flex;
  align-items: center;
  gap: 0.75rem;
  flex-wrap: wrap;
  justify-content: flex-end;
}

.management-toolbar--stacked .toolbar-actions {
  align-self: flex-end;
}

.toolbar-filter {
  min-width: 220px;
  max-width: 320px;
  background: var(--toolbar-filter-background);
  border: 1px solid var(--toolbar-filter-border);
  border-radius: 999px;
  padding: 0.55rem 1.1rem;
  font-size: 0.95rem;
  color: var(--input-text);
  transition: border-color 0.2s ease, box-shadow 0.2s ease;
}

.toolbar-filter::placeholder {
  color: var(--toolbar-filter-placeholder);
}

.toolbar-filter:focus {
  outline: none;
  border-color: var(--input-focus-border);
  box-shadow: 0 0 0 4px var(--input-focus-shadow);
}

.tab-strip {
  display: inline-flex;
  align-items: center;
  gap: 0.25rem;
  padding: 0.35rem;
  background: var(--table-wrapper-bg);
  border: 1px solid var(--table-border);
  border-radius: 999px;
  box-shadow: inset 0 1px 0 rgba(255, 255, 255, 0.3);
  margin-bottom: 1.25rem;
}

[data-theme='dark'] .tab-strip {
  box-shadow: inset 0 1px 0 rgba(148, 163, 184, 0.18);
}

.tab-strip__tab {
  border: none;
  background: transparent;
  padding: 0.55rem 1.25rem;
  border-radius: 999px;
  font-weight: 600;
  color: var(--subtle-text);
  cursor: pointer;
  transition: background 0.2s ease, color 0.2s ease, transform 0.2s ease;
}

.tab-strip__tab:hover,
.tab-strip__tab:focus-visible {
  color: var(--sidebar-link-hover);
  outline: none;
}

.tab-strip__tab--active {
  background: var(--chip-active-background);
  color: var(--sidebar-link-active);
  box-shadow: 0 12px 24px rgba(37, 99, 235, 0.18);
}

[data-theme='dark'] .tab-strip__tab--active {
  color: #dbeafe;
}

.tab-panel {
  display: flex;
  flex-direction: column;
  gap: 1.5rem;
}

.management-list {
  list-style: none;
  margin: 0;
  padding: 0;
  display: flex;
  flex-direction: column;
  gap: 0.5rem;
}

.management-list__item {
  display: grid;
  grid-template-columns: minmax(0, 1fr) auto;
  align-items: center;
  gap: 0.75rem;
  padding: 0.75rem 1rem;
  border-radius: 1rem;
  background: linear-gradient(135deg, rgba(241, 245, 255, 0.85), rgba(224, 242, 254, 0.85));
  border: 1px solid rgba(148, 163, 184, 0.25);
  box-shadow: 0 10px 30px rgba(15, 23, 42, 0.08);
}

[data-theme='dark'] .management-list__item {
  background: linear-gradient(135deg, rgba(30, 41, 59, 0.7), rgba(17, 24, 39, 0.7));
  border-color: rgba(148, 163, 184, 0.35);
  box-shadow: 0 12px 30px rgba(2, 6, 23, 0.55);
}

.management-list__summary {
  display: flex;
  flex-direction: column;
  gap: 0.35rem;
}

.management-list__title {
  font-weight: 600;
  font-size: 1rem;
  display: inline-flex;
  align-items: center;
  gap: 0.45rem;
}

.management-list__meta {
  display: flex;
  flex-wrap: wrap;
  gap: 0.4rem 0.8rem;
  font-size: 0.8rem;
  color: rgba(15, 23, 42, 0.65);
}

[data-theme='dark'] .management-list__meta {
  color: rgba(226, 232, 240, 0.7);
}

.management-list__meta--chips {
  gap: 0.3rem;
}

.management-list__meta--chips .role-chip {
  font-size: 0.7rem;
}

.management-list__actions {
  display: flex;
  align-items: center;
  gap: 0.4rem;
  flex-wrap: wrap;
}

.group-tree {
  list-style: none;
  margin: 0;
  padding: 0;
  display: flex;
  flex-direction: column;
  gap: 0.5rem;
}

.group-tree__item {
  background: rgba(255, 255, 255, 0.7);
  border: 1px solid rgba(148, 163, 184, 0.25);
  border-radius: 0.9rem;
  box-shadow: 0 6px 18px rgba(15, 23, 42, 0.08);
  padding: 0.65rem 0.85rem 0.75rem;
  display: flex;
  flex-direction: column;
  gap: 0.45rem;
}

[data-theme='dark'] .group-tree__item {
  background: rgba(30, 41, 59, 0.65);
  border-color: rgba(148, 163, 184, 0.35);
  box-shadow: 0 12px 24px rgba(2, 6, 23, 0.55);
}

.group-tree__header {
  display: flex;
  justify-content: space-between;
  align-items: center;
  gap: 0.75rem;
}

.group-tree__title {
  display: inline-flex;
  align-items: center;
  gap: 0.55rem;
  font-weight: 600;
  color: var(--card-heading);
}

.group-tree__toggle {
  width: 1.85rem;
  height: 1.85rem;
  border-radius: 0.75rem;
  border: 1px solid rgba(148, 163, 184, 0.45);
  background: rgba(148, 163, 184, 0.12);
  color: inherit;
  display: inline-flex;
  align-items: center;
  justify-content: center;
  font-weight: 700;
  cursor: pointer;
  transition: background 0.2s ease, transform 0.2s ease;
}

.group-tree__toggle:hover,
.group-tree__toggle:focus-visible {
  background: rgba(37, 99, 235, 0.16);
  transform: translateY(-1px);
}

.group-tree__toggle[aria-expanded='true'] {
  background: rgba(59, 130, 246, 0.22);
  border-color: rgba(59, 130, 246, 0.35);
}

.group-tree__toggle--spacer {
  visibility: hidden;
  pointer-events: none;
}

.group-tree__meta {
  display: flex;
  flex-wrap: wrap;
  gap: 0.4rem 0.9rem;
  font-size: 0.78rem;
  color: rgba(15, 23, 42, 0.6);
}

[data-theme='dark'] .group-tree__meta {
  color: rgba(226, 232, 240, 0.7);
}

.group-tree__children {
  list-style: none;
  margin: 0;
  padding: 0 0 0 1.5rem;
  display: flex;
  flex-direction: column;
  gap: 0.5rem;
}

.group-tree__controls {
  display: inline-flex;
  gap: 0.35rem;
}

.group-tree__branch {
  position: relative;
}

.group-tree__branch:before {
  content: '';
  position: absolute;
  top: -0.3rem;
  left: -1.1rem;
  bottom: 0.3rem;
  width: 0.08rem;
  background: rgba(148, 163, 184, 0.25);
}

.group-tree__select {
  border: none;
  background: transparent;
  color: inherit;
  font: inherit;
  cursor: pointer;
  padding: 0.1rem 0.45rem;
  border-radius: 0.6rem;
  transition: background 0.2s ease, color 0.2s ease;
}

.group-tree__select:hover,
.group-tree__select:focus-visible {
  background: rgba(59, 130, 246, 0.18);
  color: var(--sidebar-link-hover);
}

.group-tree__select.is-active {
  background: rgba(59, 130, 246, 0.24);
  color: var(--sidebar-link-active);
}

.group-tree__item--active > .group-tree__header {
  border-left: 3px solid rgba(59, 130, 246, 0.35);
  padding-left: 0.65rem;
}

.group-workspace {
  display: grid;
  gap: 1.75rem;
}

@media (min-width: 1100px) {
  .group-workspace {
    grid-template-columns: 360px 1fr;
    align-items: flex-start;
  }
}

.group-workspace__tree {
  background: var(--card-background);
  border: 1px solid var(--card-border);
  border-radius: 1.25rem;
  padding: 1.25rem 1.4rem;
  box-shadow: var(--card-shadow);
  max-height: 70vh;
  overflow-y: auto;
}

.group-workspace__detail {
  background: var(--card-background);
  border: 1px solid var(--card-border);
  border-radius: 1.5rem;
  padding: 1.75rem;
  box-shadow: var(--card-shadow);
  min-height: 300px;
}

.group-detail {
  display: flex;
  flex-direction: column;
  gap: 1.5rem;
}

.group-detail__header {
  display: flex;
  justify-content: space-between;
  align-items: flex-start;
  gap: 1.25rem;
}

.group-detail__header h2 {
  margin: 0.35rem 0 0;
  font-size: 1.5rem;
}

.group-detail__path {
  margin: 0;
  font-size: 0.85rem;
  color: var(--subtle-text);
}

.group-detail__actions {
  display: flex;
  flex-wrap: wrap;
  gap: 0.75rem;
}

.group-detail__meta {
  display: grid;
  grid-template-columns: repeat(auto-fit, minmax(180px, 1fr));
  gap: 1rem 1.5rem;
}

.group-detail__meta span {
  display: block;
  font-size: 0.85rem;
  color: var(--subtle-text);
}

.group-detail__meta strong {
  display: block;
  margin-top: 0.3rem;
  font-size: 1.05rem;
}

.group-detail__children ul {
  list-style: none;
  margin: 0;
  padding: 0;
  display: grid;
  gap: 0.6rem;
}

.group-detail__children li {
  display: flex;
  justify-content: space-between;
  gap: 1rem;
  align-items: center;
}

.group-detail__children span {
  font-size: 0.85rem;
  color: var(--subtle-text);
}

.group-detail__children .link-button {
  border: none;
  background: none;
  color: var(--sidebar-link-active);
  font-weight: 600;
  cursor: pointer;
  padding: 0;
}

.group-detail__children .link-button:hover,
.group-detail__children .link-button:focus-visible {
  text-decoration: underline;
}

.group-detail--empty {
  display: grid;
  place-items: center;
  min-height: 240px;
}

.checkbox-field {
  display: flex;
  align-items: flex-start;
  gap: 0.65rem;
  margin-bottom: 0.65rem;
}

.checkbox-field input {
  margin-top: 0.25rem;
}

.checkbox-field span {
  display: flex;
  flex-direction: column;
  gap: 0.2rem;
}

.checkbox-field small {
  color: rgba(15, 23, 42, 0.55);
  font-size: 0.75rem;
}

[data-theme='dark'] .checkbox-field small {
  color: rgba(226, 232, 240, 0.65);
}

.field-hint {
  font-size: 0.8rem;
  color: rgba(15, 23, 42, 0.6);
  margin: 0.4rem 0 0;
}

[data-theme='dark'] .field-hint {
  color: rgba(226, 232, 240, 0.65);
}

.settings-page {
  display: flex;
  flex-direction: column;
  gap: 2rem;
}

.settings-page__header h1 {
  margin: 0;
  font-size: clamp(1.85rem, 2vw + 1.2rem, 2.5rem);
}

.settings-page__intro {
  margin: 0.35rem 0 0;
  color: var(--subtle-text);
  max-width: 62ch;
}

.settings-grid {
  display: grid;
  gap: 2rem;
  grid-template-columns: repeat(auto-fit, minmax(320px, 1fr));
}

.settings-panel {
  background: var(--card-background);
  border: 1px solid var(--card-border);
  border-radius: 1.5rem;
  padding: 1.75rem;
  box-shadow: var(--card-shadow);
  display: flex;
  flex-direction: column;
  gap: 1.75rem;
}

.settings-panel:first-child {
  grid-column: 1 / -1;
}

.settings-panel__header h2 {
  margin: 0;
  font-size: 1.35rem;
}

.settings-panel__subtitle {
  margin: 0.35rem 0 0;
  color: var(--subtle-text);
  max-width: 70ch;
}

.settings-panel__content {
  display: flex;
  flex-direction: column;
  gap: 1.75rem;
}

.ipam-form {
  border: 1px solid var(--table-border);
  border-radius: 1.25rem;
  padding: 1.25rem 1.5rem 1.5rem;
  background: var(--table-wrapper-bg);
}

.ipam-list {
  display: grid;
  gap: 1.5rem;
}

.ipam-card {
  background: var(--input-background);
  border: 1px solid var(--card-border);
  border-radius: 1.25rem;
  padding: 1.5rem;
  box-shadow: 0 20px 36px rgba(148, 163, 184, 0.25);
  display: flex;
  flex-direction: column;
  gap: 1.5rem;
}

[data-theme='dark'] .ipam-card {
  background: rgba(15, 23, 42, 0.85);
  box-shadow: 0 24px 40px rgba(2, 6, 23, 0.55);
}

.ipam-card__header {
  display: flex;
  align-items: flex-start;
  justify-content: space-between;
  gap: 1rem;
}

.ipam-card__header h3 {
  margin: 0;
  font-size: 1.2rem;
}

.ipam-card__url {
  margin: 0.25rem 0 0;
  color: var(--subtle-text);
  font-size: 0.9rem;
  word-break: break-all;
}

.ipam-card__meta {
  display: grid;
  grid-template-columns: repeat(auto-fit, minmax(160px, 1fr));
  gap: 1rem 1.5rem;
}

.ipam-card__meta dt {
  font-weight: 600;
  color: var(--text-secondary);
}

.ipam-card__meta dd {
  margin: 0.15rem 0 0;
  color: var(--subtle-text);
  font-size: 0.9rem;
}

.ipam-card__collections {
  display: flex;
  flex-direction: column;
  gap: 1rem;
}

.ipam-card__collections h4 {
  margin: 0;
  font-size: 1rem;
}

.ipam-collection-grid {
  display: grid;
  gap: 1rem 1.5rem;
  grid-template-columns: repeat(auto-fit, minmax(180px, 1fr));
}

.ipam-collection-grid h5 {
  margin: 0 0 0.5rem;
  font-size: 0.95rem;
  color: var(--text-secondary);
}

.ipam-collection-grid ul {
  list-style: none;
  margin: 0;
  padding: 0;
  display: grid;
  gap: 0.45rem;
}

.ipam-collection__item {
  display: flex;
  flex-direction: column;
  gap: 0.2rem;
  padding: 0.25rem 0;
}

.ipam-collection__name {
  font-weight: 600;
  color: var(--text-secondary);
}

.ipam-collection__meta {
  font-size: 0.85rem;
  color: var(--subtle-text);
}

.ipam-collection__empty {
  color: var(--subtle-text);
  font-size: 0.9rem;
}

.ipam-card__actions {
  display: flex;
  flex-wrap: wrap;
  gap: 0.75rem;
}

.settings-hint-list {
  margin: 0;
  padding-left: 1.25rem;
  color: var(--subtle-text);
  display: grid;
  gap: 0.5rem;
}

.settings-hint-list li::marker {
  color: var(--secondary-button-text);
}

.page-status {
  margin-bottom: 1rem;
  padding: 0.9rem 1.2rem;
  border-radius: 1rem;
  font-size: 0.9rem;
  background: rgba(15, 23, 42, 0.05);
}

.page-status--info {
  background: var(--feedback-muted-bg);
  color: var(--feedback-muted-text);
  border: 1px solid var(--feedback-muted-border);
}

.page-status--error {
  background: rgba(239, 68, 68, 0.12);
  color: #b91c1c;
}

.page-status--success {
  background: rgba(34, 197, 94, 0.12);
  color: #047857;
}

.page-status--warning {
  background: rgba(250, 204, 21, 0.18);
  color: #92400e;
}

[data-theme='dark'] .page-status {
  background: rgba(148, 163, 184, 0.12);
}

[data-theme='dark'] .page-status--info {
  background: rgba(71, 85, 105, 0.4);
  color: var(--feedback-muted-text);
  border-color: rgba(148, 163, 184, 0.4);
}

[data-theme='dark'] .page-status--error {
  background: rgba(239, 68, 68, 0.25);
  color: #fca5a5;
}

[data-theme='dark'] .page-status--success {
  background: rgba(34, 197, 94, 0.3);
  color: #bbf7d0;
}

[data-theme='dark'] .page-status--warning {
  background: rgba(202, 138, 4, 0.4);
  color: #fde68a;
}

@media (max-width: 720px) {
  .modal {
    padding: 1rem;
  }

  .modal__dialog {
    padding: 1.25rem;
    border-radius: 1.1rem;
  }

  .management-list__item {
    align-items: flex-start;
    flex-direction: column;
  }

  .management-list__actions {
    width: 100%;
    justify-content: flex-end;
  }
}

.group-layout {
  display: grid;
  gap: 1.5rem;
  grid-template-columns: minmax(240px, 300px) 1fr;
  align-items: flex-start;
}

@media (max-width: 960px) {
  .group-layout {
    grid-template-columns: 1fr;
  }
}

.group-tree,
.group-details {
  background: var(--card-background);
  border: 1px solid var(--card-border);
  border-radius: 1rem;
  box-shadow: var(--card-shadow);
}

.group-tree {
  padding: 1.1rem 1.1rem 1.25rem;
  display: flex;
  flex-direction: column;
  gap: 0.85rem;
  min-height: 0;
}

.group-tree__header {
  display: flex;
  align-items: center;
  justify-content: space-between;
  gap: 0.75rem;
}

.group-tree__header h2 {
  margin: 0;
  font-size: 1.1rem;
}

.group-tree__filter {
  width: 100%;
  border-radius: 0.85rem;
  border: 1px solid var(--input-border);
  background: var(--input-background);
  color: var(--input-text);
  padding: 0.6rem 0.85rem;
  font: inherit;
  transition: border-color 0.2s ease, box-shadow 0.2s ease;
}

.group-tree__filter::placeholder {
  color: var(--toolbar-filter-placeholder);
}

.group-tree__filter:focus {
  outline: none;
  border-color: var(--input-focus-border);
  box-shadow: 0 0 0 3px var(--input-focus-shadow);
}

.group-tree__body {
  flex: 1 1 auto;
  max-height: 420px;
  overflow: auto;
  padding-right: 0.25rem;
}

.group-tree__list {
  list-style: none;
  margin: 0;
  padding: 0;
  display: flex;
  flex-direction: column;
  gap: 0.25rem;
}

.group-tree__item {
  margin: 0;
}

.group-tree__item > .group-tree__list {
  margin-top: 0.35rem;
}

.group-tree__button {
  width: 100%;
  display: flex;
  align-items: center;
  justify-content: space-between;
  gap: 0.75rem;
  border: 1px solid transparent;
  border-radius: 0.85rem;
  padding: 0.55rem 0.75rem;
  padding-inline-start: calc(0.75rem + var(--depth, 0) * 1.25rem);
  background: transparent;
  color: inherit;
  font: inherit;
  text-align: left;
  cursor: pointer;
  transition: background 0.2s ease, transform 0.2s ease, border-color 0.2s ease;
}

.group-tree__button:hover,
.group-tree__button:focus-visible {
  background: rgba(59, 130, 246, 0.08);
  border-color: rgba(59, 130, 246, 0.25);
  transform: translateX(2px);
  outline: none;
}

.group-tree__button.is-active {
  background: var(--badge-background);
  border-color: rgba(59, 130, 246, 0.35);
  box-shadow: 0 12px 25px rgba(15, 23, 42, 0.16);
}

.group-tree__name {
  flex: 1;
  font-weight: 600;
}

.group-tree__badge {
  display: inline-flex;
  align-items: center;
  justify-content: center;
  min-width: 1.7rem;
  padding: 0.15rem 0.5rem;
  border-radius: 999px;
  background: rgba(15, 23, 42, 0.08);
  font-size: 0.75rem;
  font-weight: 600;
}

[data-theme='dark'] .group-tree__button:hover,
[data-theme='dark'] .group-tree__button:focus-visible {
  background: rgba(96, 165, 250, 0.15);
  border-color: rgba(96, 165, 250, 0.35);
}

[data-theme='dark'] .group-tree__button.is-active {
  background: rgba(59, 130, 246, 0.25);
  border-color: rgba(147, 197, 253, 0.4);
}

.group-details {
  padding: 1.5rem;
  display: flex;
  flex-direction: column;
  gap: 1.25rem;
  min-height: 320px;
}

.group-details__header {
  display: flex;
  flex-wrap: wrap;
  align-items: flex-start;
  justify-content: space-between;
  gap: 1rem;
}

.group-details__header h2 {
  margin: 0;
  font-size: 1.5rem;
  letter-spacing: -0.01em;
}

.group-details__header .muted {
  margin: 0;
}

.group-details__actions {
  display: flex;
  flex-wrap: wrap;
  gap: 0.75rem;
}

.group-details__stats {
  display: grid;
  grid-template-columns: repeat(auto-fit, minmax(140px, 1fr));
  gap: 1.1rem;
  margin: 0;
}

.group-details__stats div {
  background: rgba(15, 23, 42, 0.04);
  border-radius: 0.95rem;
  padding: 0.75rem 1rem;
}

.group-details__stats dt {
  margin: 0 0 0.35rem;
  font-size: 0.75rem;
  text-transform: uppercase;
  letter-spacing: 0.08em;
  color: var(--subtle-text);
}

.group-details__stats dd {
  margin: 0;
  font-size: 1.35rem;
  font-weight: 600;
  color: var(--text-primary);
}

.group-details__hint {
  margin: 0;
  color: var(--subtle-text);
  font-size: 0.95rem;
  line-height: 1.6;
}

.group-details__warning {
  margin: 0;
  padding: 0.75rem 1rem;
  border-radius: 0.85rem;
  background: var(--feedback-muted-bg);
  border: 1px solid var(--feedback-muted-border);
  color: var(--feedback-muted-text);
  font-size: 0.9rem;
}

.group-details__empty {
  display: grid;
  place-items: center;
  gap: 0.5rem;
  text-align: center;
  min-height: 240px;
}

.group-details__empty h2 {
  margin: 0;
}

[data-theme='dark'] .group-tree__badge {
  background: rgba(148, 163, 184, 0.35);
  color: #e2e8f0;
}

[data-theme='dark'] .group-details__stats div {
  background: rgba(148, 163, 184, 0.12);
}<|MERGE_RESOLUTION|>--- conflicted
+++ resolved
@@ -1756,44 +1756,6 @@
   margin: 0;
 }
 
-<<<<<<< HEAD
-.connectivity-summary {
-  background: var(--card-background);
-  border: 1px solid var(--card-border);
-  border-radius: 1rem;
-  padding: 1rem;
-  display: flex;
-  flex-direction: column;
-  gap: 0.75rem;
-}
-
-.connectivity-summary__title {
-  margin: 0;
-  font-size: 0.95rem;
-  font-weight: 600;
-  color: var(--card-heading);
-}
-
-.connectivity-summary__list {
-  list-style: none;
-  margin: 0;
-  padding: 0;
-  display: grid;
-  gap: 0.5rem;
-}
-
-.connectivity-summary__list li {
-  display: flex;
-  align-items: center;
-  justify-content: space-between;
-  gap: 0.75rem;
-  flex-wrap: wrap;
-}
-
-.role-dropdown {
-  position: relative;
-  display: block;
-=======
 .profile-grid dt {
   margin: 0 0 0.35rem;
   font-weight: 700;
@@ -1801,7 +1763,6 @@
   letter-spacing: 0.08em;
   text-transform: uppercase;
   color: var(--subtle-text);
->>>>>>> 0fde3cee
 }
 
 .profile-grid dd {
