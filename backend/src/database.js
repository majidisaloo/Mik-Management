--- conflicted
+++ resolved
@@ -176,7 +176,6 @@
   return [];
 };
 
-<<<<<<< HEAD
 const normalizeUrl = (value) => {
   if (typeof value !== 'string') {
     return '';
@@ -280,148 +279,6 @@
   lastCheckedAt: ipam.lastCheckedAt,
   collections: sanitizeIpamCollections(ipam.collections)
 });
-=======
-const allowedConnectivityStatuses = new Set(['unknown', 'online', 'offline', 'disabled']);
-const allowedAddressReferenceTypes = new Set(['mikrotik', 'group']);
-const allowedFirewallChains = new Set(['input', 'output', 'forward']);
-const allowedFirewallActions = new Set(['accept', 'drop']);
-const allowedFirewallStates = new Set(['new', 'established', 'related', 'invalid', 'syn']);
-
-const defaultConnectivityState = (routeros = defaultRouterosOptions()) => ({
-  api: {
-    status: routeros.apiEnabled ? 'unknown' : 'disabled',
-    lastCheckedAt: null,
-    lastError: null
-  },
-  ssh: {
-    status: routeros.sshEnabled ? 'unknown' : 'disabled',
-    lastCheckedAt: null,
-    fingerprint: null,
-    lastError: null
-  }
-});
-
-const sanitizeConnectivity = (connectivity = {}, routeros = defaultRouterosOptions()) => {
-  const baseline = defaultConnectivityState(routeros);
-  const normalized = { ...baseline };
-
-  const api = connectivity.api ?? {};
-  const apiStatus = typeof api.status === 'string' ? api.status.toLowerCase() : '';
-  normalized.api.status = allowedConnectivityStatuses.has(apiStatus) ? apiStatus : baseline.api.status;
-  if (!routeros.apiEnabled) {
-    normalized.api.status = 'disabled';
-  }
-  normalized.api.lastCheckedAt = typeof api.lastCheckedAt === 'string' ? api.lastCheckedAt : baseline.api.lastCheckedAt;
-  normalized.api.lastError = normalizeOptionalText(api.lastError ?? baseline.api.lastError ?? '') || null;
-
-  const ssh = connectivity.ssh ?? {};
-  const sshStatus = typeof ssh.status === 'string' ? ssh.status.toLowerCase() : '';
-  normalized.ssh.status = allowedConnectivityStatuses.has(sshStatus) ? sshStatus : baseline.ssh.status;
-  if (!routeros.sshEnabled) {
-    normalized.ssh.status = 'disabled';
-  }
-  normalized.ssh.lastCheckedAt = typeof ssh.lastCheckedAt === 'string' ? ssh.lastCheckedAt : baseline.ssh.lastCheckedAt;
-  normalized.ssh.lastError = normalizeOptionalText(ssh.lastError ?? baseline.ssh.lastError ?? '') || null;
-  normalized.ssh.fingerprint = normalizeOptionalText(ssh.fingerprint ?? baseline.ssh.fingerprint ?? '') || null;
-
-  return normalized;
-};
-
-const compareVersionSegments = (segmentsA, segmentsB) => {
-  const length = Math.max(segmentsA.length, segmentsB.length);
-  for (let index = 0; index < length; index += 1) {
-    const a = Number.parseInt(segmentsA[index] ?? '0', 10);
-    const b = Number.parseInt(segmentsB[index] ?? '0', 10);
-
-    if (Number.isNaN(a) && Number.isNaN(b)) {
-      continue;
-    }
-
-    if (Number.isNaN(a)) {
-      return -1;
-    }
-
-    if (Number.isNaN(b)) {
-      return 1;
-    }
-
-    if (a > b) {
-      return 1;
-    }
-
-    if (a < b) {
-      return -1;
-    }
-  }
-
-  return 0;
-};
-
-const compareRouterosVersions = (current, target) => {
-  if (!current || !target) {
-    return 0;
-  }
-
-  const currentSegments = String(current)
-    .split(/[^0-9]+/)
-    .filter(Boolean);
-  const targetSegments = String(target)
-    .split(/[^0-9]+/)
-    .filter(Boolean);
-
-  return compareVersionSegments(currentSegments, targetSegments);
-};
-
-const deriveDeviceStatus = (status = {}, routeros = defaultRouterosOptions()) => {
-  const normalized = { ...sanitizeDeviceStatus(status) };
-  const version = normalizeOptionalText(routeros.firmwareVersion ?? '');
-
-  if (!version) {
-    normalized.updateStatus = 'unknown';
-    return normalized;
-  }
-
-  const comparison = compareRouterosVersions(version, TARGET_ROUTEROS_VERSION);
-  normalized.updateStatus = comparison >= 0 ? 'updated' : 'pending';
-
-  if (!normalized.lastAuditAt) {
-    normalized.lastAuditAt = new Date().toISOString();
-  }
-
-  return normalized;
-};
-
-const sanitizePortExpression = (value) => {
-  if (typeof value !== 'string') {
-    return '';
-  }
-
-  return value.replace(/[^0-9,:;-]/g, '').replace(/;+/g, ';').trim();
-};
-
-const sanitizeFirewallStatesList = (states) => {
-  if (!states) {
-    return [];
-  }
-
-  const source = Array.isArray(states) ? states : String(states).split(',');
-
-  return [...new Set(source.map((entry) => entry.toString().toLowerCase().trim()).filter(Boolean))].filter((entry) =>
-    allowedFirewallStates.has(entry)
-  );
-};
-
-const generateHostFingerprint = (host) => {
-  const normalized = normalizeOptionalText(host);
-
-  if (!normalized) {
-    return null;
-  }
-
-  const digest = crypto.createHash('sha256').update(normalized).digest('hex');
-  return digest.match(/.{1,4}/g)?.join(':') ?? digest;
-};
->>>>>>> 5c05a5cc
 
 const sanitizeRouteros = (options = {}, baseline = defaultRouterosOptions()) => {
   const normalized = { ...baseline };
