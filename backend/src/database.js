import fs from 'fs/promises';
import path from 'path';
import crypto from 'crypto';
import { fileURLToPath } from 'url';

const __filename = fileURLToPath(import.meta.url);
const __dirname = path.dirname(__filename);

const defaultPermissions = () => ({
  dashboard: false,
  users: false,
  roles: false,
  groups: false,
  mikrotiks: false,
  tunnels: false,
  settings: false
});

const TARGET_ROUTEROS_VERSION = '7.14.0';

const defaultState = () => ({
  lastUserId: 0,
  lastRoleId: 0,
  lastGroupId: 0,
  lastMikrotikId: 0,
  lastTunnelId: 0,
  lastAddressListId: 0,
  lastFirewallFilterId: 0,
  users: [],
  roles: [],
  groups: [],
  mikrotiks: [],
  tunnels: [],
  addressLists: [],
  firewallFilters: []
});

const normalizeGroupName = (name, fallback) => {
  if (typeof name !== 'string') {
    return fallback;
  }

  const trimmed = name.trim();
  return trimmed || fallback;
};

const buildParentLookup = (groups) => {
  const lookup = new Map();
  groups.forEach((group) => {
    lookup.set(group.id, group.parentId ?? null);
  });
  return lookup;
};

const createsCycle = (groups, groupId, candidateParentId) => {
  if (!candidateParentId || !Number.isInteger(candidateParentId)) {
    return false;
  }

  if (candidateParentId === groupId) {
    return true;
  }

  const lookup = buildParentLookup(groups);
  let current = candidateParentId;

  while (current) {
    if (current === groupId) {
      return true;
    }

    const next = lookup.get(current);

    if (!next || next === current) {
      return false;
    }

    current = next;
  }

  return false;
};

const findCanonicalRootId = (groups) => {
  return groups
    .filter((group) => group.parentId === null)
    .reduce((rootId, group) => {
      if (rootId === null || group.id < rootId) {
        return group.id;
      }
      return rootId;
    }, null);
};

const defaultRouterosOptions = () => ({
  apiEnabled: false,
  apiPort: 8728,
  apiSSL: false,
  apiUsername: '',
  apiPassword: '',
  verifyTLS: true,
  apiTimeout: 5000,
  apiRetries: 1,
  allowInsecureCiphers: false,
  preferredApiFirst: true,
  firmwareVersion: '',
  sshEnabled: false,
  sshPort: 22,
  sshUsername: '',
  sshPassword: '',
  sshAcceptNewHostKeys: true
});

const normalizeText = (value, fallback = '') => {
  if (typeof value !== 'string') {
    return fallback;
  }

  const trimmed = value.trim();
  return trimmed || fallback;
};

const normalizeOptionalText = (value) => {
  if (typeof value !== 'string') {
    return '';
  }

  return value.trim();
};

const normalizeBoolean = (value, fallback = false) => {
  if (typeof value === 'boolean') {
    return value;
  }

  if (value === 'true' || value === '1') {
    return true;
  }

  if (value === 'false' || value === '0') {
    return false;
  }

  return fallback;
};

const clampNumber = (value, { min, max, fallback }) => {
  const parsed = Number.parseInt(value, 10);

  if (Number.isInteger(parsed)) {
    if (Number.isInteger(min) && parsed < min) {
      return min;
    }

    if (Number.isInteger(max) && parsed > max) {
      return max;
    }

    return parsed;
  }

  return fallback;
};

const normalizeTags = (value) => {
  if (!value) {
    return [];
  }

  if (Array.isArray(value)) {
    return [...new Set(value.map((entry) => normalizeText(entry)).filter(Boolean))];
  }

  if (typeof value === 'string') {
    return [...new Set(value.split(',').map((entry) => entry.trim()).filter(Boolean))];
  }

  return [];
};

const allowedConnectivityStatuses = new Set(['unknown', 'online', 'offline', 'disabled']);
const allowedAddressReferenceTypes = new Set(['mikrotik', 'group']);
const allowedFirewallChains = new Set(['input', 'output', 'forward']);
const allowedFirewallActions = new Set(['accept', 'drop']);
const allowedFirewallStates = new Set(['new', 'established', 'related', 'invalid', 'syn']);

const defaultConnectivityState = (routeros = defaultRouterosOptions()) => ({
  api: {
    status: routeros.apiEnabled ? 'unknown' : 'disabled',
    lastCheckedAt: null,
    lastError: null
  },
  ssh: {
    status: routeros.sshEnabled ? 'unknown' : 'disabled',
    lastCheckedAt: null,
    fingerprint: null,
    lastError: null
  }
});

const sanitizeConnectivity = (connectivity = {}, routeros = defaultRouterosOptions()) => {
  const baseline = defaultConnectivityState(routeros);
  const normalized = { ...baseline };

  const api = connectivity.api ?? {};
  const apiStatus = typeof api.status === 'string' ? api.status.toLowerCase() : '';
  normalized.api.status = allowedConnectivityStatuses.has(apiStatus) ? apiStatus : baseline.api.status;
  if (!routeros.apiEnabled) {
    normalized.api.status = 'disabled';
  }
  normalized.api.lastCheckedAt = typeof api.lastCheckedAt === 'string' ? api.lastCheckedAt : baseline.api.lastCheckedAt;
  normalized.api.lastError = normalizeOptionalText(api.lastError ?? baseline.api.lastError ?? '') || null;

  const ssh = connectivity.ssh ?? {};
  const sshStatus = typeof ssh.status === 'string' ? ssh.status.toLowerCase() : '';
  normalized.ssh.status = allowedConnectivityStatuses.has(sshStatus) ? sshStatus : baseline.ssh.status;
  if (!routeros.sshEnabled) {
    normalized.ssh.status = 'disabled';
  }
  normalized.ssh.lastCheckedAt = typeof ssh.lastCheckedAt === 'string' ? ssh.lastCheckedAt : baseline.ssh.lastCheckedAt;
  normalized.ssh.lastError = normalizeOptionalText(ssh.lastError ?? baseline.ssh.lastError ?? '') || null;
  normalized.ssh.fingerprint = normalizeOptionalText(ssh.fingerprint ?? baseline.ssh.fingerprint ?? '') || null;

  return normalized;
};

const compareVersionSegments = (segmentsA, segmentsB) => {
  const length = Math.max(segmentsA.length, segmentsB.length);
  for (let index = 0; index < length; index += 1) {
    const a = Number.parseInt(segmentsA[index] ?? '0', 10);
    const b = Number.parseInt(segmentsB[index] ?? '0', 10);

    if (Number.isNaN(a) && Number.isNaN(b)) {
      continue;
    }

    if (Number.isNaN(a)) {
      return -1;
    }

    if (Number.isNaN(b)) {
      return 1;
    }

    if (a > b) {
      return 1;
    }

    if (a < b) {
      return -1;
    }
  }

  return 0;
};

const compareRouterosVersions = (current, target) => {
  if (!current || !target) {
    return 0;
  }

  const currentSegments = String(current)
    .split(/[^0-9]+/)
    .filter(Boolean);
  const targetSegments = String(target)
    .split(/[^0-9]+/)
    .filter(Boolean);

  return compareVersionSegments(currentSegments, targetSegments);
};

const deriveDeviceStatus = (status = {}, routeros = defaultRouterosOptions()) => {
  const normalized = { ...sanitizeDeviceStatus(status) };
  const version = normalizeOptionalText(routeros.firmwareVersion ?? '');

  if (!version) {
    normalized.updateStatus = 'unknown';
    return normalized;
  }

  const comparison = compareRouterosVersions(version, TARGET_ROUTEROS_VERSION);
  normalized.updateStatus = comparison >= 0 ? 'updated' : 'pending';

  if (!normalized.lastAuditAt) {
    normalized.lastAuditAt = new Date().toISOString();
  }

  return normalized;
};

const sanitizePortExpression = (value) => {
  if (typeof value !== 'string') {
    return '';
  }

  return value.replace(/[^0-9,:;-]/g, '').replace(/;+/g, ';').trim();
};

const sanitizeFirewallStatesList = (states) => {
  if (!states) {
    return [];
  }

  const source = Array.isArray(states) ? states : String(states).split(',');

  return [...new Set(source.map((entry) => entry.toString().toLowerCase().trim()).filter(Boolean))].filter((entry) =>
    allowedFirewallStates.has(entry)
  );
};

const generateHostFingerprint = (host) => {
  const normalized = normalizeOptionalText(host);

  if (!normalized) {
    return null;
  }

  const digest = crypto.createHash('sha256').update(normalized).digest('hex');
  return digest.match(/.{1,4}/g)?.join(':') ?? digest;
};

const sanitizeRouteros = (options = {}, baseline = defaultRouterosOptions()) => {
  const normalized = { ...baseline };

  normalized.apiEnabled = normalizeBoolean(options.apiEnabled, baseline.apiEnabled);
  normalized.apiSSL = normalizeBoolean(options.apiSSL, baseline.apiSSL);

  const defaultPort = normalized.apiSSL ? 8729 : 8728;
  const desiredPort = options.apiPort ?? baseline.apiPort ?? defaultPort;
  normalized.apiPort = clampNumber(desiredPort, { min: 1, max: 65535, fallback: defaultPort });

  normalized.apiUsername = normalizeOptionalText(options.apiUsername ?? baseline.apiUsername ?? '');
  normalized.apiPassword = normalizeOptionalText(options.apiPassword ?? baseline.apiPassword ?? '');
  normalized.verifyTLS = normalizeBoolean(options.verifyTLS, baseline.verifyTLS);

  const timeoutFallback = clampNumber(baseline.apiTimeout, { min: 500, max: 60000, fallback: 5000 });
  normalized.apiTimeout = clampNumber(options.apiTimeout, {
    min: 500,
    max: 60000,
    fallback: timeoutFallback
  });

  const retriesFallback = clampNumber(baseline.apiRetries, { min: 0, max: 10, fallback: 1 });
  normalized.apiRetries = clampNumber(options.apiRetries, { min: 0, max: 10, fallback: retriesFallback });

  normalized.allowInsecureCiphers = normalizeBoolean(
    options.allowInsecureCiphers,
    baseline.allowInsecureCiphers
  );
  normalized.preferredApiFirst = normalizeBoolean(
    options.preferredApiFirst,
    baseline.preferredApiFirst
  );

  normalized.sshEnabled = normalizeBoolean(options.sshEnabled, baseline.sshEnabled);

  const sshPortFallback = clampNumber(baseline.sshPort, { min: 1, max: 65535, fallback: 22 });
  normalized.sshPort = clampNumber(options.sshPort, { min: 1, max: 65535, fallback: sshPortFallback });
  normalized.sshUsername = normalizeOptionalText(options.sshUsername ?? baseline.sshUsername ?? '');
  normalized.sshPassword = normalizeOptionalText(options.sshPassword ?? baseline.sshPassword ?? '');
  normalized.autoAcceptFingerprints = normalizeBoolean(
    options.autoAcceptFingerprints,
    baseline.autoAcceptFingerprints
  );

  if (normalized.apiSSL && !options.apiPort && !baseline.apiPort) {
    normalized.apiPort = 8729;
  }

  if (!normalized.apiSSL && !options.apiPort && !baseline.apiPort) {
    normalized.apiPort = 8728;
  }

  normalized.firmwareVersion = normalizeOptionalText(
    options.firmwareVersion ?? baseline.firmwareVersion ?? ''
  );

  const sshPortFallback = clampNumber(baseline.sshPort, { min: 1, max: 65535, fallback: 22 });
  normalized.sshEnabled = normalizeBoolean(options.sshEnabled, baseline.sshEnabled);
  normalized.sshPort = clampNumber(options.sshPort, { min: 1, max: 65535, fallback: sshPortFallback });
  normalized.sshUsername = normalizeOptionalText(options.sshUsername ?? baseline.sshUsername ?? '');
  normalized.sshPassword = normalizeOptionalText(options.sshPassword ?? baseline.sshPassword ?? '');
  normalized.sshAcceptNewHostKeys = normalizeBoolean(
    options.sshAcceptNewHostKeys ?? options.sshAcceptUnknownHost,
    baseline.sshAcceptNewHostKeys
  );

  if (!normalized.sshEnabled) {
    normalized.sshPort = clampNumber(22, { min: 1, max: 65535, fallback: 22 });
  }

  return normalized;
};

const allowedUpdateStatuses = new Set(['updated', 'pending', 'unknown']);

const sanitizeDeviceStatus = (status = {}) => {
  const normalized = {};
  const candidate = typeof status.updateStatus === 'string' ? status.updateStatus.toLowerCase() : '';
  normalized.updateStatus = allowedUpdateStatuses.has(candidate) ? candidate : 'unknown';
  normalized.lastAuditAt = typeof status.lastAuditAt === 'string' ? status.lastAuditAt : null;
  return normalized;
};

const allowedTunnelStates = new Set(['up', 'down', 'maintenance']);

const parseOptionalNumber = (value, { min, max }) => {
  if (value === null || value === undefined || value === '') {
    return null;
  }

  const parsed = Number.parseFloat(value);

  if (!Number.isFinite(parsed)) {
    return null;
  }

  if (typeof min === 'number' && parsed < min) {
    return min;
  }

  if (typeof max === 'number' && parsed > max) {
    return max;
  }

  return parsed;
};

const normalizeIsoDate = (value) => {
  if (typeof value !== 'string') {
    return null;
  }

  const parsed = new Date(value);
  if (Number.isNaN(parsed.getTime())) {
    return null;
  }

  return parsed.toISOString();
};

const sanitizeTunnelMetrics = (metrics = {}) => ({
  latencyMs: parseOptionalNumber(metrics.latencyMs, { min: 0, max: 1_000_000 }),
  packetLoss: parseOptionalNumber(metrics.packetLoss, { min: 0, max: 100 }),
  lastCheckedAt: normalizeIsoDate(metrics.lastCheckedAt)
});

const discoveryNotePattern = /\[discovery\]\s+local=([^\s]+)\s+remote=([^\s]+)/i;

const collectNormalizedIpAddresses = (value) => {
  if (value === null || value === undefined) {
    return [];
  }

  if (Array.isArray(value)) {
    const nested = value.flatMap((entry) => collectNormalizedIpAddresses(entry));
    return [...new Set(nested.filter(Boolean))];
  }

  if (typeof value === 'object') {
    const nested = Object.values(value).flatMap((entry) => collectNormalizedIpAddresses(entry));
    return [...new Set(nested.filter(Boolean))];
  }

  const tokens = String(value)
    .replace(/^[\[\(]+|[\]\)]+$/g, '')
    .split(/[,;]/)
    .flatMap((segment) => segment.split(/\s+/))
    .map((segment) => segment.trim())
    .filter(Boolean);

  const addresses = tokens
    .map((segment) => {
      const withoutPrefix = segment.includes('=') ? segment.split('=').pop() : segment;
      const slashIndex = withoutPrefix.indexOf('/');
      const base = slashIndex >= 0 ? withoutPrefix.slice(0, slashIndex) : withoutPrefix;
      const scopeIndex = base.indexOf('%');
      const candidate = scopeIndex >= 0 ? base.slice(0, scopeIndex) : base;
      return candidate && isIP(candidate) ? candidate : null;
    })
    .filter(Boolean);

  return [...new Set(addresses)];
};

const normalizeIpAddress = (value) => {
  const [address] = collectNormalizedIpAddresses(value);
  return address ?? null;
};

const pickField = (entry, keys) => {
  if (!entry || typeof entry !== 'object') {
    return null;
  }

  for (const key of keys) {
    if (entry[key] !== undefined && entry[key] !== null && entry[key] !== '') {
      return entry[key];
    }
  }

  return null;
};

const canonicalizeConnectionType = (value) => {
  const text = normalizeOptionalText(value ?? '');
  if (!text) {
    return null;
  }

  if (/wire\s*guard/i.test(text) || /^wg$/i.test(text)) {
    return 'WireGuard';
  }
  if (/ipsec/i.test(text)) {
    return 'IPsec';
  }
  if (/gre/i.test(text)) {
    return 'GRE';
  }
  if (/l2tp/i.test(text)) {
    return 'L2TP';
  }
  if (/pptp/i.test(text)) {
    return 'PPTP';
  }

  return text.toUpperCase();
};

const normalizeDiscoveredStatus = (value) => {
  const text = normalizeOptionalText(value ?? '').toLowerCase();

  if (allowedTunnelStates.has(text)) {
    return text;
  }

  if (['connected', 'running', 'established', 'active', 'up'].includes(text)) {
    return 'up';
  }

  if (['maintenance', 'pending', 'syncing'].includes(text)) {
    return 'maintenance';
  }

  if (['disabled', 'inactive', 'error', 'failed', 'offline', 'down', 'disconnected'].includes(text)) {
    return 'down';
  }

  return 'down';
};

const parseNumericMetric = (value) => {
  if (value === null || value === undefined) {
    return null;
  }

  if (Array.isArray(value)) {
    for (const entry of value) {
      const parsed = parseNumericMetric(entry);
      if (parsed !== null) {
        return parsed;
      }
    }
    return null;
  }

  if (typeof value === 'object') {
    for (const entry of Object.values(value)) {
      const parsed = parseNumericMetric(entry);
      if (parsed !== null) {
        return parsed;
      }
    }
    return null;
  }

  const text = String(value).trim();
  if (!text) {
    return null;
  }

  const match = text.match(/-?\d+(?:\.\d+)?/);
  if (!match) {
    return null;
  }

  const parsed = Number.parseFloat(match[0]);
  return Number.isFinite(parsed) ? parsed : null;
};

const combineLatency = (a, b) => {
  const values = [a, b].filter((value) => typeof value === 'number' && Number.isFinite(value));
  if (!values.length) {
    return null;
  }

  const sanitized = values.map((value) => (value < 0 ? 0 : value));
  return Math.min(...sanitized);
};

const combinePacketLoss = (a, b) => {
  const values = [a, b].filter((value) => typeof value === 'number' && Number.isFinite(value));
  if (!values.length) {
    return null;
  }

  const clamped = values.map((value) => {
    if (value < 0) {
      return 0;
    }
    if (value > 100) {
      return 100;
    }
    return value;
  });

  return Math.max(...clamped);
};

const deriveDiscoveredTunnelName = (sourceDevice, targetDevice, sourceCandidate, targetCandidate) => {
  const sourceName = normalizeOptionalText(sourceDevice?.name ?? '') || `Device ${sourceCandidate.deviceId}`;
  const targetName = normalizeOptionalText(targetDevice?.name ?? '') || `Device ${targetCandidate.deviceId}`;

  const sourceInterface = normalizeOptionalText(sourceCandidate.interfaceName ?? '');
  const targetInterface = normalizeOptionalText(targetCandidate.interfaceName ?? '');

  const interfaceLabel =
    sourceInterface && targetInterface ? ` (${sourceInterface} ↔ ${targetInterface})` : '';

  return `Discovered ${sourceName} ↔ ${targetName}${interfaceLabel}`;
};

const buildDiscoveryNotes = (sourceDevice, targetDevice, sourceCandidate, targetCandidate) => {
  const segments = [
    'Discovered automatically from RouterOS inventory.',
    `[discovery] local=${sourceCandidate.localAddress} remote=${targetCandidate.localAddress}`
  ];

  if (sourceCandidate.interfaceName) {
    segments.push(`source-interface=${sourceCandidate.interfaceName}`);
  }

  if (targetCandidate.interfaceName) {
    segments.push(`target-interface=${targetCandidate.interfaceName}`);
  }

  if (sourceCandidate.remoteDeviceName) {
    segments.push(`source-remote=${sourceCandidate.remoteDeviceName}`);
  }

  if (targetCandidate.remoteDeviceName) {
    segments.push(`target-remote=${targetCandidate.remoteDeviceName}`);
  }

  const unmatchedRemotes = sourceCandidate.remoteAddresses.filter(
    (address) => address !== targetCandidate.localAddress
  );

  if (unmatchedRemotes.length > 0) {
    segments.push(`source-additional-remotes=${unmatchedRemotes.join(',')}`);
  }

  return segments.join(' ');
};

const buildDevicePairKey = (deviceAId, deviceBId, addressA, addressB) => {
  const parsedIds = [deviceAId, deviceBId]
    .map((value) => Number.parseInt(value, 10))
    .filter((value) => Number.isInteger(value));

  if (parsedIds.length !== 2) {
    return null;
  }

  parsedIds.sort((a, b) => a - b);

  if (addressA && addressB) {
    const normalizedA = normalizeIpAddress(addressA);
    const normalizedB = normalizeIpAddress(addressB);

    if (normalizedA && normalizedB) {
      const addresses = [normalizedA, normalizedB].sort();
      return `${parsedIds[0]}|${parsedIds[1]}|${addresses[0]}|${addresses[1]}`;
    }
  }

  return `${parsedIds[0]}|${parsedIds[1]}`;
};

const extractTunnelInventoryCandidates = (device) => {
  if (!device || typeof device !== 'object') {
    return [];
  }

  const entries = [];

  const enqueue = (collection) => {
    if (!collection) {
      return;
    }

    if (Array.isArray(collection)) {
      collection.forEach((item) => {
        if (item && typeof item === 'object') {
          entries.push(item);
        }
      });
      return;
    }

    if (typeof collection === 'object') {
      Object.values(collection).forEach((value) => enqueue(value));
    }
  };

  enqueue(device.status?.inventory?.tunnels);
  enqueue(device.status?.inventory?.interfaces);
  enqueue(device.status?.inventory?.peers);
  enqueue(device.status?.inventory?.ipsec);
  enqueue(device.status?.inventory?.wireguard);
  enqueue(device.status?.tunnels);
  enqueue(device.routeros?.tunnels);
  enqueue(device.routeros?.peers);
  enqueue(device.tunnels);

  const candidates = [];

  entries.forEach((entry) => {
    if (!entry || typeof entry !== 'object') {
      return;
    }

    const localSource =
      pickField(entry, ['localAddress', 'local', 'localIp', 'local_ip', 'address', 'cidr', 'localCidr']) ??
      pickField(entry.local ?? {}, ['address', 'ip', 'ipAddress', 'cidr']) ??
      pickField(entry.interface ?? {}, ['address', 'ip', 'ipAddress', 'cidr']);

    const remoteSource =
      pickField(entry, [
        'remoteAddress',
        'remote',
        'remoteIp',
        'remote_ip',
        'peerAddress',
        'endpointAddress',
        'remoteCidr',
        'peer',
        'remotePeer'
      ]) ??
      pickField(entry.remote ?? {}, ['address', 'ip', 'ipAddress', 'cidr']) ??
      pickField(entry.peer ?? {}, ['address', 'ip', 'ipAddress', 'cidr']) ??
      pickField(entry.endpoint ?? {}, ['address', 'ip', 'ipAddress', 'cidr']);

    const localAddresses = collectNormalizedIpAddresses(localSource);
    const remoteAddresses = collectNormalizedIpAddresses(remoteSource);

    if (!localAddresses.length || !remoteAddresses.length) {
      return;
    }

    const interfaceName =
      pickField(entry, ['interface', 'name', 'iface', 'identity', 'id']) ??
      pickField(entry.interface ?? {}, ['name', 'id']) ??
      pickField(entry.peer ?? {}, ['interface', 'name']);

    const remoteDeviceName =
      pickField(entry, ['remoteName', 'remoteIdentity', 'peerName', 'peerIdentity', 'remoteDevice']) ??
      pickField(entry.remote ?? {}, ['name', 'identity']) ??
      pickField(entry.peer ?? {}, ['name', 'identity']);

    const connectionType =
      canonicalizeConnectionType(
        pickField(entry, ['connectionType', 'tunnelType', 'type', 'kind', 'mode', 'profile']) ??
          pickField(entry.profile ?? {}, ['type', 'name'])
      ) ?? null;

    const status = normalizeDiscoveredStatus(
      pickField(entry, ['status', 'state', 'operStatus', 'operState', 'running', 'enabled']) ??
        pickField(entry.interface ?? {}, ['status', 'state'])
    );

    const latencyMs = parseNumericMetric(
      pickField(entry, ['latencyMs', 'latency', 'avgLatency', 'averageLatency', 'latestLatency'])
    );

    const packetLoss = parseNumericMetric(
      pickField(entry, ['packetLoss', 'loss', 'packetLossPercent', 'lossPercent'])
    );

    const uniqueRemoteAddresses = [...new Set(remoteAddresses.filter(Boolean))];

    localAddresses.forEach((localAddress) => {
      const filteredRemotes = uniqueRemoteAddresses.filter((remote) => remote && remote !== localAddress);
      if (!filteredRemotes.length) {
        return;
      }

      candidates.push({
        deviceId: device.id,
        deviceName: device.name ?? `Device ${device.id}`,
        deviceGroupId: Number.isInteger(device.groupId) ? device.groupId : null,
        interfaceName: interfaceName ? String(interfaceName) : null,
        connectionType,
        status,
        localAddress,
        remoteAddresses: filteredRemotes,
        latencyMs,
        packetLoss,
        remoteDeviceName: remoteDeviceName ? String(remoteDeviceName) : null
      });
    });
  });

  return candidates;
};

const runTunnelDiscovery = (state) => {
  if (!state || !Array.isArray(state.mikrotiks) || state.mikrotiks.length === 0) {
    return { mutated: false, added: [] };
  }

  const deviceLookup = new Map();
  state.mikrotiks.forEach((device) => {
    if (Number.isInteger(device.id)) {
      deviceLookup.set(device.id, device);
    }
  });

  if (deviceLookup.size === 0) {
    return { mutated: false, added: [] };
  }

  const candidates = [];
  deviceLookup.forEach((device) => {
    extractTunnelInventoryCandidates(device).forEach((candidate) => {
      if (candidate.localAddress && Array.isArray(candidate.remoteAddresses) && candidate.remoteAddresses.length > 0) {
        candidates.push(candidate);
      }
    });
  });

  if (!candidates.length) {
    return { mutated: false, added: [] };
  }

  const localIndex = new Map();
  candidates.forEach((candidate) => {
    const list = localIndex.get(candidate.localAddress) ?? [];
    list.push(candidate);
    localIndex.set(candidate.localAddress, list);
  });

  const existingManualPairs = new Set();
  const existingDiscoveredPairs = new Set();

  state.tunnels.forEach((tunnel) => {
    const sourceId = Number.parseInt(tunnel.sourceId, 10);
    const targetId = Number.parseInt(tunnel.targetId, 10);

    if (!Number.isInteger(sourceId) || !Number.isInteger(targetId)) {
      return;
    }

    const baseKey = buildDevicePairKey(sourceId, targetId);
    if (!baseKey) {
      return;
    }

    const tags = Array.isArray(tunnel.tags)
      ? tunnel.tags.map((tag) => normalizeOptionalText(tag).toLowerCase())
      : [];

    if (tags.includes('discovered')) {
      const match = discoveryNotePattern.exec(tunnel.notes ?? '');
      if (match) {
        const addressKey = buildDevicePairKey(sourceId, targetId, match[1], match[2]);
        if (addressKey) {
          existingDiscoveredPairs.add(addressKey);
          return;
        }
      }

      existingDiscoveredPairs.add(baseKey);
      return;
    }

    existingManualPairs.add(baseKey);
  });

  const createdPairs = new Set();
  const added = [];
  let mutated = false;
  let nextId = Number.isInteger(state.lastTunnelId) ? state.lastTunnelId : 0;

  const registerPair = (set, deviceAId, deviceBId, addressA, addressB) => {
    const key = buildDevicePairKey(deviceAId, deviceBId, addressA, addressB);
    if (key) {
      set.add(key);
    }
  };

  for (const candidate of candidates) {
    for (const remoteAddress of candidate.remoteAddresses) {
      const peers = localIndex.get(remoteAddress);
      if (!peers) {
        continue;
      }

      for (const peer of peers) {
        if (peer.deviceId === candidate.deviceId) {
          continue;
        }

        const baseKey = buildDevicePairKey(candidate.deviceId, peer.deviceId);
        if (!baseKey) {
          continue;
        }

        if (existingManualPairs.has(baseKey)) {
          continue;
        }

        const addressKey = buildDevicePairKey(
          candidate.deviceId,
          peer.deviceId,
          candidate.localAddress,
          peer.localAddress
        );

        if (!addressKey) {
          continue;
        }

        if (existingDiscoveredPairs.has(addressKey) || createdPairs.has(addressKey)) {
          continue;
        }

        const [sourceCandidate, targetCandidate] =
          candidate.deviceId < peer.deviceId ? [candidate, peer] : [peer, candidate];

        const sourceDevice = deviceLookup.get(sourceCandidate.deviceId);
        const targetDevice = deviceLookup.get(targetCandidate.deviceId);

        if (!sourceDevice || !targetDevice) {
          continue;
        }

        const connectionType =
          canonicalizeConnectionType(sourceCandidate.connectionType) ??
          canonicalizeConnectionType(targetCandidate.connectionType) ??
          'GRE';

        const combinedStatus = (() => {
          const sourceStatus = normalizeDiscoveredStatus(sourceCandidate.status);
          const targetStatus = normalizeDiscoveredStatus(targetCandidate.status);

          if (sourceStatus === 'maintenance' || targetStatus === 'maintenance') {
            return 'maintenance';
          }

          if (sourceStatus === 'up' && targetStatus === 'up') {
            return 'up';
          }

          return 'down';
        })();

        const latencyMs = combineLatency(sourceCandidate.latencyMs, targetCandidate.latencyMs);
        const packetLoss = combinePacketLoss(sourceCandidate.packetLoss, targetCandidate.packetLoss);

        const timestamp = new Date().toISOString();
        nextId += 1;

        const groupId =
          Number.isInteger(sourceDevice.groupId) && sourceDevice.groupId === targetDevice.groupId
            ? sourceDevice.groupId
            : null;

        const name = deriveDiscoveredTunnelName(
          sourceDevice,
          targetDevice,
          sourceCandidate,
          targetCandidate
        );

        const metrics = sanitizeTunnelMetrics({
          latencyMs,
          packetLoss,
          lastCheckedAt: null
        });

        const notes = buildDiscoveryNotes(
          sourceDevice,
          targetDevice,
          sourceCandidate,
          targetCandidate
        );

        const record = {
          id: nextId,
          name,
          groupId,
          sourceId: sourceCandidate.deviceId,
          targetId: targetCandidate.deviceId,
          connectionType,
          status: combinedStatus,
          enabled: false,
          tags: ['discovered'],
          notes,
          metrics,
          createdAt: timestamp,
          updatedAt: timestamp
        };

        state.tunnels.push(record);
        added.push(record);
        registerPair(existingDiscoveredPairs, candidate.deviceId, peer.deviceId, candidate.localAddress, peer.localAddress);
        createdPairs.add(addressKey);
        mutated = true;
      }
    }
  }

  if (mutated) {
    state.lastTunnelId = nextId;
  }

  return { mutated, added };
};

const sanitizeTunnelMetrics = (metrics = {}) => ({
  latencyMs: parseOptionalNumber(metrics.latencyMs, { min: 0, max: 1_000_000 }),
  packetLoss: parseOptionalNumber(metrics.packetLoss, { min: 0, max: 100 }),
  lastCheckedAt: normalizeIsoDate(metrics.lastCheckedAt)
});

const parseOptionalInteger = (value, { min, max }) => {
  if (value === null || value === undefined || value === '') {
    return null;
  }

  const parsed = Number.parseInt(value, 10);

  if (!Number.isInteger(parsed)) {
    return null;
  }

  if (typeof min === 'number' && parsed < min) {
    return min;
  }

  if (typeof max === 'number' && parsed > max) {
    return max;
  }

  return parsed;
};

const allowedTunnelKinds = new Set([
  'ipip',
  'ipipv6',
  'eoip',
  'eoipv6',
  'gre',
  'grev6',
  '6to4',
  '6to4-over-ipip',
  '6to4-over-gre',
  '6to4-over-eoip'
]);

const defaultProbeTargets = () => [
  { address: '4.2.2.4', description: 'Level 3 DNS', enabled: true },
  { address: '8.8.8.8', description: 'Google DNS', enabled: true },
  { address: '1.1.1.1', description: 'Cloudflare DNS', enabled: true }
];

const defaultEndpointSnapshot = () => ({
  identity: '',
  interfaces: [],
  routingTable: []
});

const defaultTunnelProfile = () => ({
  kind: 'gre',
  ipVersion: 'ipv4',
  allowFastPath: true,
  secret: '',
  secretEnabled: true,
  secretLastGeneratedAt: null,
  keepAlive: {
    enabled: true,
    timeout: 10,
    retryCount: 3,
    holdTimer: 10
  },
  tunnelId: null,
  mtu: null,
  addressing: {
    localAddress: '',
    remoteAddress: '',
    localTunnelIp: '',
    remoteTunnelIp: '',
    localIpamPool: '',
    remoteIpamPool: ''
  },
  provisioning: {
    viaApi: true,
    viaSsh: true,
    preferred: 'hybrid'
  },
  failover: {
    disableSecretOnFailure: true,
    candidateKinds: ['gre', 'ipip', 'eoip', '6to4'],
    maxAttempts: 3
  },
  endpoints: {
    source: defaultEndpointSnapshot(),
    target: defaultEndpointSnapshot()
  },
  remarks: ''
});

const defaultTunnelMonitoring = () => ({
  pingTargets: defaultProbeTargets(),
  traceTargets: defaultProbeTargets(),
  lastPingResults: [],
  lastTraceResults: [],
  lastUpdatedAt: null
});

const defaultTunnelOspf = () => ({
  enabled: false,
  instance: {
    name: '',
    routerId: '',
    version: 'v2',
    areaId: '0.0.0.0',
    redistributeDefaultRoute: false,
    metric: null,
    referenceBandwidth: null
  },
  interfaceTemplates: [],
  areas: [],
  neighbors: []
});

const defaultVpnPeerConfig = () => ({
  enabled: false,
  interface: '',
  profile: '',
  serverAddress: '',
  listenPort: null,
  username: '',
  password: '',
  comment: '',
  mtu: null,
  mru: null,
  allowFastPath: true,
  certificate: '',
  publicKey: '',
  privateKey: '',
  presharedKey: '',
  allowedAddresses: '',
  endpoint: '',
  persistentKeepalive: null,
  secret: ''
});

const defaultVpnProfiles = () => ({
  pptp: { server: defaultVpnPeerConfig(), client: defaultVpnPeerConfig() },
  l2tp: { server: defaultVpnPeerConfig(), client: defaultVpnPeerConfig() },
  openvpn: { server: defaultVpnPeerConfig(), client: defaultVpnPeerConfig() },
  wireguard: { server: defaultVpnPeerConfig(), client: defaultVpnPeerConfig() }
});

const sanitizeInterfaceInventory = (interfaces = []) => {
  if (!Array.isArray(interfaces)) {
    return [];
  }

  const seen = new Set();

  return interfaces
    .map((entry) => {
      const name = normalizeOptionalText(entry.name ?? '');
      if (!name) {
        return null;
      }

      const key = name.toLowerCase();
      if (seen.has(key)) {
        return null;
      }

      seen.add(key);

      return {
        name,
        type: normalizeOptionalText(entry.type ?? ''),
        macAddress: normalizeOptionalText(entry.macAddress ?? ''),
        arp: normalizeOptionalText(entry.arp ?? '').toLowerCase(),
        mtu: parseOptionalInteger(entry.mtu, { min: 64, max: 10000 }),
        comment: normalizeOptionalText(entry.comment ?? '')
      };
    })
    .filter(Boolean);
};

const sanitizeRoutingTable = (routes = []) => {
  if (!Array.isArray(routes)) {
    return [];
  }

  const seen = new Set();

  return routes
    .map((route) => {
      const destination = normalizeOptionalText(route.destination ?? route.dstAddress ?? '');
      const gateway = normalizeOptionalText(route.gateway ?? route.nextHop ?? '');

      if (!destination) {
        return null;
      }

      const key = `${destination.toLowerCase()}|${gateway.toLowerCase()}`;
      if (seen.has(key)) {
        return null;
      }

      seen.add(key);

      return {
        destination,
        gateway,
        interface: normalizeOptionalText(route.interface ?? ''),
        distance: parseOptionalInteger(route.distance, { min: 1, max: 255 }),
        comment: normalizeOptionalText(route.comment ?? ''),
        active: normalizeBoolean(route.active, true)
      };
    })
    .filter(Boolean);
};

const sanitizeEndpointSnapshot = (snapshot = {}, baseline = defaultEndpointSnapshot()) => {
  const normalized = { ...defaultEndpointSnapshot(), ...baseline };

  if (snapshot.identity !== undefined) {
    normalized.identity = normalizeOptionalText(snapshot.identity);
  }

  if (snapshot.interfaces !== undefined) {
    normalized.interfaces = sanitizeInterfaceInventory(snapshot.interfaces);
  }

  if (snapshot.routingTable !== undefined) {
    normalized.routingTable = sanitizeRoutingTable(snapshot.routingTable);
  }

  return normalized;
};

const sanitizeProbeTargets = (targets, fallback) => {
  if (!Array.isArray(targets)) {
    return fallback ? [...fallback] : [];
  }

  const seen = new Set();

  const result = targets
    .map((target) => {
      const address = normalizeOptionalText(target?.address ?? target ?? '');
      if (!address) {
        return null;
      }

      const key = address.toLowerCase();
      if (seen.has(key)) {
        return null;
      }

      seen.add(key);

      return {
        address,
        description: normalizeOptionalText(target.description ?? ''),
        enabled: normalizeBoolean(target.enabled, true)
      };
    })
    .filter(Boolean);

  if (result.length === 0 && fallback) {
    return [...fallback];
  }

  return result;
};

const sanitizeProbeResults = (results = []) => {
  if (!Array.isArray(results)) {
    return [];
  }

  return results
    .map((entry) => {
      const address = normalizeOptionalText(entry.address ?? '');
      if (!address) {
        return null;
      }

      return {
        address,
        success: normalizeBoolean(entry.success, false),
        latencyMs: parseOptionalNumber(entry.latencyMs, { min: 0, max: 1_000_000 }),
        output: normalizeOptionalText(entry.output ?? ''),
        checkedAt: normalizeIsoDate(entry.checkedAt ?? new Date().toISOString())
      };
    })
    .filter(Boolean);
};

const sanitizeTraceResults = (results = []) => {
  if (!Array.isArray(results)) {
    return [];
  }

  return results
    .map((entry) => {
      const address = normalizeOptionalText(entry.address ?? '');
      if (!address) {
        return null;
      }

      return {
        address,
        success: normalizeBoolean(entry.success, false),
        hops: Array.isArray(entry.hops)
          ? entry.hops.map((hop) => ({
              hop: parseOptionalInteger(hop.hop ?? hop.index, { min: 1, max: 512 }),
              address: normalizeOptionalText(hop.address ?? ''),
              latencyMs: parseOptionalNumber(hop.latencyMs, { min: 0, max: 1_000_000 })
            }))
          : [],
        output: normalizeOptionalText(entry.output ?? ''),
        checkedAt: normalizeIsoDate(entry.checkedAt ?? new Date().toISOString())
      };
    })
    .filter(Boolean);
};

const sanitizeTunnelMonitoring = (monitoring = {}, baseline = defaultTunnelMonitoring()) => {
  const normalized = { ...defaultTunnelMonitoring(), ...baseline };

  if (monitoring.pingTargets !== undefined) {
    normalized.pingTargets = sanitizeProbeTargets(monitoring.pingTargets, defaultProbeTargets());
  }

  if (monitoring.traceTargets !== undefined) {
    normalized.traceTargets = sanitizeProbeTargets(monitoring.traceTargets, defaultProbeTargets());
  }

  if (monitoring.lastPingResults !== undefined) {
    normalized.lastPingResults = sanitizeProbeResults(monitoring.lastPingResults);
  }

  if (monitoring.lastTraceResults !== undefined) {
    normalized.lastTraceResults = sanitizeTraceResults(monitoring.lastTraceResults);
  }

  if (monitoring.lastUpdatedAt !== undefined) {
    normalized.lastUpdatedAt = normalizeIsoDate(monitoring.lastUpdatedAt);
  }

  return normalized;
};

const sanitizeOspfInstance = (instance = {}, baseline = defaultTunnelOspf().instance) => {
  const normalized = { ...baseline };

  if (instance.name !== undefined) {
    normalized.name = normalizeOptionalText(instance.name);
  }

  if (instance.routerId !== undefined) {
    normalized.routerId = normalizeOptionalText(instance.routerId);
  }

  if (instance.version !== undefined) {
    const version = normalizeOptionalText(instance.version ?? '').toLowerCase();
    normalized.version = version === 'v3' ? 'v3' : 'v2';
  }

  if (instance.areaId !== undefined || instance.area !== undefined) {
    normalized.areaId = normalizeOptionalText(instance.areaId ?? instance.area ?? '0.0.0.0') || '0.0.0.0';
  }

  if (instance.redistributeDefaultRoute !== undefined) {
    normalized.redistributeDefaultRoute = normalizeBoolean(instance.redistributeDefaultRoute, false);
  }

  if (instance.metric !== undefined) {
    normalized.metric = parseOptionalNumber(instance.metric, { min: 0, max: 1_000_000 });
  }

  if (instance.referenceBandwidth !== undefined) {
    normalized.referenceBandwidth = parseOptionalNumber(instance.referenceBandwidth, {
      min: 1,
      max: 1_000_000
    });
  }

  return normalized;
};

const sanitizeOspfInterfaceTemplates = (templates = []) => {
  if (!Array.isArray(templates)) {
    return [];
  }

  return templates
    .map((template, index) => {
      const name = normalizeOptionalText(template.name ?? `template-${index + 1}`);
      const network = normalizeOptionalText(template.network ?? template.address ?? '');

      if (!network) {
        return null;
      }

      return {
        name,
        network,
        cost: parseOptionalInteger(template.cost, { min: 1, max: 65535 }),
        priority: parseOptionalInteger(template.priority, { min: 0, max: 255 }),
        passive: normalizeBoolean(template.passive, false),
        comment: normalizeOptionalText(template.comment ?? '')
      };
    })
    .filter(Boolean);
};

const sanitizeOspfAreas = (areas = []) => {
  if (!Array.isArray(areas)) {
    return [];
  }

  const seen = new Set();

  return areas
    .map((area, index) => {
      const name = normalizeOptionalText(area.name ?? `area-${index + 1}`);
      const areaId = normalizeOptionalText(area.areaId ?? area.id ?? '');

      if (!areaId) {
        return null;
      }

      const key = areaId.toLowerCase();
      if (seen.has(key)) {
        return null;
      }

      seen.add(key);

      return {
        name,
        areaId,
        type: normalizeOptionalText(area.type ?? '').toLowerCase(),
        authentication: normalizeOptionalText(area.authentication ?? ''),
        comment: normalizeOptionalText(area.comment ?? '')
      };
    })
    .filter(Boolean);
};

const sanitizeOspfNeighbors = (neighbors = []) => {
  if (!Array.isArray(neighbors)) {
    return [];
  }

  const seen = new Set();

  return neighbors
    .map((neighbor, index) => {
      const address = normalizeOptionalText(neighbor.address ?? neighbor.ip ?? '');
      if (!address) {
        return null;
      }

      const key = address.toLowerCase();
      if (seen.has(key)) {
        return null;
      }

      seen.add(key);

      return {
        name: normalizeOptionalText(neighbor.name ?? `neighbor-${index + 1}`),
        address,
        interface: normalizeOptionalText(neighbor.interface ?? ''),
        priority: parseOptionalInteger(neighbor.priority, { min: 0, max: 255 }),
        pollInterval: parseOptionalInteger(neighbor.pollInterval, { min: 1, max: 600 }),
        state: normalizeOptionalText(neighbor.state ?? ''),
        comment: normalizeOptionalText(neighbor.comment ?? '')
      };
    })
    .filter(Boolean);
};

const sanitizeTunnelOspf = (ospf = {}, baseline = defaultTunnelOspf()) => {
  const normalized = {
    ...defaultTunnelOspf(),
    ...baseline,
    instance: sanitizeOspfInstance({}, baseline.instance ?? defaultTunnelOspf().instance)
  };

  if (ospf.enabled !== undefined) {
    normalized.enabled = normalizeBoolean(ospf.enabled, false);
  }

  normalized.instance = sanitizeOspfInstance(ospf.instance ?? {}, normalized.instance);

  if (ospf.interfaceTemplates !== undefined) {
    normalized.interfaceTemplates = sanitizeOspfInterfaceTemplates(ospf.interfaceTemplates);
  }

  if (ospf.areas !== undefined) {
    normalized.areas = sanitizeOspfAreas(ospf.areas);
  }

  if (ospf.neighbors !== undefined) {
    normalized.neighbors = sanitizeOspfNeighbors(ospf.neighbors);
  }

  return normalized;
};

const sanitizeVpnPeer = (peer = {}, baseline = defaultVpnPeerConfig()) => {
  const normalized = { ...baseline };

  if (peer.enabled !== undefined) {
    normalized.enabled = normalizeBoolean(peer.enabled, false);
  }

  if (peer.interface !== undefined) {
    normalized.interface = normalizeOptionalText(peer.interface);
  }

  if (peer.profile !== undefined) {
    normalized.profile = normalizeOptionalText(peer.profile);
  }

  if (peer.serverAddress !== undefined) {
    normalized.serverAddress = normalizeOptionalText(peer.serverAddress ?? peer.server ?? '');
  }

  if (peer.listenPort !== undefined) {
    normalized.listenPort = parseOptionalInteger(peer.listenPort, { min: 1, max: 65535 });
  }

  if (peer.username !== undefined) {
    normalized.username = normalizeOptionalText(peer.username);
  }

  if (peer.password !== undefined) {
    normalized.password = normalizeOptionalText(peer.password);
  }

  if (peer.comment !== undefined) {
    normalized.comment = normalizeOptionalText(peer.comment);
  }

  if (peer.mtu !== undefined) {
    normalized.mtu = parseOptionalInteger(peer.mtu, { min: 64, max: 10000 });
  }

  if (peer.mru !== undefined) {
    normalized.mru = parseOptionalInteger(peer.mru, { min: 64, max: 10000 });
  }

  if (peer.allowFastPath !== undefined) {
    normalized.allowFastPath = normalizeBoolean(peer.allowFastPath, true);
  }

  if (peer.certificate !== undefined) {
    normalized.certificate = normalizeOptionalText(peer.certificate);
  }

  if (peer.publicKey !== undefined) {
    normalized.publicKey = normalizeOptionalText(peer.publicKey);
  }

  if (peer.privateKey !== undefined) {
    normalized.privateKey = normalizeOptionalText(peer.privateKey);
  }

  if (peer.presharedKey !== undefined) {
    normalized.presharedKey = normalizeOptionalText(peer.presharedKey);
  }

  if (peer.allowedAddresses !== undefined) {
    normalized.allowedAddresses = normalizeOptionalText(peer.allowedAddresses);
  }

  if (peer.endpoint !== undefined) {
    normalized.endpoint = normalizeOptionalText(peer.endpoint);
  }

  if (peer.persistentKeepalive !== undefined) {
    normalized.persistentKeepalive = parseOptionalInteger(peer.persistentKeepalive, {
      min: 1,
      max: 600
    });
  }

  if (peer.secret !== undefined) {
    normalized.secret = normalizeOptionalText(peer.secret);
  }

  return normalized;
};

const sanitizeVpnProfiles = (profiles = {}, baseline = defaultVpnProfiles()) => {
  const normalizedBaseline = defaultVpnProfiles();
  const normalized = {
    pptp: {
      server: sanitizeVpnPeer({}, baseline.pptp?.server ?? normalizedBaseline.pptp.server),
      client: sanitizeVpnPeer({}, baseline.pptp?.client ?? normalizedBaseline.pptp.client)
    },
    l2tp: {
      server: sanitizeVpnPeer({}, baseline.l2tp?.server ?? normalizedBaseline.l2tp.server),
      client: sanitizeVpnPeer({}, baseline.l2tp?.client ?? normalizedBaseline.l2tp.client)
    },
    openvpn: {
      server: sanitizeVpnPeer({}, baseline.openvpn?.server ?? normalizedBaseline.openvpn.server),
      client: sanitizeVpnPeer({}, baseline.openvpn?.client ?? normalizedBaseline.openvpn.client)
    },
    wireguard: {
      server: sanitizeVpnPeer({}, baseline.wireguard?.server ?? normalizedBaseline.wireguard.server),
      client: sanitizeVpnPeer({}, baseline.wireguard?.client ?? normalizedBaseline.wireguard.client)
    }
  };

  if (profiles.pptp !== undefined) {
    normalized.pptp = {
      server: sanitizeVpnPeer(profiles.pptp?.server ?? {}, normalized.pptp.server),
      client: sanitizeVpnPeer(profiles.pptp?.client ?? {}, normalized.pptp.client)
    };
  }

  if (profiles.l2tp !== undefined) {
    normalized.l2tp = {
      server: sanitizeVpnPeer(profiles.l2tp?.server ?? {}, normalized.l2tp.server),
      client: sanitizeVpnPeer(profiles.l2tp?.client ?? {}, normalized.l2tp.client)
    };
  }

  if (profiles.openvpn !== undefined) {
    normalized.openvpn = {
      server: sanitizeVpnPeer(profiles.openvpn?.server ?? {}, normalized.openvpn.server),
      client: sanitizeVpnPeer(profiles.openvpn?.client ?? {}, normalized.openvpn.client)
    };
  }

  if (profiles.wireguard !== undefined) {
    normalized.wireguard = {
      server: sanitizeVpnPeer(profiles.wireguard?.server ?? {}, normalized.wireguard.server),
      client: sanitizeVpnPeer(profiles.wireguard?.client ?? {}, normalized.wireguard.client)
    };
  }

  return normalized;
};

const sanitizeTunnelProfile = (profile = {}, baseline = defaultTunnelProfile()) => {
  const normalized = { ...defaultTunnelProfile(), ...baseline };

  const rawKind = profile.kind ?? profile.connectionType ?? normalized.kind;
  const candidateKind = normalizeOptionalText(rawKind ?? '').toLowerCase();
  if (allowedTunnelKinds.has(candidateKind)) {
    normalized.kind = candidateKind;
  } else if (!allowedTunnelKinds.has(normalized.kind)) {
    normalized.kind = 'gre';
  }

  if (profile.ipVersion !== undefined) {
    const candidate = normalizeOptionalText(profile.ipVersion ?? '').toLowerCase();
    normalized.ipVersion = candidate === 'ipv6' ? 'ipv6' : 'ipv4';
  } else if (normalized.kind.includes('v6')) {
    normalized.ipVersion = 'ipv6';
  }

  if (profile.allowFastPath !== undefined) {
    normalized.allowFastPath = normalizeBoolean(profile.allowFastPath, true);
  }

  if (profile.secret !== undefined) {
    normalized.secret = normalizeOptionalText(profile.secret);
  }

  if (profile.secretEnabled !== undefined) {
    normalized.secretEnabled = normalizeBoolean(profile.secretEnabled, normalized.secretEnabled);
  } else if (!normalized.secret) {
    normalized.secretEnabled = false;
  }

  if (profile.secretLastGeneratedAt !== undefined) {
    normalized.secretLastGeneratedAt = normalizeIsoDate(profile.secretLastGeneratedAt);
  }

  const keepAliveBaseline = {
    ...defaultTunnelProfile().keepAlive,
    ...(normalized.keepAlive ?? {})
  };
  const keepAliveInput = profile.keepAlive ?? {};
  const keepAlive = { ...keepAliveBaseline };

  if (keepAliveInput.enabled !== undefined) {
    keepAlive.enabled = normalizeBoolean(keepAliveInput.enabled, keepAlive.enabled);
  }

  if (keepAliveInput.timeout !== undefined) {
    keepAlive.timeout = clampNumber(keepAliveInput.timeout, {
      min: 1,
      max: 600,
      fallback: keepAlive.timeout
    });
  }

  if (keepAliveInput.retryCount !== undefined) {
    keepAlive.retryCount = clampNumber(keepAliveInput.retryCount, {
      min: 0,
      max: 20,
      fallback: keepAlive.retryCount
    });
  }

  if (keepAliveInput.holdTimer !== undefined) {
    keepAlive.holdTimer = clampNumber(keepAliveInput.holdTimer, {
      min: 1,
      max: 600,
      fallback: keepAlive.holdTimer
    });
  }

  normalized.keepAlive = keepAlive;

  if (profile.tunnelId !== undefined) {
    normalized.tunnelId = parseOptionalInteger(profile.tunnelId, { min: 1, max: 4_294_967_295 });
  }

  if (profile.mtu !== undefined) {
    normalized.mtu = parseOptionalInteger(profile.mtu, { min: 296, max: 9_000 });
  }

  const addressingBaseline = {
    ...defaultTunnelProfile().addressing,
    ...(normalized.addressing ?? {})
  };
  const addressingInput = profile.addressing ?? profile;
  const addressing = { ...addressingBaseline };

  if (addressingInput.localAddress !== undefined) {
    addressing.localAddress = normalizeOptionalText(addressingInput.localAddress);
  }

  if (addressingInput.remoteAddress !== undefined) {
    addressing.remoteAddress = normalizeOptionalText(addressingInput.remoteAddress);
  }

  if (addressingInput.localTunnelIp !== undefined) {
    addressing.localTunnelIp = normalizeOptionalText(addressingInput.localTunnelIp);
  }

  if (addressingInput.remoteTunnelIp !== undefined) {
    addressing.remoteTunnelIp = normalizeOptionalText(addressingInput.remoteTunnelIp);
  }

  if (addressingInput.localIpamPool !== undefined) {
    addressing.localIpamPool = normalizeOptionalText(addressingInput.localIpamPool);
  }

  if (addressingInput.remoteIpamPool !== undefined) {
    addressing.remoteIpamPool = normalizeOptionalText(addressingInput.remoteIpamPool);
  }

  normalized.firmwareVersion = normalizeOptionalText(
    options.firmwareVersion ?? baseline.firmwareVersion ?? ''
  );

  const sshPortFallback = clampNumber(baseline.sshPort, { min: 1, max: 65535, fallback: 22 });
  normalized.sshEnabled = normalizeBoolean(options.sshEnabled, baseline.sshEnabled);
  normalized.sshPort = clampNumber(options.sshPort, { min: 1, max: 65535, fallback: sshPortFallback });
  normalized.sshUsername = normalizeOptionalText(options.sshUsername ?? baseline.sshUsername ?? '');
  normalized.sshPassword = normalizeOptionalText(options.sshPassword ?? baseline.sshPassword ?? '');
  normalized.sshAcceptNewHostKeys = normalizeBoolean(
    options.sshAcceptNewHostKeys ?? options.sshAcceptUnknownHost,
    baseline.sshAcceptNewHostKeys
  );

  if (!normalized.sshEnabled) {
    normalized.sshPort = clampNumber(22, { min: 1, max: 65535, fallback: 22 });
  }

  return normalized;
};

  const provisioningBaseline = {
    ...defaultTunnelProfile().provisioning,
    ...(normalized.provisioning ?? {})
  };
  const provisioningInput = profile.provisioning ?? {};
  const provisioning = { ...provisioningBaseline };

  if (provisioningInput.viaApi !== undefined) {
    provisioning.viaApi = normalizeBoolean(provisioningInput.viaApi, provisioning.viaApi);
  }

  if (provisioningInput.viaSsh !== undefined) {
    provisioning.viaSsh = normalizeBoolean(provisioningInput.viaSsh, provisioning.viaSsh);
  }

  if (provisioningInput.preferred !== undefined) {
    const preferred = normalizeOptionalText(provisioningInput.preferred ?? '').toLowerCase();
    provisioning.preferred = ['api', 'ssh', 'hybrid'].includes(preferred)
      ? preferred
      : provisioning.viaApi && provisioning.viaSsh
      ? 'hybrid'
      : provisioning.viaApi
      ? 'api'
      : provisioning.viaSsh
      ? 'ssh'
      : 'api';
  } else if (!['api', 'ssh', 'hybrid'].includes(provisioning.preferred)) {
    provisioning.preferred = provisioning.viaApi && provisioning.viaSsh ? 'hybrid' : provisioning.viaApi ? 'api' : 'ssh';
  }

  normalized.provisioning = provisioning;

  const failoverBaseline = {
    ...defaultTunnelProfile().failover,
    ...(normalized.failover ?? {})
  };
  const failoverInput = profile.failover ?? {};
  const failover = { ...failoverBaseline };

  if (failoverInput.disableSecretOnFailure !== undefined) {
    failover.disableSecretOnFailure = normalizeBoolean(failoverInput.disableSecretOnFailure, true);
  }

  if (failoverInput.candidateKinds !== undefined) {
    const candidates = Array.isArray(failoverInput.candidateKinds)
      ? failoverInput.candidateKinds
          .map((entry) => normalizeOptionalText(entry).toLowerCase())
          .filter((entry) => allowedTunnelKinds.has(entry))
      : [];
    failover.candidateKinds = candidates.length > 0 ? candidates : failover.candidateKinds;
  }

  if (failoverInput.maxAttempts !== undefined) {
    failover.maxAttempts = clampNumber(failoverInput.maxAttempts, {
      min: 1,
      max: 10,
      fallback: failover.maxAttempts
    });
  }

  normalized.failover = failover;

  const endpointsBaseline = {
    source: sanitizeEndpointSnapshot({}, normalized.endpoints?.source ?? defaultEndpointSnapshot()),
    target: sanitizeEndpointSnapshot({}, normalized.endpoints?.target ?? defaultEndpointSnapshot())
  };

  const endpointsInput = profile.endpoints ?? {};
  normalized.endpoints = {
    source: sanitizeEndpointSnapshot(endpointsInput.source ?? {}, endpointsBaseline.source),
    target: sanitizeEndpointSnapshot(endpointsInput.target ?? {}, endpointsBaseline.target)
  };

  if (profile.remarks !== undefined) {
    normalized.remarks = normalizeOptionalText(profile.remarks);
  }

  return normalized;
};

export const resolveDatabaseFile = (databasePath = './data/app.db') => {
  if (!databasePath) {
    throw new Error('Database path must be provided.');
  }

  return path.isAbsolute(databasePath)
    ? databasePath
    : path.resolve(__dirname, '..', databasePath);
};

const ensureDirectory = async (databaseFile) => {
  const directory = path.dirname(databaseFile);
  await fs.mkdir(directory, { recursive: true });
};

const backupLegacyDatabase = async (databaseFile) => {
  const timestamp = new Date().toISOString().replace(/[:.]/g, '-');
  const backupFile = `${databaseFile}.legacy-${timestamp}`;

  await fs.rename(databaseFile, backupFile);

  const initialState = defaultState();
  await fs.writeFile(databaseFile, JSON.stringify(initialState, null, 2), 'utf-8');

  return { initialState, backupFile };
};

const readDatabase = async (databaseFile) => {
  try {
    const raw = await fs.readFile(databaseFile, 'utf-8');
    const data = JSON.parse(raw);

    if (!Array.isArray(data.users)) {
      data.users = [];
    }

    if (!Number.isInteger(data.lastUserId)) {
      data.lastUserId = data.users.reduce((max, user) => Math.max(max, Number.parseInt(user.id, 10) || 0), 0);
    }

    if (!Array.isArray(data.roles)) {
      data.roles = [];
    }

    if (!Number.isInteger(data.lastRoleId)) {
      data.lastRoleId = data.roles.reduce((max, role) => Math.max(max, Number.parseInt(role.id, 10) || 0), 0);
    }

    return data;
  } catch (error) {
    if (error.code === 'ENOENT') {
      const initialState = defaultState();
      await fs.writeFile(databaseFile, JSON.stringify(initialState, null, 2), 'utf-8');
      return initialState;
    }

    if (error instanceof SyntaxError) {
      const { initialState, backupFile } = await backupLegacyDatabase(databaseFile);
      console.warn(
        `Detected a legacy database at ${databaseFile}. The original file was moved to ${backupFile} and a fresh JSON store was created.`
      );
      return initialState;
    }

    throw error;
  }
};

const writeDatabase = async (databaseFile, data) => {
  await fs.writeFile(databaseFile, JSON.stringify(data, null, 2), 'utf-8');
};

const sanitizePermissions = (permissions = {}) => {
  const baseline = defaultPermissions();
  return Object.keys(baseline).reduce((acc, key) => {
    acc[key] = Boolean(permissions[key]);
    return acc;
  }, baseline);
};

const ensureStateShape = async (databaseFile) => {
  const state = await readDatabase(databaseFile);
  let mutated = false;
  const normalized = { ...state };

  if (!Array.isArray(normalized.roles)) {
    normalized.roles = [];
    mutated = true;
  }

  if (!Number.isInteger(normalized.lastRoleId)) {
    normalized.lastRoleId = normalized.roles.reduce(
      (max, role) => Math.max(max, Number.parseInt(role.id, 10) || 0),
      0
    );
    mutated = true;
  }

  if (normalized.roles.length === 0) {
    const timestamp = new Date().toISOString();
    normalized.roles = [
      {
        id: 1,
        name: 'Administrator',
        permissions: {
          dashboard: true,
          users: true,
          roles: true,
          groups: true,
          mikrotiks: true,
          tunnels: true,
          settings: true
        },
        createdAt: timestamp,
        updatedAt: timestamp
      }
    ];
    normalized.lastRoleId = 1;
    mutated = true;
  } else {
    normalized.roles = normalized.roles.map((role) => {
      const sanitizedPermissions = sanitizePermissions(role.permissions);
      const originalPermissions = role.permissions ?? {};

      const isDefaultAdmin =
        (typeof role.id === 'number' && role.id === 1) ||
        (typeof role.name === 'string' && role.name.toLowerCase() === 'administrator');

      if (!Object.prototype.hasOwnProperty.call(originalPermissions, 'groups')) {
        if (isDefaultAdmin || (sanitizedPermissions.dashboard && sanitizedPermissions.users && sanitizedPermissions.roles)) {
          sanitizedPermissions.groups = true;
        }
      }

      if (!Object.prototype.hasOwnProperty.call(originalPermissions, 'mikrotiks')) {
        if (isDefaultAdmin || sanitizedPermissions.groups) {
          sanitizedPermissions.mikrotiks = true;
        }
      }

      if (!Object.prototype.hasOwnProperty.call(originalPermissions, 'tunnels')) {
        if (isDefaultAdmin || sanitizedPermissions.mikrotiks) {
          sanitizedPermissions.tunnels = true;
        }
      }

      if (!Object.prototype.hasOwnProperty.call(originalPermissions, 'settings')) {
        if (isDefaultAdmin || sanitizedPermissions.dashboard) {
          sanitizedPermissions.settings = true;
        }
      }

      return {
        ...role,
        permissions: sanitizedPermissions
      };
    });
  }

  if (!Array.isArray(normalized.groups)) {
    normalized.groups = [];
    mutated = true;
  }

  if (!Number.isInteger(normalized.lastGroupId)) {
    normalized.lastGroupId = normalized.groups.reduce(
      (max, group) => Math.max(max, Number.parseInt(group.id, 10) || 0),
      0
    );
    mutated = true;
  }

  if (!Array.isArray(normalized.ipams)) {
    normalized.ipams = [];
    mutated = true;
  }

  if (!Number.isInteger(normalized.lastIpamId)) {
    normalized.lastIpamId = normalized.ipams.reduce(
      (max, ipam) => Math.max(max, Number.parseInt(ipam.id, 10) || 0),
      0
    );
    mutated = true;
  }

  let nextIpamIdSeed = Math.max(
    Number.isInteger(normalized.lastIpamId) ? normalized.lastIpamId : 0,
    normalized.ipams.reduce((max, ipam) => Math.max(max, Number.parseInt(ipam.id, 10) || 0), 0)
  );

  const usedIpamIds = new Set();
  const ipamTimestamp = new Date().toISOString();

  normalized.ipams = normalized.ipams.map((ipam) => {
    let identifier = Number.parseInt(ipam.id, 10);

    if (!Number.isInteger(identifier) || identifier <= 0 || usedIpamIds.has(identifier)) {
      nextIpamIdSeed += 1;
      identifier = nextIpamIdSeed;
      mutated = true;
    }

    usedIpamIds.add(identifier);

    const sanitized = sanitizeIpamRecord(ipam, { identifier, timestamp: ipamTimestamp });

    const originalLastStatus = normalizeOptionalText(ipam.lastStatus ?? ipam.last_status ?? 'unknown') || 'unknown';
    const originalLastCheckedAt =
      normalizeIsoDate(ipam.lastCheckedAt ?? ipam.last_checkedAt ?? ipam.last_checked_at) ?? null;

    if (
      sanitized.name !== ipam.name ||
      sanitized.baseUrl !== (ipam.baseUrl ?? ipam.base_url) ||
      sanitized.appId !== (ipam.appId ?? ipam.app_id) ||
      sanitized.appCode !== (ipam.appCode ?? ipam.app_code ?? '') ||
      sanitized.appPermissions !== (ipam.appPermissions ?? ipam.app_permissions) ||
      sanitized.appSecurity !== (ipam.appSecurity ?? ipam.app_security) ||
      sanitized.createdAt !== (ipam.createdAt ?? ipam.created_at) ||
      sanitized.updatedAt !== (ipam.updatedAt ?? ipam.updated_at) ||
      sanitized.lastStatus !== originalLastStatus.toLowerCase() ||
      sanitized.lastCheckedAt !== originalLastCheckedAt ||
      JSON.stringify(sanitized.collections) !== JSON.stringify(ipam.collections ?? ipam.cached ?? {})
    ) {
      mutated = true;
    }

    return sanitized;
  });

  if (nextIpamIdSeed > normalized.lastIpamId) {
    normalized.lastIpamId = nextIpamIdSeed;
    mutated = true;
  }

  let nextGroupIdSeed = Math.max(
    Number.isInteger(normalized.lastGroupId) ? normalized.lastGroupId : 0,
    normalized.groups.reduce((max, group) => Math.max(max, Number.parseInt(group.id, 10) || 0), 0)
  );

  const nowTimestamp = new Date().toISOString();
  const usedGroupIds = new Set();

  const sanitizedGroups = normalized.groups.map((group) => {
    let identifier = Number.parseInt(group.id, 10);

    if (!Number.isInteger(identifier) || identifier <= 0 || usedGroupIds.has(identifier)) {
      nextGroupIdSeed += 1;
      identifier = nextGroupIdSeed;
      mutated = true;
    }

    usedGroupIds.add(identifier);

    const createdAt = group.createdAt ?? nowTimestamp;
    const updatedAt = group.updatedAt ?? createdAt;
    const parentCandidate = Number.parseInt(group.parentId, 10);
    const parentId = Number.isInteger(parentCandidate) && parentCandidate > 0 ? parentCandidate : null;
    const name = normalizeGroupName(group.name, `Group ${identifier}`);

    if (group.name !== name || group.parentId !== parentId || group.createdAt !== createdAt || group.updatedAt !== updatedAt) {
      mutated = true;
    }

    return {
      id: identifier,
      name,
      parentId,
      createdAt,
      updatedAt
    };
  });

  let updatedGroups = sanitizedGroups;

  if (updatedGroups.length === 0) {
    const timestamp = new Date().toISOString();
    updatedGroups = [
      {
        id: 1,
        name: 'Mik-Group Root',
        parentId: null,
        createdAt: timestamp,
        updatedAt: timestamp
      }
    ];
    nextGroupIdSeed = Math.max(nextGroupIdSeed, 1);
    mutated = true;
  }

  const snapshot = updatedGroups.map((group) => ({ ...group }));

  updatedGroups = snapshot.map((group) => {
    let parentId = group.parentId;

    if (parentId && !snapshot.some((candidate) => candidate.id === parentId)) {
      parentId = null;
      mutated = true;
    }

    if (parentId && createsCycle(snapshot, group.id, parentId)) {
      parentId = null;
      mutated = true;
    }

    return {
      ...group,
      parentId
    };
  });

  let canonicalRootId = findCanonicalRootId(updatedGroups);

  if (canonicalRootId === null) {
    const timestamp = new Date().toISOString();
    const nextId = nextGroupIdSeed + 1;
    updatedGroups.push({
      id: nextId,
      name: 'Mik-Group Root',
      parentId: null,
      createdAt: timestamp,
      updatedAt: timestamp
    });
    canonicalRootId = nextId;
    nextGroupIdSeed = nextId;
    mutated = true;
  }

  const rootIndex = updatedGroups.findIndex((group) => group.id === canonicalRootId);

  if (rootIndex !== -1) {
    const rootGroup = updatedGroups[rootIndex];
    const desiredName = normalizeGroupName(rootGroup.name, 'Mik-Group Root');
    if (rootGroup.name !== desiredName || rootGroup.parentId !== null) {
      updatedGroups[rootIndex] = {
        ...rootGroup,
        name: desiredName,
        parentId: null
      };
      mutated = true;
    }
  }

  const highestGroupId = updatedGroups.reduce((max, group) => Math.max(max, group.id), 0);

  if (highestGroupId !== normalized.lastGroupId) {
    normalized.lastGroupId = Math.max(nextGroupIdSeed, highestGroupId);
    mutated = true;
  } else if (nextGroupIdSeed > normalized.lastGroupId) {
    normalized.lastGroupId = nextGroupIdSeed;
    mutated = true;
  }

  normalized.groups = updatedGroups;

  if (!Array.isArray(normalized.mikrotiks)) {
    normalized.mikrotiks = [];
    mutated = true;
  }

  if (!Number.isInteger(normalized.lastMikrotikId)) {
    normalized.lastMikrotikId = normalized.mikrotiks.reduce(
      (max, device) => Math.max(max, Number.parseInt(device.id, 10) || 0),
      0
    );
    mutated = true;
  }

  let nextMikrotikIdSeed = Math.max(
    Number.isInteger(normalized.lastMikrotikId) ? normalized.lastMikrotikId : 0,
    normalized.mikrotiks.reduce((max, device) => Math.max(max, Number.parseInt(device.id, 10) || 0), 0)
  );

  const availableGroupIds = new Set(normalized.groups.map((group) => group.id));
  const usedDeviceIds = new Set();

  const sanitizedDevices = normalized.mikrotiks.map((device) => {
    let identifier = Number.parseInt(device.id, 10);

    if (!Number.isInteger(identifier) || identifier <= 0 || usedDeviceIds.has(identifier)) {
      nextMikrotikIdSeed += 1;
      identifier = nextMikrotikIdSeed;
      mutated = true;
    }

    usedDeviceIds.add(identifier);

    const createdAt = device.createdAt ?? new Date().toISOString();
    const updatedAt = device.updatedAt ?? createdAt;
    const name = normalizeText(device.name, `Device ${identifier}`);
    const host = normalizeText(device.host, `host-${identifier}`);

    const groupCandidate = Number.parseInt(device.groupId, 10);
    const groupId = availableGroupIds.has(groupCandidate) ? groupCandidate : null;

    if (
      device.name !== name ||
      device.host !== host ||
      (device.groupId ?? null) !== groupId ||
      device.createdAt !== createdAt ||
      device.updatedAt !== updatedAt
    ) {
      mutated = true;
    }

    const tags = normalizeTags(device.tags);
    const notes = normalizeOptionalText(device.notes ?? '');
    const routeros = sanitizeRouteros(device.routeros, defaultRouterosOptions());

    if (
      JSON.stringify(tags) !== JSON.stringify(device.tags ?? []) ||
      notes !== (device.notes ?? '') ||
      JSON.stringify(routeros) !== JSON.stringify(device.routeros ?? {})
    ) {
      mutated = true;
    }

    const status = deriveDeviceStatus(device.status, routeros);
    const connectivity = sanitizeConnectivity(device.connectivity, routeros);

    if (JSON.stringify(connectivity) !== JSON.stringify(device.connectivity ?? {})) {
      mutated = true;
    }

    return {
      id: identifier,
      name,
      host,
      groupId,
      tags,
      notes,
      routeros,
      status,
      connectivity,
      createdAt,
      updatedAt
    };
  });

  if (sanitizedDevices.length !== normalized.mikrotiks.length) {
    mutated = true;
  }

  const highestDeviceId = sanitizedDevices.reduce((max, device) => Math.max(max, device.id), 0);

  if (highestDeviceId !== normalized.lastMikrotikId) {
    normalized.lastMikrotikId = Math.max(nextMikrotikIdSeed, highestDeviceId);
    mutated = true;
  } else if (nextMikrotikIdSeed > normalized.lastMikrotikId) {
    normalized.lastMikrotikId = nextMikrotikIdSeed;
    mutated = true;
  }

  normalized.mikrotiks = sanitizedDevices;

  if (!Array.isArray(normalized.tunnels)) {
    normalized.tunnels = [];
    mutated = true;
  }

  if (!Number.isInteger(normalized.lastTunnelId)) {
    normalized.lastTunnelId = normalized.tunnels.reduce(
      (max, tunnel) => Math.max(max, Number.parseInt(tunnel.id, 10) || 0),
      0
    );
    mutated = true;
  }

  let nextTunnelIdSeed = Math.max(
    Number.isInteger(normalized.lastTunnelId) ? normalized.lastTunnelId : 0,
    normalized.tunnels.reduce((max, tunnel) => Math.max(max, Number.parseInt(tunnel.id, 10) || 0), 0)
  );

  const validMikrotikIds = new Set(normalized.mikrotiks.map((device) => device.id));
  const tunnelIdentifiers = new Set();

  const sanitizedTunnels = normalized.tunnels.map((tunnel) => {
    let identifier = Number.parseInt(tunnel.id, 10);

    if (!Number.isInteger(identifier) || identifier <= 0 || tunnelIdentifiers.has(identifier)) {
      nextTunnelIdSeed += 1;
      identifier = nextTunnelIdSeed;
      mutated = true;
    }

    tunnelIdentifiers.add(identifier);

    const createdAt = tunnel.createdAt ?? new Date().toISOString();
    const updatedAt = tunnel.updatedAt ?? createdAt;
    const name = normalizeText(tunnel.name, `Tunnel ${identifier}`);

    const groupCandidate = Number.parseInt(tunnel.groupId, 10);
    const groupId = normalized.groups.some((group) => group.id === groupCandidate) ? groupCandidate : null;

    const sourceCandidate = Number.parseInt(tunnel.sourceId, 10);
    const targetCandidate = Number.parseInt(tunnel.targetId, 10);

    const sourceId = validMikrotikIds.has(sourceCandidate) ? sourceCandidate : null;
    const targetId = validMikrotikIds.has(targetCandidate) ? targetCandidate : null;

    const connectionType = (normalizeOptionalText(tunnel.connectionType ?? tunnel.type ?? '') || 'GRE').toUpperCase();

    const rawState = typeof tunnel.state === 'string' ? tunnel.state : tunnel.status;
    const normalizedState = typeof rawState === 'string' ? rawState.toLowerCase() : '';
    const status = allowedTunnelStates.has(normalizedState) ? normalizedState : 'down';

    const enabled = normalizeBoolean(tunnel.enabled, true);
    const tags = normalizeTags(tunnel.tags);
    const notes = normalizeOptionalText(tunnel.notes ?? '');
    const metrics = sanitizeTunnelMetrics(tunnel.metrics ?? tunnel);
    const profile = sanitizeTunnelProfile(tunnel.profile ?? {}, tunnel.profile ?? defaultTunnelProfile());
    const monitoring = sanitizeTunnelMonitoring(tunnel.monitoring ?? {}, tunnel.monitoring ?? defaultTunnelMonitoring());
    const ospf = sanitizeTunnelOspf(tunnel.ospf ?? {}, tunnel.ospf ?? defaultTunnelOspf());
    const vpnProfiles = sanitizeVpnProfiles(tunnel.vpnProfiles ?? {}, tunnel.vpnProfiles ?? defaultVpnProfiles());

    if (
      tunnel.name !== name ||
      tunnel.groupId !== groupId ||
      tunnel.sourceId !== sourceId ||
      tunnel.targetId !== targetId ||
      tunnel.connectionType !== connectionType ||
      tunnel.state !== status ||
      tunnel.status !== status ||
      tunnel.enabled !== enabled ||
      JSON.stringify(tunnel.tags ?? []) !== JSON.stringify(tags) ||
      (tunnel.notes ?? '') !== notes ||
      JSON.stringify(tunnel.metrics ?? {}) !== JSON.stringify(metrics) ||
      JSON.stringify(tunnel.profile ?? {}) !== JSON.stringify(profile) ||
      JSON.stringify(tunnel.monitoring ?? {}) !== JSON.stringify(monitoring) ||
      JSON.stringify(tunnel.ospf ?? {}) !== JSON.stringify(ospf) ||
      JSON.stringify(tunnel.vpnProfiles ?? {}) !== JSON.stringify(vpnProfiles) ||
      tunnel.createdAt !== createdAt ||
      tunnel.updatedAt !== updatedAt
    ) {
      mutated = true;
    }

    return {
      id: identifier,
      name,
      groupId,
      sourceId,
      targetId,
      connectionType,
      status,
      enabled,
      tags,
      notes,
      metrics,
      profile,
      monitoring,
      ospf,
      vpnProfiles,
      createdAt,
      updatedAt
    };
  });

  const highestTunnelId = sanitizedTunnels.reduce((max, tunnel) => Math.max(max, tunnel.id), 0);

  if (highestTunnelId !== normalized.lastTunnelId) {
    normalized.lastTunnelId = Math.max(nextTunnelIdSeed, highestTunnelId);
    mutated = true;
  } else if (nextTunnelIdSeed > normalized.lastTunnelId) {
    normalized.lastTunnelId = nextTunnelIdSeed;
    mutated = true;
  }

  sanitizedTunnels.sort((a, b) => a.name.localeCompare(b.name));
  normalized.tunnels = sanitizedTunnels;

  if (!Array.isArray(normalized.addressLists)) {
    normalized.addressLists = [];
    mutated = true;
  }

  if (!Number.isInteger(normalized.lastAddressListId)) {
    normalized.lastAddressListId = normalized.addressLists.reduce(
      (max, entry) => Math.max(max, Number.parseInt(entry.id, 10) || 0),
      0
    );
    mutated = true;
  }

  let nextAddressListIdSeed = Math.max(
    Number.isInteger(normalized.lastAddressListId) ? normalized.lastAddressListId : 0,
    normalized.addressLists.reduce((max, entry) => Math.max(max, Number.parseInt(entry.id, 10) || 0), 0)
  );

  const addressIdentifiers = new Set();

  const sanitizedAddressLists = normalized.addressLists.map((entry) => {
    let identifier = Number.parseInt(entry.id, 10);

    if (!Number.isInteger(identifier) || identifier <= 0 || addressIdentifiers.has(identifier)) {
      nextAddressListIdSeed += 1;
      identifier = nextAddressListIdSeed;
      mutated = true;
    }

    addressIdentifiers.add(identifier);

    const createdAt = entry.createdAt ?? new Date().toISOString();
    const updatedAt = entry.updatedAt ?? createdAt;
    const name = normalizeText(entry.name, `Address list ${identifier}`);
    const referenceTypeCandidate = typeof entry.referenceType === 'string' ? entry.referenceType.toLowerCase() : '';
    const referenceType = allowedAddressReferenceTypes.has(referenceTypeCandidate)
      ? referenceTypeCandidate
      : 'mikrotik';

    let referenceId = null;
    if (referenceType === 'mikrotik') {
      const candidate = Number.parseInt(entry.referenceId, 10);
      referenceId = validMikrotikIds.has(candidate) ? candidate : null;
    } else if (referenceType === 'group') {
      const candidate = Number.parseInt(entry.referenceId, 10);
      referenceId = availableGroupIds.has(candidate) ? candidate : null;
    }

    const address = normalizeOptionalText(entry.address ?? '');
    const comment = normalizeOptionalText(entry.comment ?? '');

    if (
      entry.name !== name ||
      entry.referenceType !== referenceType ||
      (entry.referenceId ?? null) !== referenceId ||
      (entry.address ?? '') !== address ||
      (entry.comment ?? '') !== comment ||
      entry.createdAt !== createdAt ||
      entry.updatedAt !== updatedAt
    ) {
      mutated = true;
    }

    const status = deriveDeviceStatus(device.status, routeros);
    const connectivity = sanitizeConnectivity(device.connectivity, routeros);

    if (JSON.stringify(connectivity) !== JSON.stringify(device.connectivity ?? {})) {
      mutated = true;
    }

    return {
      id: identifier,
      name,
      host,
      groupId,
      tags,
      notes,
      routeros,
      status,
      connectivity,
      createdAt,
      updatedAt
    };
  });

  if (sanitizedAddressLists.length !== normalized.addressLists.length) {
    mutated = true;
  }

  const highestAddressListId = sanitizedAddressLists.reduce((max, entry) => Math.max(max, entry.id), 0);

  if (highestAddressListId !== normalized.lastAddressListId) {
    normalized.lastAddressListId = Math.max(nextAddressListIdSeed, highestAddressListId);
    mutated = true;
  } else if (nextAddressListIdSeed > normalized.lastAddressListId) {
    normalized.lastAddressListId = nextAddressListIdSeed;
    mutated = true;
  }

  normalized.addressLists = sanitizedAddressLists;

  if (!Array.isArray(normalized.firewallFilters)) {
    normalized.firewallFilters = [];
    mutated = true;
  }

  if (!Number.isInteger(normalized.lastFirewallFilterId)) {
    normalized.lastFirewallFilterId = normalized.firewallFilters.reduce(
      (max, filter) => Math.max(max, Number.parseInt(filter.id, 10) || 0),
      0
    );
    mutated = true;
  }

  let nextFirewallIdSeed = Math.max(
    Number.isInteger(normalized.lastFirewallFilterId) ? normalized.lastFirewallFilterId : 0,
    normalized.firewallFilters.reduce((max, filter) => Math.max(max, Number.parseInt(filter.id, 10) || 0), 0)
  );

  const validAddressListIds = new Set(sanitizedAddressLists.map((entry) => entry.id));
  const firewallIdentifiers = new Set();

  const sanitizedFirewallFilters = normalized.firewallFilters.map((filter) => {
    let identifier = Number.parseInt(filter.id, 10);

    if (!Number.isInteger(identifier) || identifier <= 0 || firewallIdentifiers.has(identifier)) {
      nextFirewallIdSeed += 1;
      identifier = nextFirewallIdSeed;
      mutated = true;
    }

    firewallIdentifiers.add(identifier);

    const createdAt = filter.createdAt ?? new Date().toISOString();
    const updatedAt = filter.updatedAt ?? createdAt;
    const name = normalizeOptionalText(filter.name ?? `Rule ${identifier}`) || `Rule ${identifier}`;
    const groupCandidate = Number.parseInt(filter.groupId, 10);
    const groupId = availableGroupIds.has(groupCandidate) ? groupCandidate : null;

    const chainCandidate = typeof filter.chain === 'string' ? filter.chain.toLowerCase() : '';
    const chain = allowedFirewallChains.has(chainCandidate) ? chainCandidate : 'forward';

    const sourceAddressListCandidate = Number.parseInt(filter.sourceAddressListId, 10);
    const sourceAddressListId = validAddressListIds.has(sourceAddressListCandidate)
      ? sourceAddressListCandidate
      : null;

    const connectionType = (normalizeOptionalText(tunnel.connectionType ?? tunnel.type ?? '') || 'GRE').toUpperCase();

    const sourcePort = sanitizePortExpression(filter.sourcePort);
    const destinationPort = sanitizePortExpression(filter.destinationPort);

    const enabled = normalizeBoolean(tunnel.enabled, true);
    const tags = normalizeTags(tunnel.tags);
    const notes = normalizeOptionalText(tunnel.notes ?? '');
    const metrics = sanitizeTunnelMetrics(tunnel.metrics ?? tunnel);
    const profile = sanitizeTunnelProfile(tunnel.profile ?? {}, tunnel.profile ?? defaultTunnelProfile());
    const monitoring = sanitizeTunnelMonitoring(tunnel.monitoring ?? {}, tunnel.monitoring ?? defaultTunnelMonitoring());
    const ospf = sanitizeTunnelOspf(tunnel.ospf ?? {}, tunnel.ospf ?? defaultTunnelOspf());
    const vpnProfiles = sanitizeVpnProfiles(tunnel.vpnProfiles ?? {}, tunnel.vpnProfiles ?? defaultVpnProfiles());

    if (
      tunnel.name !== name ||
      tunnel.groupId !== groupId ||
      tunnel.sourceId !== sourceId ||
      tunnel.targetId !== targetId ||
      tunnel.connectionType !== connectionType ||
      tunnel.state !== status ||
      tunnel.status !== status ||
      tunnel.enabled !== enabled ||
      JSON.stringify(tunnel.tags ?? []) !== JSON.stringify(tags) ||
      (tunnel.notes ?? '') !== notes ||
      JSON.stringify(tunnel.metrics ?? {}) !== JSON.stringify(metrics) ||
      JSON.stringify(tunnel.profile ?? {}) !== JSON.stringify(profile) ||
      JSON.stringify(tunnel.monitoring ?? {}) !== JSON.stringify(monitoring) ||
      JSON.stringify(tunnel.ospf ?? {}) !== JSON.stringify(ospf) ||
      JSON.stringify(tunnel.vpnProfiles ?? {}) !== JSON.stringify(vpnProfiles) ||
      tunnel.createdAt !== createdAt ||
      tunnel.updatedAt !== updatedAt
    ) {
      mutated = true;
    }

    return {
      id: identifier,
      name,
      groupId,
      chain,
      sourceAddressListId,
      destinationAddressListId,
      sourcePort,
      destinationPort,
      states,
      action,
      enabled,
      tags,
      notes,
      metrics,
      profile,
      monitoring,
      ospf,
      vpnProfiles,
      createdAt,
      updatedAt
    };
  });

  if (sanitizedFirewallFilters.length !== normalized.firewallFilters.length) {
    mutated = true;
  }

  const highestFirewallId = sanitizedFirewallFilters.reduce((max, entry) => Math.max(max, entry.id), 0);

  if (highestFirewallId !== normalized.lastFirewallFilterId) {
    normalized.lastFirewallFilterId = Math.max(nextFirewallIdSeed, highestFirewallId);
    mutated = true;
  } else if (nextFirewallIdSeed > normalized.lastFirewallFilterId) {
    normalized.lastFirewallFilterId = nextFirewallIdSeed;
    mutated = true;
  }

  normalized.firewallFilters = sanitizedFirewallFilters;

  if (!Array.isArray(normalized.addressLists)) {
    normalized.addressLists = [];
    mutated = true;
  }

  if (!Number.isInteger(normalized.lastAddressListId)) {
    normalized.lastAddressListId = normalized.addressLists.reduce(
      (max, entry) => Math.max(max, Number.parseInt(entry.id, 10) || 0),
      0
    );
    mutated = true;
  }

  let nextAddressListIdSeed = Math.max(
    Number.isInteger(normalized.lastAddressListId) ? normalized.lastAddressListId : 0,
    normalized.addressLists.reduce((max, entry) => Math.max(max, Number.parseInt(entry.id, 10) || 0), 0)
  );

  const addressIdentifiers = new Set();

  const sanitizedAddressLists = normalized.addressLists.map((entry) => {
    let identifier = Number.parseInt(entry.id, 10);

    if (!Number.isInteger(identifier) || identifier <= 0 || addressIdentifiers.has(identifier)) {
      nextAddressListIdSeed += 1;
      identifier = nextAddressListIdSeed;
      mutated = true;
    }

    addressIdentifiers.add(identifier);

    const createdAt = entry.createdAt ?? new Date().toISOString();
    const updatedAt = entry.updatedAt ?? createdAt;
    const name = normalizeText(entry.name, `Address list ${identifier}`);
    const referenceTypeCandidate = typeof entry.referenceType === 'string' ? entry.referenceType.toLowerCase() : '';
    const referenceType = allowedAddressReferenceTypes.has(referenceTypeCandidate)
      ? referenceTypeCandidate
      : 'mikrotik';

    let referenceId = null;
    if (referenceType === 'mikrotik') {
      const candidate = Number.parseInt(entry.referenceId, 10);
      referenceId = validMikrotikIds.has(candidate) ? candidate : null;
    } else if (referenceType === 'group') {
      const candidate = Number.parseInt(entry.referenceId, 10);
      referenceId = availableGroupIds.has(candidate) ? candidate : null;
    }

    const address = normalizeOptionalText(entry.address ?? '');
    const comment = normalizeOptionalText(entry.comment ?? '');

    if (
      entry.name !== name ||
      entry.referenceType !== referenceType ||
      (entry.referenceId ?? null) !== referenceId ||
      (entry.address ?? '') !== address ||
      (entry.comment ?? '') !== comment ||
      entry.createdAt !== createdAt ||
      entry.updatedAt !== updatedAt
    ) {
      mutated = true;
    }

<<<<<<< HEAD
    const status = deriveDeviceStatus(device.status, routeros);
    const connectivity = sanitizeConnectivity(device.connectivity, routeros);

    if (JSON.stringify(connectivity) !== JSON.stringify(device.connectivity ?? {})) {
      mutated = true;
    }

    return {
      id: identifier,
      name,
      host,
      groupId,
      tags,
      notes,
      routeros,
      status,
      connectivity,
=======
    return {
      id: identifier,
      name,
      referenceType,
      referenceId,
      address,
      comment,
>>>>>>> 0fde3cee
      createdAt,
      updatedAt
    };
  });

  if (sanitizedAddressLists.length !== normalized.addressLists.length) {
    mutated = true;
  }

  const highestAddressListId = sanitizedAddressLists.reduce((max, entry) => Math.max(max, entry.id), 0);

  if (highestAddressListId !== normalized.lastAddressListId) {
    normalized.lastAddressListId = Math.max(nextAddressListIdSeed, highestAddressListId);
    mutated = true;
  } else if (nextAddressListIdSeed > normalized.lastAddressListId) {
    normalized.lastAddressListId = nextAddressListIdSeed;
    mutated = true;
  }

  normalized.addressLists = sanitizedAddressLists;

  if (!Array.isArray(normalized.firewallFilters)) {
    normalized.firewallFilters = [];
    mutated = true;
  }

  if (!Number.isInteger(normalized.lastFirewallFilterId)) {
    normalized.lastFirewallFilterId = normalized.firewallFilters.reduce(
      (max, filter) => Math.max(max, Number.parseInt(filter.id, 10) || 0),
      0
    );
    mutated = true;
  }

  let nextFirewallIdSeed = Math.max(
    Number.isInteger(normalized.lastFirewallFilterId) ? normalized.lastFirewallFilterId : 0,
    normalized.firewallFilters.reduce((max, filter) => Math.max(max, Number.parseInt(filter.id, 10) || 0), 0)
  );

  const validAddressListIds = new Set(sanitizedAddressLists.map((entry) => entry.id));
  const firewallIdentifiers = new Set();

  const sanitizedFirewallFilters = normalized.firewallFilters.map((filter) => {
    let identifier = Number.parseInt(filter.id, 10);

    if (!Number.isInteger(identifier) || identifier <= 0 || firewallIdentifiers.has(identifier)) {
      nextFirewallIdSeed += 1;
      identifier = nextFirewallIdSeed;
      mutated = true;
    }

    firewallIdentifiers.add(identifier);

    const createdAt = filter.createdAt ?? new Date().toISOString();
    const updatedAt = filter.updatedAt ?? createdAt;
    const name = normalizeOptionalText(filter.name ?? `Rule ${identifier}`) || `Rule ${identifier}`;
    const groupCandidate = Number.parseInt(filter.groupId, 10);
    const groupId = availableGroupIds.has(groupCandidate) ? groupCandidate : null;

    const chainCandidate = typeof filter.chain === 'string' ? filter.chain.toLowerCase() : '';
    const chain = allowedFirewallChains.has(chainCandidate) ? chainCandidate : 'forward';

    const sourceAddressListCandidate = Number.parseInt(filter.sourceAddressListId, 10);
    const sourceAddressListId = validAddressListIds.has(sourceAddressListCandidate)
      ? sourceAddressListCandidate
      : null;

    const destinationAddressListCandidate = Number.parseInt(filter.destinationAddressListId, 10);
    const destinationAddressListId = validAddressListIds.has(destinationAddressListCandidate)
      ? destinationAddressListCandidate
      : null;

    const sourcePort = sanitizePortExpression(filter.sourcePort);
    const destinationPort = sanitizePortExpression(filter.destinationPort);

    const states = sanitizeFirewallStatesList(filter.states);
    const actionCandidate = typeof filter.action === 'string' ? filter.action.toLowerCase() : '';
    const action = allowedFirewallActions.has(actionCandidate) ? actionCandidate : 'accept';
    const enabled = normalizeBoolean(filter.enabled, true);
    const comment = normalizeOptionalText(filter.comment ?? '');

    if (
      filter.name !== name ||
      (filter.groupId ?? null) !== groupId ||
      filter.chain !== chain ||
      (filter.sourceAddressListId ?? null) !== sourceAddressListId ||
      (filter.destinationAddressListId ?? null) !== destinationAddressListId ||
      (filter.sourcePort ?? '') !== sourcePort ||
      (filter.destinationPort ?? '') !== destinationPort ||
      JSON.stringify(filter.states ?? []) !== JSON.stringify(states) ||
      filter.action !== action ||
      Boolean(filter.enabled) !== enabled ||
      (filter.comment ?? '') !== comment ||
      filter.createdAt !== createdAt ||
      filter.updatedAt !== updatedAt
    ) {
      mutated = true;
    }

    return {
      id: identifier,
      name,
      groupId,
      chain,
      sourceAddressListId,
      destinationAddressListId,
      sourcePort,
      destinationPort,
      states,
      action,
      enabled,
      comment,
      createdAt,
      updatedAt
    };
  });

  if (sanitizedFirewallFilters.length !== normalized.firewallFilters.length) {
    mutated = true;
  }

  const highestFirewallId = sanitizedFirewallFilters.reduce((max, entry) => Math.max(max, entry.id), 0);

  if (highestFirewallId !== normalized.lastFirewallFilterId) {
    normalized.lastFirewallFilterId = Math.max(nextFirewallIdSeed, highestFirewallId);
    mutated = true;
  } else if (nextFirewallIdSeed > normalized.lastFirewallFilterId) {
    normalized.lastFirewallFilterId = nextFirewallIdSeed;
    mutated = true;
  }

  normalized.firewallFilters = sanitizedFirewallFilters;

  if (!Array.isArray(normalized.addressLists)) {
    normalized.addressLists = [];
    mutated = true;
  }

  if (!Number.isInteger(normalized.lastAddressListId)) {
    normalized.lastAddressListId = normalized.addressLists.reduce(
      (max, entry) => Math.max(max, Number.parseInt(entry.id, 10) || 0),
      0
    );
    mutated = true;
  }

  let nextAddressListIdSeed = Math.max(
    Number.isInteger(normalized.lastAddressListId) ? normalized.lastAddressListId : 0,
    normalized.addressLists.reduce((max, entry) => Math.max(max, Number.parseInt(entry.id, 10) || 0), 0)
  );

  const addressIdentifiers = new Set();

  const sanitizedAddressLists = normalized.addressLists.map((entry) => {
    let identifier = Number.parseInt(entry.id, 10);

    if (!Number.isInteger(identifier) || identifier <= 0 || addressIdentifiers.has(identifier)) {
      nextAddressListIdSeed += 1;
      identifier = nextAddressListIdSeed;
      mutated = true;
    }

    addressIdentifiers.add(identifier);

    const createdAt = entry.createdAt ?? new Date().toISOString();
    const updatedAt = entry.updatedAt ?? createdAt;
    const name = normalizeText(entry.name, `Address list ${identifier}`);
    const referenceTypeCandidate = typeof entry.referenceType === 'string' ? entry.referenceType.toLowerCase() : '';
    const referenceType = allowedAddressReferenceTypes.has(referenceTypeCandidate)
      ? referenceTypeCandidate
      : 'mikrotik';

    let referenceId = null;
    if (referenceType === 'mikrotik') {
      const candidate = Number.parseInt(entry.referenceId, 10);
      referenceId = validMikrotikIds.has(candidate) ? candidate : null;
    } else if (referenceType === 'group') {
      const candidate = Number.parseInt(entry.referenceId, 10);
      referenceId = availableGroupIds.has(candidate) ? candidate : null;
    }

    const address = normalizeOptionalText(entry.address ?? '');
    const comment = normalizeOptionalText(entry.comment ?? '');

    if (
      entry.name !== name ||
      entry.referenceType !== referenceType ||
      (entry.referenceId ?? null) !== referenceId ||
      (entry.address ?? '') !== address ||
      (entry.comment ?? '') !== comment ||
      entry.createdAt !== createdAt ||
      entry.updatedAt !== updatedAt
    ) {
      mutated = true;
    }

    return {
      id: identifier,
      name,
      referenceType,
      referenceId,
      address,
      comment,
      createdAt,
      updatedAt
    };
  });

  if (sanitizedAddressLists.length !== normalized.addressLists.length) {
    mutated = true;
  }

  const highestAddressListId = sanitizedAddressLists.reduce((max, entry) => Math.max(max, entry.id), 0);

  if (highestAddressListId !== normalized.lastAddressListId) {
    normalized.lastAddressListId = Math.max(nextAddressListIdSeed, highestAddressListId);
    mutated = true;
  } else if (nextAddressListIdSeed > normalized.lastAddressListId) {
    normalized.lastAddressListId = nextAddressListIdSeed;
    mutated = true;
  }

  normalized.addressLists = sanitizedAddressLists;

  if (!Array.isArray(normalized.firewallFilters)) {
    normalized.firewallFilters = [];
    mutated = true;
  }

  if (!Number.isInteger(normalized.lastFirewallFilterId)) {
    normalized.lastFirewallFilterId = normalized.firewallFilters.reduce(
      (max, filter) => Math.max(max, Number.parseInt(filter.id, 10) || 0),
      0
    );
    mutated = true;
  }

  let nextFirewallIdSeed = Math.max(
    Number.isInteger(normalized.lastFirewallFilterId) ? normalized.lastFirewallFilterId : 0,
    normalized.firewallFilters.reduce((max, filter) => Math.max(max, Number.parseInt(filter.id, 10) || 0), 0)
  );

  const validAddressListIds = new Set(sanitizedAddressLists.map((entry) => entry.id));
  const firewallIdentifiers = new Set();

  const sanitizedFirewallFilters = normalized.firewallFilters.map((filter) => {
    let identifier = Number.parseInt(filter.id, 10);

    if (!Number.isInteger(identifier) || identifier <= 0 || firewallIdentifiers.has(identifier)) {
      nextFirewallIdSeed += 1;
      identifier = nextFirewallIdSeed;
      mutated = true;
    }

    firewallIdentifiers.add(identifier);

    const createdAt = filter.createdAt ?? new Date().toISOString();
    const updatedAt = filter.updatedAt ?? createdAt;
    const name = normalizeOptionalText(filter.name ?? `Rule ${identifier}`) || `Rule ${identifier}`;
    const groupCandidate = Number.parseInt(filter.groupId, 10);
    const groupId = availableGroupIds.has(groupCandidate) ? groupCandidate : null;

    const chainCandidate = typeof filter.chain === 'string' ? filter.chain.toLowerCase() : '';
    const chain = allowedFirewallChains.has(chainCandidate) ? chainCandidate : 'forward';

    const sourceAddressListCandidate = Number.parseInt(filter.sourceAddressListId, 10);
    const sourceAddressListId = validAddressListIds.has(sourceAddressListCandidate)
      ? sourceAddressListCandidate
      : null;

    const destinationAddressListCandidate = Number.parseInt(filter.destinationAddressListId, 10);
    const destinationAddressListId = validAddressListIds.has(destinationAddressListCandidate)
      ? destinationAddressListCandidate
      : null;

    const sourcePort = sanitizePortExpression(filter.sourcePort);
    const destinationPort = sanitizePortExpression(filter.destinationPort);

    const states = sanitizeFirewallStatesList(filter.states);
    const actionCandidate = typeof filter.action === 'string' ? filter.action.toLowerCase() : '';
    const action = allowedFirewallActions.has(actionCandidate) ? actionCandidate : 'accept';
    const enabled = normalizeBoolean(filter.enabled, true);
    const comment = normalizeOptionalText(filter.comment ?? '');

    if (
      filter.name !== name ||
      (filter.groupId ?? null) !== groupId ||
      filter.chain !== chain ||
      (filter.sourceAddressListId ?? null) !== sourceAddressListId ||
      (filter.destinationAddressListId ?? null) !== destinationAddressListId ||
      (filter.sourcePort ?? '') !== sourcePort ||
      (filter.destinationPort ?? '') !== destinationPort ||
      JSON.stringify(filter.states ?? []) !== JSON.stringify(states) ||
      filter.action !== action ||
      Boolean(filter.enabled) !== enabled ||
      (filter.comment ?? '') !== comment ||
      filter.createdAt !== createdAt ||
      filter.updatedAt !== updatedAt
    ) {
      mutated = true;
    }

    return {
      id: identifier,
      name,
      groupId,
      chain,
      sourceAddressListId,
      destinationAddressListId,
      sourcePort,
      destinationPort,
      states,
      action,
      enabled,
      comment,
      createdAt,
      updatedAt
    };
  });

  if (sanitizedFirewallFilters.length !== normalized.firewallFilters.length) {
    mutated = true;
  }

  const highestFirewallId = sanitizedFirewallFilters.reduce((max, entry) => Math.max(max, entry.id), 0);

  if (highestFirewallId !== normalized.lastFirewallFilterId) {
    normalized.lastFirewallFilterId = Math.max(nextFirewallIdSeed, highestFirewallId);
    mutated = true;
  } else if (nextFirewallIdSeed > normalized.lastFirewallFilterId) {
    normalized.lastFirewallFilterId = nextFirewallIdSeed;
    mutated = true;
  }

  normalized.firewallFilters = sanitizedFirewallFilters;

  const validRoleIds = new Set(normalized.roles.map((role) => role.id));

  const normalizedUsers = normalized.users.map((user) => {
    const assignedRoles = Array.isArray(user.roles) ? user.roles : [];
    const filteredRoles = assignedRoles.filter((roleId) => validRoleIds.has(roleId));
    const finalRoles = filteredRoles.length > 0 ? filteredRoles : [normalized.roles[0].id];

    if (!user.createdAt) {
      mutated = true;
    }

    if (
      !Array.isArray(user.roles) ||
      filteredRoles.length !== assignedRoles.length ||
      finalRoles.length !== assignedRoles.length
    ) {
      mutated = true;
    }

    return {
      ...user,
      createdAt: user.createdAt ?? new Date().toISOString(),
      roles: finalRoles
    };
  });

  if (normalizedUsers.length !== normalized.users.length) {
    mutated = true;
  }

  normalized.users = normalizedUsers;

  if (mutated) {
    await writeDatabase(databaseFile, normalized);
  }

  return normalized;
};

const initializeDatabase = async (databasePath) => {
  const databaseFile = resolveDatabaseFile(databasePath);

  await ensureDirectory(databaseFile);
  await ensureStateShape(databaseFile);

  const load = () => readDatabase(databaseFile);
  const persist = (state) => writeDatabase(databaseFile, state);

  return {
    async createUser({ firstName, lastName, email, passwordHash }, { bypassGuard = false } = {}) {
      const state = await load();

      if (!Array.isArray(state.roles) || state.roles.length === 0) {
        const timestamp = new Date().toISOString();
        state.roles = [
          {
            id: 1,
            name: 'Administrator',
        permissions: {
          dashboard: true,
          users: true,
          roles: true,
          groups: true,
          mikrotiks: true,
          tunnels: true,
          settings: true
        },
            createdAt: timestamp,
            updatedAt: timestamp
          }
        ];
        state.lastRoleId = 1;
      }

      if (!bypassGuard && state.users.length > 0) {
        return { success: false, reason: 'registration-closed' };
      }

      const existing = state.users.find((user) => user.email === email);

      if (existing) {
        return { success: false, reason: 'duplicate-email' };
      }

      const nextId = (Number.isInteger(state.lastUserId) ? state.lastUserId : 0) + 1;
      const createdAt = new Date().toISOString();
      const user = {
        id: nextId,
        firstName,
        lastName,
        email,
        passwordHash,
        createdAt,
        roles: [state.roles[0].id]
      };

      state.users.push(user);
      state.lastUserId = nextId;
      await persist(state);

      return { success: true, user };
    },

    async findUserByEmail(email) {
      const state = await load();
      return state.users.find((user) => user.email === email) ?? null;
    },

    async getUserById(id) {
      const state = await load();
      return state.users.find((user) => user.id === id) ?? null;
    },

    async listUsers() {
      const state = await load();
      return state.users.map((user) => ({ ...user }));
    },

    async updateUser(id, { firstName, lastName, email, passwordHash, roles }) {
      const state = await load();
      const index = state.users.findIndex((user) => user.id === id);

      if (index === -1) {
        return { success: false, reason: 'not-found' };
      }

      const duplicateEmail = state.users.some((user, position) => position !== index && user.email === email);

      if (duplicateEmail) {
        return { success: false, reason: 'duplicate-email' };
      }

      const existing = state.users[index];
      let nextRoles = existing.roles;

      if (roles !== undefined) {
        if (!Array.isArray(roles)) {
          return { success: false, reason: 'invalid-role-format' };
        }

        const uniqueRoles = [...new Set(roles.map((roleId) => Number.parseInt(roleId, 10)))].filter(
          (roleId) => Number.isInteger(roleId) && roleId > 0
        );

        if (roles.length > 0 && uniqueRoles.length === 0) {
          return { success: false, reason: 'invalid-role-format' };
        }

        const availableRoleIds = new Set(state.roles.map((role) => role.id));
        const missingRoles = uniqueRoles.filter((roleId) => !availableRoleIds.has(roleId));

        if (missingRoles.length > 0) {
          return { success: false, reason: 'invalid-role-reference', missing: missingRoles };
        }

        nextRoles = uniqueRoles;
      }

      const updatedUser = {
        ...existing,
        firstName,
        lastName,
        email,
        roles: nextRoles
      };

      if (passwordHash) {
        updatedUser.passwordHash = passwordHash;
      }

      state.users[index] = updatedUser;
      await persist(state);

      return { success: true, user: updatedUser };
    },

    async deleteUser(id) {
      const state = await load();
      const index = state.users.findIndex((user) => user.id === id);

      if (index === -1) {
        return { success: false, reason: 'not-found' };
      }

      state.users.splice(index, 1);
      await persist(state);

      return { success: true };
    },

    async listRoles() {
      const state = await load();
      return state.roles.map((role) => ({ ...role, permissions: sanitizePermissions(role.permissions) }));
    },

    async createRole({ name, permissions }) {
      const state = await load();
      const normalizedName = name.trim();
      const duplicate = state.roles.find((role) => role.name.toLowerCase() === normalizedName.toLowerCase());

      if (duplicate) {
        return { success: false, reason: 'duplicate-name' };
      }

      const nextId = (Number.isInteger(state.lastRoleId) ? state.lastRoleId : 0) + 1;
      const timestamp = new Date().toISOString();

      const role = {
        id: nextId,
        name: normalizedName,
        permissions: sanitizePermissions(permissions),
        createdAt: timestamp,
        updatedAt: timestamp
      };

      state.roles.push(role);
      state.lastRoleId = nextId;
      await persist(state);

      return { success: true, role };
    },

    async updateRole(id, { name, permissions }) {
      const state = await load();
      const index = state.roles.findIndex((role) => role.id === id);

      if (index === -1) {
        return { success: false, reason: 'not-found' };
      }

      const normalizedName = name.trim();
      const duplicate = state.roles.find(
        (role, position) => position !== index && role.name.toLowerCase() === normalizedName.toLowerCase()
      );

      if (duplicate) {
        return { success: false, reason: 'duplicate-name' };
      }

      const existing = state.roles[index];
      const updatedRole = {
        ...existing,
        name: normalizedName,
        permissions: sanitizePermissions(permissions),
        updatedAt: new Date().toISOString()
      };

      state.roles[index] = updatedRole;
      await persist(state);

      return { success: true, role: updatedRole };
    },

    async deleteRole(id) {
      const state = await load();
      const index = state.roles.findIndex((role) => role.id === id);

      if (index === -1) {
        return { success: false, reason: 'not-found' };
      }

      const roleInUse = state.users.some((user) => Array.isArray(user.roles) && user.roles.includes(id));

      if (roleInUse) {
        return { success: false, reason: 'role-in-use' };
      }

      state.roles.splice(index, 1);
      await persist(state);

      return { success: true };
    },

    async listGroups() {
      const state = await load();
      return state.groups.map((group) => ({ ...group }));
    },

    async createGroup({ name, parentId }) {
      const state = await load();
      const normalizedName = name.trim();
      const duplicate = state.groups.find((group) => group.name.toLowerCase() === normalizedName.toLowerCase());

      if (duplicate) {
        return { success: false, reason: 'duplicate-name' };
      }

      let normalizedParentId = null;

      if (parentId !== null && parentId !== undefined) {
        if (!Number.isInteger(parentId) || parentId <= 0) {
          return { success: false, reason: 'invalid-parent' };
        }

        const parentExists = state.groups.some((group) => group.id === parentId);

        if (!parentExists) {
          return { success: false, reason: 'invalid-parent' };
        }

        normalizedParentId = parentId;
      }

      const nextId = (Number.isInteger(state.lastGroupId) ? state.lastGroupId : 0) + 1;
      const timestamp = new Date().toISOString();

      const group = {
        id: nextId,
        name: normalizedName,
        parentId: normalizedParentId,
        createdAt: timestamp,
        updatedAt: timestamp
      };

      state.groups.push(group);
      state.lastGroupId = nextId;
      await persist(state);

      return { success: true, group };
    },

    async updateGroup(id, { name, parentId }) {
      const state = await load();
      const index = state.groups.findIndex((group) => group.id === id);

      if (index === -1) {
        return { success: false, reason: 'not-found' };
      }

      const canonicalRootId = findCanonicalRootId(state.groups);

      const normalizedName = name.trim();
      const duplicate = state.groups.find(
        (group, position) => position !== index && group.name.toLowerCase() === normalizedName.toLowerCase()
      );

      if (duplicate) {
        return { success: false, reason: 'duplicate-name' };
      }

      const existing = state.groups[index];
      let normalizedParentId = existing.parentId ?? null;

      if (parentId !== undefined) {
        if (parentId === null || parentId === '') {
          normalizedParentId = null;
        } else {
          const parsed = Number.parseInt(parentId, 10);

          if (!Number.isInteger(parsed) || parsed <= 0) {
            return { success: false, reason: 'invalid-parent' };
          }

          if (!state.groups.some((group) => group.id === parsed)) {
            return { success: false, reason: 'invalid-parent' };
          }

          if (createsCycle(state.groups, id, parsed)) {
            return { success: false, reason: 'cyclic-parent' };
          }

          normalizedParentId = parsed;
        }
      }

      if (canonicalRootId === id && normalizedParentId !== null) {
        return { success: false, reason: 'protected-group' };
      }

      const updatedGroup = {
        ...existing,
        name: normalizedName,
        parentId: normalizedParentId,
        updatedAt: new Date().toISOString()
      };

      state.groups[index] = updatedGroup;
      await persist(state);

      return { success: true, group: updatedGroup };
    },

    async deleteGroup(id) {
      const state = await load();
      const index = state.groups.findIndex((group) => group.id === id);

      if (index === -1) {
        return { success: false, reason: 'not-found' };
      }

      const canonicalRootId = findCanonicalRootId(state.groups);

      if (canonicalRootId === id) {
        return { success: false, reason: 'protected-group' };
      }

      const childExists = state.groups.some((group) => group.parentId === id);

      if (childExists) {
        return { success: false, reason: 'group-in-use' };
      }

      state.groups.splice(index, 1);
      await persist(state);

      return { success: true };
    },

    async listIpams() {
      const state = await load();
      return state.ipams.map((ipam) => presentIpamForClient(ipam));
    },

    async createIpam({ name, baseUrl, appId, appCode, appPermissions, appSecurity }) {
      const state = await load();

      const normalizedName = normalizeText(name);
      const normalizedBaseUrl = normalizeUrl(baseUrl);
      const normalizedAppId = normalizeText(appId);
      const normalizedAppCode = normalizeOptionalText(appCode ?? '');
      const normalizedPermissions = normalizeText(appPermissions ?? 'Read', 'Read');
      const normalizedSecurity = normalizeText(
        appSecurity ?? 'SSL with App code token',
        'SSL with App code token'
      );

      if (!normalizedName) {
        return { success: false, reason: 'name-required' };
      }

      if (!normalizedBaseUrl) {
        return { success: false, reason: 'base-url-required' };
      }

      if (!normalizedAppId) {
        return { success: false, reason: 'app-id-required' };
      }

      if (!normalizedAppCode) {
        return { success: false, reason: 'app-code-required' };
      }

      const duplicate = state.ipams.find(
        (ipam) => ipam.baseUrl === normalizedBaseUrl && ipam.appId.toLowerCase() === normalizedAppId.toLowerCase()
      );

      if (duplicate) {
        return { success: false, reason: 'duplicate-integration' };
      }

      const nextId = (Number.isInteger(state.lastIpamId) ? state.lastIpamId : 0) + 1;
      const timestamp = new Date().toISOString();

      const record = {
        id: nextId,
        name: normalizedName,
        baseUrl: normalizedBaseUrl,
        appId: normalizedAppId,
        appCode: normalizedAppCode,
        appPermissions: normalizedPermissions,
        appSecurity: normalizedSecurity,
        createdAt: timestamp,
        updatedAt: timestamp,
        lastStatus: 'unknown',
        lastCheckedAt: null,
        collections: sanitizeIpamCollections()
      };

      state.ipams.push(record);
      state.lastIpamId = nextId;
      await persist(state);

      return { success: true, ipam: presentIpamForClient(record) };
    },

    async getIpamById(id) {
      const state = await load();
      const ipam = state.ipams.find((entry) => entry.id === id);
      return ipam ? { ...ipam, collections: sanitizeIpamCollections(ipam.collections) } : null;
    },

    async deleteIpam(id) {
      const state = await load();
      const index = state.ipams.findIndex((ipam) => ipam.id === id);

      if (index === -1) {
        return { success: false, reason: 'not-found' };
      }

      state.ipams.splice(index, 1);
      await persist(state);

      return { success: true };
    },

    async updateIpamStatus(id, { status, checkedAt }) {
      const state = await load();
      const index = state.ipams.findIndex((ipam) => ipam.id === id);

      if (index === -1) {
        return { success: false, reason: 'not-found' };
      }

      const ipam = state.ipams[index];
      const timestamp = new Date().toISOString();
      const loweredStatus = (status || '').toLowerCase();
      const normalizedStatus = allowedIpamStatuses.has(loweredStatus) ? loweredStatus : 'unknown';
      const normalizedCheckedAt = checkedAt ? normalizeIsoDate(checkedAt) ?? timestamp : timestamp;

      state.ipams[index] = {
        ...ipam,
        lastStatus: normalizedStatus,
        lastCheckedAt: normalizedCheckedAt,
        updatedAt: timestamp
      };

      await persist(state);

      return { success: true, ipam: presentIpamForClient(state.ipams[index]) };
    },

    async replaceIpamCollections(id, collections) {
      const state = await load();
      const index = state.ipams.findIndex((ipam) => ipam.id === id);

      if (index === -1) {
        return { success: false, reason: 'not-found' };
      }

      const sanitizedCollections = sanitizeIpamCollections(collections);
      const timestamp = new Date().toISOString();
      const ipam = state.ipams[index];

      state.ipams[index] = {
        ...ipam,
        collections: sanitizedCollections,
        updatedAt: timestamp
      };

      await persist(state);

      return { success: true, ipam: presentIpamForClient(state.ipams[index]) };
    },

    async listIpams() {
      const state = await load();
      return state.ipams.map((ipam) => presentIpamForClient(ipam));
    },

    async createIpam({ name, baseUrl, appId, appCode, appPermissions, appSecurity }) {
      const state = await load();

      const normalizedName = normalizeText(name);
      const normalizedBaseUrl = normalizeUrl(baseUrl);
      const normalizedAppId = normalizeText(appId);
      const normalizedAppCode = normalizeOptionalText(appCode ?? '');
      const normalizedPermissions = normalizeText(appPermissions ?? 'Read', 'Read');
      const normalizedSecurity = normalizeText(
        appSecurity ?? 'SSL with App code token',
        'SSL with App code token'
      );

      if (!normalizedName) {
        return { success: false, reason: 'name-required' };
      }

      if (!normalizedBaseUrl) {
        return { success: false, reason: 'base-url-required' };
      }

      if (!normalizedAppId) {
        return { success: false, reason: 'app-id-required' };
      }

      if (!normalizedAppCode) {
        return { success: false, reason: 'app-code-required' };
      }

      const duplicate = state.ipams.find(
        (ipam) => ipam.baseUrl === normalizedBaseUrl && ipam.appId.toLowerCase() === normalizedAppId.toLowerCase()
      );

      if (duplicate) {
        return { success: false, reason: 'duplicate-integration' };
      }

      const nextId = (Number.isInteger(state.lastIpamId) ? state.lastIpamId : 0) + 1;
      const timestamp = new Date().toISOString();

      const record = {
        id: nextId,
        name: normalizedName,
        baseUrl: normalizedBaseUrl,
        appId: normalizedAppId,
        appCode: normalizedAppCode,
        appPermissions: normalizedPermissions,
        appSecurity: normalizedSecurity,
        createdAt: timestamp,
        updatedAt: timestamp,
        lastStatus: 'unknown',
        lastCheckedAt: null,
        collections: sanitizeIpamCollections()
      };

      state.ipams.push(record);
      state.lastIpamId = nextId;
      await persist(state);

      return { success: true, ipam: presentIpamForClient(record) };
    },

    async getIpamById(id) {
      const state = await load();
      const ipam = state.ipams.find((entry) => entry.id === id);
      return ipam ? { ...ipam, collections: sanitizeIpamCollections(ipam.collections) } : null;
    },

    async deleteIpam(id) {
      const state = await load();
      const index = state.ipams.findIndex((ipam) => ipam.id === id);

      if (index === -1) {
        return { success: false, reason: 'not-found' };
      }

      state.ipams.splice(index, 1);
      await persist(state);

      return { success: true };
    },

    async updateIpamStatus(id, { status, checkedAt }) {
      const state = await load();
      const index = state.ipams.findIndex((ipam) => ipam.id === id);

      if (index === -1) {
        return { success: false, reason: 'not-found' };
      }

      const ipam = state.ipams[index];
      const timestamp = new Date().toISOString();
      const loweredStatus = (status || '').toLowerCase();
      const normalizedStatus = allowedIpamStatuses.has(loweredStatus) ? loweredStatus : 'unknown';
      const normalizedCheckedAt = checkedAt ? normalizeIsoDate(checkedAt) ?? timestamp : timestamp;

      state.ipams[index] = {
        ...ipam,
        lastStatus: normalizedStatus,
        lastCheckedAt: normalizedCheckedAt,
        updatedAt: timestamp
      };

      await persist(state);

      return { success: true, ipam: presentIpamForClient(state.ipams[index]) };
    },

    async replaceIpamCollections(id, collections) {
      const state = await load();
      const index = state.ipams.findIndex((ipam) => ipam.id === id);

      if (index === -1) {
        return { success: false, reason: 'not-found' };
      }

      const sanitizedCollections = sanitizeIpamCollections(collections);
      const timestamp = new Date().toISOString();
      const ipam = state.ipams[index];

      state.ipams[index] = {
        ...ipam,
        collections: sanitizedCollections,
        updatedAt: timestamp
      };

      await persist(state);

      return { success: true, ipam: presentIpamForClient(state.ipams[index]) };
    },

    async listMikrotiks() {
      const state = await load();
      return state.mikrotiks.map((device) => ({
        ...device,
        tags: Array.isArray(device.tags) ? [...device.tags] : [],
        connectivity: {
          api: { ...(device.connectivity?.api ?? {}) },
          ssh: { ...(device.connectivity?.ssh ?? {}) }
        }
      }));
    },

    async createMikrotik({ name, host, groupId, tags, notes, routeros, status, connectivity }) {
      const state = await load();

      const normalizedName = normalizeText(name);
      const normalizedHost = normalizeText(host);

      if (!normalizedName) {
        return { success: false, reason: 'name-required' };
      }

      if (!normalizedHost) {
        return { success: false, reason: 'host-required' };
      }

      let normalizedGroupId = null;
      if (groupId !== undefined && groupId !== null && groupId !== '') {
        const parsed = Number.parseInt(groupId, 10);

        if (!Number.isInteger(parsed) || parsed <= 0) {
          return { success: false, reason: 'invalid-group' };
        }

        const exists = state.groups.some((group) => group.id === parsed);

        if (!exists) {
          return { success: false, reason: 'invalid-group' };
        }

        normalizedGroupId = parsed;
      }

      const normalizedTags = normalizeTags(tags);
      const normalizedNotes = normalizeOptionalText(notes ?? '');
      const routerosBaseline = sanitizeRouteros(routeros, defaultRouterosOptions());
      const normalizedStatus = deriveDeviceStatus(status, routerosBaseline);
      const normalizedConnectivity = sanitizeConnectivity(connectivity, routerosBaseline);

      const nextId = (Number.isInteger(state.lastMikrotikId) ? state.lastMikrotikId : 0) + 1;
      const timestamp = new Date().toISOString();

      const record = {
        id: nextId,
        name: normalizedName,
        host: normalizedHost,
        groupId: normalizedGroupId,
        tags: normalizedTags,
        notes: normalizedNotes,
        routeros: routerosBaseline,
        status: normalizedStatus,
        connectivity: normalizedConnectivity,
        createdAt: timestamp,
        updatedAt: timestamp
      };

      state.mikrotiks.push(record);
      state.lastMikrotikId = nextId;
      await persist(state);

      return { success: true, mikrotik: record };
    },

    async updateMikrotik(id, { name, host, groupId, tags, notes, routeros, status, connectivity }) {
      const state = await load();
      const index = state.mikrotiks.findIndex((device) => device.id === id);

      if (index === -1) {
        return { success: false, reason: 'not-found' };
      }

      const existing = state.mikrotiks[index];

      const normalizedName = name !== undefined ? normalizeText(name) : existing.name;
      const normalizedHost = host !== undefined ? normalizeText(host) : existing.host;

      if (!normalizedName) {
        return { success: false, reason: 'name-required' };
      }

      if (!normalizedHost) {
        return { success: false, reason: 'host-required' };
      }

      let normalizedGroupId = existing.groupId ?? null;
      if (groupId !== undefined) {
        if (groupId === null || groupId === '') {
          normalizedGroupId = null;
        } else {
          const parsed = Number.parseInt(groupId, 10);

          if (!Number.isInteger(parsed) || parsed <= 0) {
            return { success: false, reason: 'invalid-group' };
          }

          const exists = state.groups.some((group) => group.id === parsed);

          if (!exists) {
            return { success: false, reason: 'invalid-group' };
          }

          normalizedGroupId = parsed;
        }
      }

      const sanitizedExistingRouteros = sanitizeRouteros(existing.routeros, defaultRouterosOptions());
      const normalizedRouteros = routeros
        ? sanitizeRouteros(routeros, sanitizedExistingRouteros)
        : sanitizedExistingRouteros;

      const nextTags =
        tags !== undefined ? normalizeTags(tags) : Array.isArray(existing.tags) ? [...existing.tags] : [];
      const nextNotes = notes !== undefined ? normalizeOptionalText(notes) : existing.notes ?? '';
      const nextStatus =
        status !== undefined ? deriveDeviceStatus(status, normalizedRouteros) : deriveDeviceStatus(existing.status, normalizedRouteros);
      const nextConnectivity =
        connectivity !== undefined
          ? sanitizeConnectivity(connectivity, normalizedRouteros)
          : sanitizeConnectivity(existing.connectivity, normalizedRouteros);

      const record = {
        ...existing,
        name: normalizedName,
        host: normalizedHost,
        groupId: normalizedGroupId,
        tags: nextTags,
        notes: nextNotes,
        routeros: normalizedRouteros,
        status: nextStatus,
        connectivity: nextConnectivity,
        updatedAt: new Date().toISOString()
      };

      state.mikrotiks[index] = record;
      await persist(state);

      return { success: true, mikrotik: record };
    },

    async deleteMikrotik(id) {
      const state = await load();
      const index = state.mikrotiks.findIndex((device) => device.id === id);

      if (index === -1) {
        return { success: false, reason: 'not-found' };
      }

      const removed = state.mikrotiks.splice(index, 1)[0];

      if (removed) {
        let tunnelsMutated = false;
        state.tunnels = state.tunnels.map((tunnel) => {
          if (tunnel.sourceId === id || tunnel.targetId === id) {
            tunnelsMutated = true;
            return {
              ...tunnel,
              sourceId: tunnel.sourceId === id ? null : tunnel.sourceId,
              targetId: tunnel.targetId === id ? null : tunnel.targetId,
              updatedAt: new Date().toISOString()
            };
          }
          return tunnel;
        });

        if (tunnelsMutated) {
          await persist(state);
          return { success: true };
        }
      }

      await persist(state);

      return { success: true };
    },

    async testMikrotikConnectivity(id) {
      const state = await load();
      const index = state.mikrotiks.findIndex((device) => device.id === id);

      if (index === -1) {
        return { success: false, reason: 'not-found' };
      }

      const existing = state.mikrotiks[index];
      const routerosBaseline = sanitizeRouteros(existing.routeros, defaultRouterosOptions());
      const timestamp = new Date().toISOString();
      const host = normalizeOptionalText(existing.host);
      const lowered = host.toLowerCase();

      const simulateOffline = lowered.includes('offline') || lowered.includes('down');
      const apiOffline = simulateOffline || lowered.includes('api-down');
      const sshOffline = simulateOffline || lowered.includes('ssh-down');

      const connectivity = sanitizeConnectivity(
        {
          api: {
            status: routerosBaseline.apiEnabled ? (apiOffline ? 'offline' : 'online') : 'disabled',
            lastCheckedAt: timestamp,
            lastError:
              routerosBaseline.apiEnabled && apiOffline ? 'API host unreachable' : existing.connectivity?.api?.lastError ?? null
          },
          ssh: {
            status: routerosBaseline.sshEnabled ? (sshOffline ? 'offline' : 'online') : 'disabled',
            lastCheckedAt: timestamp,
            lastError:
              routerosBaseline.sshEnabled && sshOffline
                ? 'SSH negotiation failed'
                : existing.connectivity?.ssh?.lastError ?? null,
            fingerprint:
              routerosBaseline.sshEnabled && !sshOffline
                ? generateHostFingerprint(existing.host)
                : existing.connectivity?.ssh?.fingerprint ?? null
          }
        },
        routerosBaseline
      );

      const simulatedVersion =
        routerosBaseline.apiEnabled || routerosBaseline.sshEnabled
          ? lowered.includes('legacy') || lowered.includes('old')
            ? '6.49.10'
            : TARGET_ROUTEROS_VERSION
          : routerosBaseline.firmwareVersion;

      const normalizedRouteros = { ...routerosBaseline, firmwareVersion: simulatedVersion };
      const status = deriveDeviceStatus(existing.status, normalizedRouteros);

      const record = {
        ...existing,
        routeros: normalizedRouteros,
        status,
        connectivity,
        updatedAt: timestamp
      };

      state.mikrotiks[index] = record;
      await persist(state);

      return { success: true, mikrotik: record };
    },

    async listAddressLists() {
      const state = await load();
      return state.addressLists.map((entry) => ({ ...entry }));
    },

    async createAddressList({ name, referenceType, referenceId, address, comment }) {
      const state = await load();

      const normalizedName = normalizeText(name);
      if (!normalizedName) {
        return { success: false, reason: 'name-required' };
      }

      const typeCandidate = typeof referenceType === 'string' ? referenceType.toLowerCase() : '';
      if (!allowedAddressReferenceTypes.has(typeCandidate)) {
        return { success: false, reason: 'type-required' };
      }

      let normalizedReferenceId = null;
      if (typeCandidate === 'mikrotik') {
        const candidate = Number.parseInt(referenceId, 10);
        if (!Number.isInteger(candidate) || !state.mikrotiks.some((device) => device.id === candidate)) {
          return { success: false, reason: 'invalid-reference' };
        }
        normalizedReferenceId = candidate;
      } else {
        const candidate = Number.parseInt(referenceId, 10);
        if (!Number.isInteger(candidate) || !state.groups.some((group) => group.id === candidate)) {
          return { success: false, reason: 'invalid-reference' };
        }
        normalizedReferenceId = candidate;
      }

      const normalizedAddress = normalizeOptionalText(address ?? '');
      const normalizedComment = normalizeOptionalText(comment ?? '');

      const nextId = (Number.isInteger(state.lastAddressListId) ? state.lastAddressListId : 0) + 1;
      const timestamp = new Date().toISOString();

      const record = {
        id: nextId,
        name: normalizedName,
        referenceType: typeCandidate,
        referenceId: normalizedReferenceId,
        address: normalizedAddress,
        comment: normalizedComment,
        createdAt: timestamp,
        updatedAt: timestamp
      };

      state.addressLists.push(record);
      state.lastAddressListId = nextId;
      await persist(state);

      return { success: true, addressList: record };
    },

    async updateAddressList(id, { name, referenceType, referenceId, address, comment }) {
      const state = await load();
      const index = state.addressLists.findIndex((entry) => entry.id === id);

      if (index === -1) {
        return { success: false, reason: 'not-found' };
      }

      const existing = state.addressLists[index];
      const normalizedName = name !== undefined ? normalizeText(name, existing.name) : existing.name;

      let normalizedReferenceType = existing.referenceType;
      if (referenceType !== undefined) {
        const candidate = typeof referenceType === 'string' ? referenceType.toLowerCase() : '';
        if (!allowedAddressReferenceTypes.has(candidate)) {
          return { success: false, reason: 'type-required' };
        }
        normalizedReferenceType = candidate;
      }

      let normalizedReferenceId = existing.referenceId;
      if (referenceId !== undefined || referenceType !== undefined) {
        const candidate = referenceId !== undefined ? referenceId : existing.referenceId;
        const parsed = Number.parseInt(candidate, 10);

        if (normalizedReferenceType === 'mikrotik') {
          if (!Number.isInteger(parsed) || !state.mikrotiks.some((device) => device.id === parsed)) {
            return { success: false, reason: 'invalid-reference' };
          }
        } else if (!Number.isInteger(parsed) || !state.groups.some((group) => group.id === parsed)) {
          return { success: false, reason: 'invalid-reference' };
        }

        normalizedReferenceId = parsed;
      }

      const normalizedAddress = address !== undefined ? normalizeOptionalText(address) : existing.address ?? '';
      const normalizedComment = comment !== undefined ? normalizeOptionalText(comment) : existing.comment ?? '';

      const record = {
        ...existing,
        name: normalizedName,
        referenceType: normalizedReferenceType,
        referenceId: normalizedReferenceId,
        address: normalizedAddress,
        comment: normalizedComment,
        updatedAt: new Date().toISOString()
      };

      state.addressLists[index] = record;
      await persist(state);

      return { success: true, addressList: record };
    },

    async deleteAddressList(id) {
      const state = await load();
      const index = state.addressLists.findIndex((entry) => entry.id === id);

      if (index === -1) {
        return { success: false, reason: 'not-found' };
      }

      state.addressLists.splice(index, 1);
      const timestamp = new Date().toISOString();

      state.firewallFilters = state.firewallFilters.map((filter) => {
        if (filter.sourceAddressListId === id || filter.destinationAddressListId === id) {
          return {
            ...filter,
            sourceAddressListId: filter.sourceAddressListId === id ? null : filter.sourceAddressListId,
            destinationAddressListId:
              filter.destinationAddressListId === id ? null : filter.destinationAddressListId,
            updatedAt: timestamp
          };
        }
        return filter;
      });

      await persist(state);

      return { success: true };
    },

    async listFirewallFilters() {
      const state = await load();
      return state.firewallFilters.map((filter) => ({ ...filter, states: Array.isArray(filter.states) ? [...filter.states] : [] }));
    },

    async createFirewallFilter({
      name,
      groupId,
      chain,
      sourceAddressListId,
      destinationAddressListId,
      sourcePort,
      destinationPort,
      states,
      action,
      enabled,
      comment
    }) {
      const state = await load();

      const normalizedName = normalizeOptionalText(name ?? '').trim();

      const parsedGroup = Number.parseInt(groupId, 10);
      if (!Number.isInteger(parsedGroup) || !state.groups.some((group) => group.id === parsedGroup)) {
        return { success: false, reason: 'invalid-group' };
      }

      const chainCandidate = typeof chain === 'string' ? chain.toLowerCase() : '';
      if (!allowedFirewallChains.has(chainCandidate)) {
        return { success: false, reason: 'invalid-chain' };
      }

      let normalizedSourceListId = null;
      if (sourceAddressListId !== undefined && sourceAddressListId !== null && sourceAddressListId !== '') {
        const parsed = Number.parseInt(sourceAddressListId, 10);
        if (!Number.isInteger(parsed) || !state.addressLists.some((entry) => entry.id === parsed)) {
          return { success: false, reason: 'invalid-source-address-list' };
        }
        normalizedSourceListId = parsed;
      }

      let normalizedDestinationListId = null;
      if (destinationAddressListId !== undefined && destinationAddressListId !== null && destinationAddressListId !== '') {
        const parsed = Number.parseInt(destinationAddressListId, 10);
        if (!Number.isInteger(parsed) || !state.addressLists.some((entry) => entry.id === parsed)) {
          return { success: false, reason: 'invalid-destination-address-list' };
        }
        normalizedDestinationListId = parsed;
      }

      const normalizedSourcePort = sanitizePortExpression(sourcePort);
      const normalizedDestinationPort = sanitizePortExpression(destinationPort);
      const normalizedStates = sanitizeFirewallStatesList(states);
      const actionCandidate = typeof action === 'string' ? action.toLowerCase() : '';
      if (!allowedFirewallActions.has(actionCandidate)) {
        return { success: false, reason: 'invalid-action' };
      }

      const normalizedEnabled = normalizeBoolean(enabled, true);
      const normalizedComment = normalizeOptionalText(comment ?? '');

      const nextId = (Number.isInteger(state.lastFirewallFilterId) ? state.lastFirewallFilterId : 0) + 1;
      const timestamp = new Date().toISOString();

      const record = {
        id: nextId,
        name: normalizedName || `Rule ${nextId}`,
        groupId: parsedGroup,
        chain: chainCandidate,
        sourceAddressListId: normalizedSourceListId,
        destinationAddressListId: normalizedDestinationListId,
        sourcePort: normalizedSourcePort,
        destinationPort: normalizedDestinationPort,
        states: normalizedStates,
        action: actionCandidate,
        enabled: normalizedEnabled,
        comment: normalizedComment,
        createdAt: timestamp,
        updatedAt: timestamp
      };

      state.firewallFilters.push(record);
      state.lastFirewallFilterId = nextId;
      await persist(state);

      return { success: true, firewallFilter: record };
    },

    async updateFirewallFilter(
      id,
      {
        name,
        groupId,
        chain,
        sourceAddressListId,
        destinationAddressListId,
        sourcePort,
        destinationPort,
        states,
        action,
        enabled,
        comment
      }
    ) {
      const state = await load();
      const index = state.firewallFilters.findIndex((filter) => filter.id === id);

      if (index === -1) {
        return { success: false, reason: 'not-found' };
      }

      const existing = state.firewallFilters[index];
      const normalizedName = name !== undefined ? normalizeOptionalText(name) : existing.name;

      let normalizedGroupId = existing.groupId;
      if (groupId !== undefined) {
        const parsed = Number.parseInt(groupId, 10);
        if (!Number.isInteger(parsed) || !state.groups.some((group) => group.id === parsed)) {
          return { success: false, reason: 'invalid-group' };
        }
        normalizedGroupId = parsed;
      }

      let normalizedChain = existing.chain;
      if (chain !== undefined) {
        const candidate = typeof chain === 'string' ? chain.toLowerCase() : '';
        if (!allowedFirewallChains.has(candidate)) {
          return { success: false, reason: 'invalid-chain' };
        }
        normalizedChain = candidate;
      }

      let normalizedSourceListId = existing.sourceAddressListId;
      if (sourceAddressListId !== undefined) {
        if (sourceAddressListId === null || sourceAddressListId === '') {
          normalizedSourceListId = null;
        } else {
          const parsed = Number.parseInt(sourceAddressListId, 10);
          if (!Number.isInteger(parsed) || !state.addressLists.some((entry) => entry.id === parsed)) {
            return { success: false, reason: 'invalid-source-address-list' };
          }
          normalizedSourceListId = parsed;
        }
      }

      let normalizedDestinationListId = existing.destinationAddressListId;
      if (destinationAddressListId !== undefined) {
        if (destinationAddressListId === null || destinationAddressListId === '') {
          normalizedDestinationListId = null;
        } else {
          const parsed = Number.parseInt(destinationAddressListId, 10);
          if (!Number.isInteger(parsed) || !state.addressLists.some((entry) => entry.id === parsed)) {
            return { success: false, reason: 'invalid-destination-address-list' };
          }
          normalizedDestinationListId = parsed;
        }
      }

      const normalizedSourcePort = sourcePort !== undefined ? sanitizePortExpression(sourcePort) : existing.sourcePort;
      const normalizedDestinationPort =
        destinationPort !== undefined ? sanitizePortExpression(destinationPort) : existing.destinationPort;
      const normalizedStates = states !== undefined ? sanitizeFirewallStatesList(states) : existing.states;

      let normalizedAction = existing.action;
      if (action !== undefined) {
        const candidate = typeof action === 'string' ? action.toLowerCase() : '';
        if (!allowedFirewallActions.has(candidate)) {
          return { success: false, reason: 'invalid-action' };
        }
        normalizedAction = candidate;
      }

      const normalizedEnabled = enabled !== undefined ? normalizeBoolean(enabled, existing.enabled) : existing.enabled;
      const normalizedComment = comment !== undefined ? normalizeOptionalText(comment) : existing.comment ?? '';

      const record = {
        ...existing,
        name: normalizedName,
        groupId: normalizedGroupId,
        chain: normalizedChain,
        sourceAddressListId: normalizedSourceListId,
        destinationAddressListId: normalizedDestinationListId,
        sourcePort: normalizedSourcePort,
        destinationPort: normalizedDestinationPort,
        states: normalizedStates,
        action: normalizedAction,
        enabled: normalizedEnabled,
        comment: normalizedComment,
        updatedAt: new Date().toISOString()
      };

      state.firewallFilters[index] = record;
      await persist(state);

      return { success: true, firewallFilter: record };
    },

    async deleteFirewallFilter(id) {
      const state = await load();
      const index = state.firewallFilters.findIndex((filter) => filter.id === id);

      if (index === -1) {
        return { success: false, reason: 'not-found' };
      }

      state.firewallFilters.splice(index, 1);
      await persist(state);

      return { success: true };
    },

    async listTunnels() {
      const state = await load();
      return state.tunnels.map((tunnel) => ({
        ...tunnel,
        tags: Array.isArray(tunnel.tags) ? [...tunnel.tags] : []
      }));
    },

    async createTunnel({
      name,
      groupId,
      sourceId,
      targetId,
      connectionType,
      status,
      enabled,
      tags,
      notes,
      metrics,
      profile,
      monitoring,
      ospf,
      vpnProfiles
    }) {
      const state = await load();

      const normalizedName = normalizeText(name);

      if (!normalizedName) {
        return { success: false, reason: 'name-required' };
      }

      let normalizedGroupId = null;
      if (groupId !== undefined && groupId !== null && groupId !== '') {
        const parsed = Number.parseInt(groupId, 10);

        if (!Number.isInteger(parsed) || parsed <= 0) {
          return { success: false, reason: 'invalid-group' };
        }

        const exists = state.groups.some((group) => group.id === parsed);

        if (!exists) {
          return { success: false, reason: 'invalid-group' };
        }

        normalizedGroupId = parsed;
      }

      const normalizeEndpoint = (value) => {
        if (value === null || value === undefined || value === '') {
          return null;
        }

        const parsed = Number.parseInt(value, 10);
        if (!Number.isInteger(parsed) || parsed <= 0) {
          return null;
        }

        return parsed;
      };

      const normalizedSourceId = normalizeEndpoint(sourceId);
      const normalizedTargetId = normalizeEndpoint(targetId);

      if (!normalizedSourceId || !state.mikrotiks.some((device) => device.id === normalizedSourceId)) {
        return { success: false, reason: 'invalid-source' };
      }

      if (!normalizedTargetId || !state.mikrotiks.some((device) => device.id === normalizedTargetId)) {
        return { success: false, reason: 'invalid-target' };
      }

      if (normalizedSourceId === normalizedTargetId) {
        return { success: false, reason: 'duplicate-endpoint' };
      }

      const normalizedConnectionType = (normalizeText(connectionType) || 'GRE').toUpperCase();
      const normalizedStatus = allowedTunnelStates.has((status ?? '').toLowerCase())
        ? status.toLowerCase()
        : 'down';
      const normalizedEnabled = normalizeBoolean(enabled, true);
      const normalizedTags = normalizeTags(tags);
      const normalizedNotes = normalizeOptionalText(notes ?? '');
      const normalizedMetrics = sanitizeTunnelMetrics(metrics ?? {});
      const normalizedProfile = sanitizeTunnelProfile(profile ?? {}, defaultTunnelProfile());
      const normalizedMonitoring = sanitizeTunnelMonitoring(monitoring ?? {}, defaultTunnelMonitoring());
      const normalizedOspf = sanitizeTunnelOspf(ospf ?? {}, defaultTunnelOspf());
      const normalizedVpnProfiles = sanitizeVpnProfiles(vpnProfiles ?? {}, defaultVpnProfiles());

      const nextId = (Number.isInteger(state.lastTunnelId) ? state.lastTunnelId : 0) + 1;
      const timestamp = new Date().toISOString();

      const tunnel = {
        id: nextId,
        name: normalizedName,
        groupId: normalizedGroupId,
        sourceId: normalizedSourceId,
        targetId: normalizedTargetId,
        connectionType: normalizedConnectionType,
        status: normalizedStatus,
        enabled: normalizedEnabled,
        tags: normalizedTags,
        notes: normalizedNotes,
        metrics: normalizedMetrics,
        profile: normalizedProfile,
        monitoring: normalizedMonitoring,
        ospf: normalizedOspf,
        vpnProfiles: normalizedVpnProfiles,
        createdAt: timestamp,
        updatedAt: timestamp
      };

      state.tunnels.push(tunnel);
      state.lastTunnelId = nextId;
      await persist(state);

      return { success: true, tunnel };
    },

    async updateTunnel(id, {
      name,
      groupId,
      sourceId,
      targetId,
      connectionType,
      status,
      enabled,
      tags,
      notes,
      metrics,
      profile,
      monitoring,
      ospf,
      vpnProfiles
    }) {
      const state = await load();
      const index = state.tunnels.findIndex((tunnel) => tunnel.id === id);

      if (index === -1) {
        return { success: false, reason: 'not-found' };
      }

      const existing = state.tunnels[index];
      const normalizedName = name !== undefined ? normalizeText(name) : existing.name;

      if (!normalizedName) {
        return { success: false, reason: 'name-required' };
      }

      let normalizedGroupId = existing.groupId ?? null;
      if (groupId !== undefined) {
        if (groupId === null || groupId === '') {
          normalizedGroupId = null;
        } else {
          const parsed = Number.parseInt(groupId, 10);
          if (!Number.isInteger(parsed) || parsed <= 0) {
            return { success: false, reason: 'invalid-group' };
          }

          if (!state.groups.some((group) => group.id === parsed)) {
            return { success: false, reason: 'invalid-group' };
          }

          normalizedGroupId = parsed;
        }
      }

      const normalizeEndpoint = (value, fallback) => {
        if (value === undefined) {
          return fallback;
        }

        if (value === null || value === '') {
          return null;
        }

        const parsed = Number.parseInt(value, 10);
        if (!Number.isInteger(parsed) || parsed <= 0) {
          return null;
        }
        return parsed;
      };

      const normalizedSourceId = normalizeEndpoint(sourceId, existing.sourceId);
      const normalizedTargetId = normalizeEndpoint(targetId, existing.targetId);

      if (!normalizedSourceId || !state.mikrotiks.some((device) => device.id === normalizedSourceId)) {
        return { success: false, reason: 'invalid-source' };
      }

      if (!normalizedTargetId || !state.mikrotiks.some((device) => device.id === normalizedTargetId)) {
        return { success: false, reason: 'invalid-target' };
      }

      if (normalizedSourceId === normalizedTargetId) {
        return { success: false, reason: 'duplicate-endpoint' };
      }

      const normalizedConnectionType =
        connectionType !== undefined
          ? (normalizeText(connectionType) || 'GRE').toUpperCase()
          : existing.connectionType;
      const normalizedStatus =
        status !== undefined && allowedTunnelStates.has(status.toLowerCase())
          ? status.toLowerCase()
          : existing.status;
      const normalizedEnabled = enabled !== undefined ? normalizeBoolean(enabled) : existing.enabled;
      const normalizedTags = tags !== undefined ? normalizeTags(tags) : Array.isArray(existing.tags) ? [...existing.tags] : [];
      const normalizedNotes = notes !== undefined ? normalizeOptionalText(notes) : existing.notes ?? '';
      const normalizedMetrics = metrics !== undefined ? sanitizeTunnelMetrics(metrics) : sanitizeTunnelMetrics(existing.metrics);
      const existingProfile = sanitizeTunnelProfile(existing.profile ?? {}, defaultTunnelProfile());
      const normalizedProfile =
        profile !== undefined
          ? sanitizeTunnelProfile(profile ?? {}, existingProfile)
          : existingProfile;
      const existingMonitoring = sanitizeTunnelMonitoring(existing.monitoring ?? {}, defaultTunnelMonitoring());
      const normalizedMonitoring =
        monitoring !== undefined
          ? sanitizeTunnelMonitoring(monitoring ?? {}, existingMonitoring)
          : existingMonitoring;
      const existingOspf = sanitizeTunnelOspf(existing.ospf ?? {}, defaultTunnelOspf());
      const normalizedOspf =
        ospf !== undefined ? sanitizeTunnelOspf(ospf ?? {}, existingOspf) : existingOspf;
      const existingVpnProfiles = sanitizeVpnProfiles(existing.vpnProfiles ?? {}, defaultVpnProfiles());
      const normalizedVpnProfiles =
        vpnProfiles !== undefined
          ? sanitizeVpnProfiles(vpnProfiles ?? {}, existingVpnProfiles)
          : existingVpnProfiles;

      const tunnel = {
        ...existing,
        name: normalizedName,
        groupId: normalizedGroupId,
        sourceId: normalizedSourceId,
        targetId: normalizedTargetId,
        connectionType: normalizedConnectionType,
        status: normalizedStatus,
        enabled: normalizedEnabled,
        tags: normalizedTags,
        notes: normalizedNotes,
        metrics: normalizedMetrics,
        profile: normalizedProfile,
        monitoring: normalizedMonitoring,
        ospf: normalizedOspf,
        vpnProfiles: normalizedVpnProfiles,
        updatedAt: new Date().toISOString()
      };

      state.tunnels[index] = tunnel;
      await persist(state);

      return { success: true, tunnel };
    },

    async deleteTunnel(id) {
      const state = await load();
      const index = state.tunnels.findIndex((tunnel) => tunnel.id === id);

      if (index === -1) {
        return { success: false, reason: 'not-found' };
      }

      state.tunnels.splice(index, 1);
      await persist(state);

      return { success: true };
    },

    async hasAnyUsers() {
      const state = await load();
      return state.users.length > 0;
    },

    async countUsers() {
      const state = await load();
      return state.users.length;
    },

    async getDashboardSnapshot() {
      const state = await load();
      const totalMikrotiks = state.mikrotiks.length;
      const updatedMikrotiks = state.mikrotiks.filter((device) => device.status?.updateStatus === 'updated').length;
      const pendingMikrotiks = state.mikrotiks.filter((device) => device.status?.updateStatus === 'pending').length;
      const unknownMikrotiks = Math.max(totalMikrotiks - updatedMikrotiks - pendingMikrotiks, 0);
      const apiOnline = state.mikrotiks.filter((device) => device.connectivity?.api?.status === 'online').length;
      const apiOffline = state.mikrotiks.filter((device) => device.connectivity?.api?.status === 'offline').length;
      const sshOnline = state.mikrotiks.filter((device) => device.connectivity?.ssh?.status === 'online').length;
      const sshOffline = state.mikrotiks.filter((device) => device.connectivity?.ssh?.status === 'offline').length;

      const totalTunnels = state.tunnels.length;
      const tunnelsUp = state.tunnels.filter((tunnel) => tunnel.status === 'up').length;
      const tunnelsDown = state.tunnels.filter((tunnel) => tunnel.status === 'down').length;
      const tunnelsMaintenance = state.tunnels.filter((tunnel) => tunnel.status === 'maintenance').length;

      const latencyLeaderboard = state.tunnels
        .map((tunnel) => ({
          id: tunnel.id,
          name: tunnel.name,
          latencyMs: parseOptionalNumber(tunnel.metrics?.latencyMs, { min: 0, max: 1_000_000 }),
          packetLoss: parseOptionalNumber(tunnel.metrics?.packetLoss, { min: 0, max: 100 }),
          status: tunnel.status
        }))
        .filter((entry) => entry.latencyMs !== null)
        .sort((a, b) => (b.latencyMs ?? 0) - (a.latencyMs ?? 0))
        .slice(0, 10);

      const packetLossLeaderboard = state.tunnels
        .map((tunnel) => ({
          id: tunnel.id,
          name: tunnel.name,
          latencyMs: parseOptionalNumber(tunnel.metrics?.latencyMs, { min: 0, max: 1_000_000 }),
          packetLoss: parseOptionalNumber(tunnel.metrics?.packetLoss, { min: 0, max: 100 }),
          status: tunnel.status
        }))
        .filter((entry) => entry.packetLoss !== null)
        .sort((a, b) => (b.packetLoss ?? 0) - (a.packetLoss ?? 0))
        .slice(0, 10);

      const updatedTimestamps = [];
      const captureTimestamp = (value) => {
        const iso = normalizeIsoDate(value);
        if (iso) {
          updatedTimestamps.push(iso);
        }
      };

      state.mikrotiks.forEach((device) => {
        captureTimestamp(device.updatedAt);
        if (device.status) {
          captureTimestamp(device.status.lastAuditAt);
        }
      });

      state.tunnels.forEach((tunnel) => {
        captureTimestamp(tunnel.updatedAt);
        if (tunnel.metrics) {
          captureTimestamp(tunnel.metrics.lastCheckedAt);
        }
      });

      if (Array.isArray(state.ipams)) {
        state.ipams.forEach((ipam) => {
          captureTimestamp(ipam.updatedAt);
          captureTimestamp(ipam.lastCheckedAt);
        });
      }

      const lastUpdatedAt = updatedTimestamps.length
        ? new Date(Math.max(...updatedTimestamps.map((value) => new Date(value).getTime()))).toISOString()
        : null;

      return {
        mikrotik: {
          total: totalMikrotiks,
          updated: updatedMikrotiks,
          pending: pendingMikrotiks,
          unknown: unknownMikrotiks,
          apiOnline,
          apiOffline,
          sshOnline,
          sshOffline,
          target: TARGET_ROUTEROS_VERSION
        },
        tunnels: {
          total: totalTunnels,
          up: tunnelsUp,
          down: tunnelsDown,
          maintenance: tunnelsMaintenance,
          latencyLeaderboard,
          packetLossLeaderboard
        },
        lastUpdatedAt
      };
    },

    async close() {
      return Promise.resolve();
    }
  };
};

export default initializeDatabase;<|MERGE_RESOLUTION|>--- conflicted
+++ resolved
@@ -2740,7 +2740,6 @@
       mutated = true;
     }
 
-<<<<<<< HEAD
     const status = deriveDeviceStatus(device.status, routeros);
     const connectivity = sanitizeConnectivity(device.connectivity, routeros);
 
@@ -2758,15 +2757,6 @@
       routeros,
       status,
       connectivity,
-=======
-    return {
-      id: identifier,
-      name,
-      referenceType,
-      referenceId,
-      address,
-      comment,
->>>>>>> 0fde3cee
       createdAt,
       updatedAt
     };
