import fs from 'fs/promises';
import path from 'path';
import crypto from 'crypto';
<<<<<<< HEAD
=======
import { isIP } from 'node:net';
>>>>>>> 99afff45
import { fileURLToPath } from 'url';

const __filename = fileURLToPath(import.meta.url);
const __dirname = path.dirname(__filename);

const defaultPermissions = () => ({
  dashboard: false,
  users: false,
  roles: false,
  groups: false,
  mikrotiks: false,
  tunnels: false,
  settings: false
});

const TARGET_ROUTEROS_VERSION = '7.14.0';

const defaultState = () => ({
  lastUserId: 0,
  lastRoleId: 0,
  lastGroupId: 0,
  lastMikrotikId: 0,
  lastTunnelId: 0,
<<<<<<< HEAD
  lastAddressListId: 0,
  lastFirewallFilterId: 0,
=======
  lastIpamId: 0,
>>>>>>> 99afff45
  users: [],
  roles: [],
  groups: [],
  mikrotiks: [],
  tunnels: [],
<<<<<<< HEAD
  addressLists: [],
  firewallFilters: []
=======
  ipams: []
>>>>>>> 99afff45
});

const normalizeGroupName = (name, fallback) => {
  if (typeof name !== 'string') {
    return fallback;
  }

  const trimmed = name.trim();
  return trimmed || fallback;
};

const buildParentLookup = (groups) => {
  const lookup = new Map();
  groups.forEach((group) => {
    lookup.set(group.id, group.parentId ?? null);
  });
  return lookup;
};

const createsCycle = (groups, groupId, candidateParentId) => {
  if (!candidateParentId || !Number.isInteger(candidateParentId)) {
    return false;
  }

  if (candidateParentId === groupId) {
    return true;
  }

  const lookup = buildParentLookup(groups);
  let current = candidateParentId;

  while (current) {
    if (current === groupId) {
      return true;
    }

    const next = lookup.get(current);

    if (!next || next === current) {
      return false;
    }

    current = next;
  }

  return false;
};

const findCanonicalRootId = (groups) => {
  return groups
    .filter((group) => group.parentId === null)
    .reduce((rootId, group) => {
      if (rootId === null || group.id < rootId) {
        return group.id;
      }
      return rootId;
    }, null);
};

const defaultRouterosOptions = () => ({
  apiEnabled: false,
  apiPort: 8728,
  apiSSL: false,
  apiUsername: '',
  apiPassword: '',
  verifyTLS: true,
  apiTimeout: 5000,
  apiRetries: 1,
  allowInsecureCiphers: false,
  preferredApiFirst: true,
<<<<<<< HEAD
  firmwareVersion: '',
  sshEnabled: false,
  sshPort: 22,
  sshUsername: '',
  sshPassword: '',
  sshAcceptNewHostKeys: true
=======
  sshEnabled: true,
  sshPort: 22,
  sshUsername: '',
  sshPassword: '',
  autoAcceptFingerprints: false
>>>>>>> 99afff45
});

const normalizeText = (value, fallback = '') => {
  if (typeof value !== 'string') {
    return fallback;
  }

  const trimmed = value.trim();
  return trimmed || fallback;
};

const normalizeOptionalText = (value) => {
  if (typeof value !== 'string') {
    return '';
  }

  return value.trim();
};

const normalizeBoolean = (value, fallback = false) => {
  if (typeof value === 'boolean') {
    return value;
  }

  if (value === 'true' || value === '1') {
    return true;
  }

  if (value === 'false' || value === '0') {
    return false;
  }

  return fallback;
};

const clampNumber = (value, { min, max, fallback }) => {
  const parsed = Number.parseInt(value, 10);

  if (Number.isInteger(parsed)) {
    if (Number.isInteger(min) && parsed < min) {
      return min;
    }

    if (Number.isInteger(max) && parsed > max) {
      return max;
    }

    return parsed;
  }

  return fallback;
};

const normalizeTags = (value) => {
  if (!value) {
    return [];
  }

  if (Array.isArray(value)) {
    return [...new Set(value.map((entry) => normalizeText(entry)).filter(Boolean))];
  }

  if (typeof value === 'string') {
    return [...new Set(value.split(',').map((entry) => entry.trim()).filter(Boolean))];
  }

  return [];
};

<<<<<<< HEAD
const allowedConnectivityStatuses = new Set(['unknown', 'online', 'offline', 'disabled']);
const allowedAddressReferenceTypes = new Set(['mikrotik', 'group']);
const allowedFirewallChains = new Set(['input', 'output', 'forward']);
const allowedFirewallActions = new Set(['accept', 'drop']);
const allowedFirewallStates = new Set(['new', 'established', 'related', 'invalid', 'syn']);

const defaultConnectivityState = (routeros = defaultRouterosOptions()) => ({
  api: {
    status: routeros.apiEnabled ? 'unknown' : 'disabled',
    lastCheckedAt: null,
    lastError: null
  },
  ssh: {
    status: routeros.sshEnabled ? 'unknown' : 'disabled',
    lastCheckedAt: null,
    fingerprint: null,
    lastError: null
  }
});

const sanitizeConnectivity = (connectivity = {}, routeros = defaultRouterosOptions()) => {
  const baseline = defaultConnectivityState(routeros);
  const normalized = { ...baseline };

  const api = connectivity.api ?? {};
  const apiStatus = typeof api.status === 'string' ? api.status.toLowerCase() : '';
  normalized.api.status = allowedConnectivityStatuses.has(apiStatus) ? apiStatus : baseline.api.status;
  if (!routeros.apiEnabled) {
    normalized.api.status = 'disabled';
  }
  normalized.api.lastCheckedAt = typeof api.lastCheckedAt === 'string' ? api.lastCheckedAt : baseline.api.lastCheckedAt;
  normalized.api.lastError = normalizeOptionalText(api.lastError ?? baseline.api.lastError ?? '') || null;

  const ssh = connectivity.ssh ?? {};
  const sshStatus = typeof ssh.status === 'string' ? ssh.status.toLowerCase() : '';
  normalized.ssh.status = allowedConnectivityStatuses.has(sshStatus) ? sshStatus : baseline.ssh.status;
  if (!routeros.sshEnabled) {
    normalized.ssh.status = 'disabled';
  }
  normalized.ssh.lastCheckedAt = typeof ssh.lastCheckedAt === 'string' ? ssh.lastCheckedAt : baseline.ssh.lastCheckedAt;
  normalized.ssh.lastError = normalizeOptionalText(ssh.lastError ?? baseline.ssh.lastError ?? '') || null;
  normalized.ssh.fingerprint = normalizeOptionalText(ssh.fingerprint ?? baseline.ssh.fingerprint ?? '') || null;

  return normalized;
};

const compareVersionSegments = (segmentsA, segmentsB) => {
  const length = Math.max(segmentsA.length, segmentsB.length);
  for (let index = 0; index < length; index += 1) {
    const a = Number.parseInt(segmentsA[index] ?? '0', 10);
    const b = Number.parseInt(segmentsB[index] ?? '0', 10);

    if (Number.isNaN(a) && Number.isNaN(b)) {
      continue;
    }

    if (Number.isNaN(a)) {
      return -1;
    }

    if (Number.isNaN(b)) {
      return 1;
    }

    if (a > b) {
      return 1;
    }

    if (a < b) {
      return -1;
    }
  }

  return 0;
};

const compareRouterosVersions = (current, target) => {
  if (!current || !target) {
    return 0;
  }

  const currentSegments = String(current)
    .split(/[^0-9]+/)
    .filter(Boolean);
  const targetSegments = String(target)
    .split(/[^0-9]+/)
    .filter(Boolean);

  return compareVersionSegments(currentSegments, targetSegments);
};

const deriveDeviceStatus = (status = {}, routeros = defaultRouterosOptions()) => {
  const normalized = { ...sanitizeDeviceStatus(status) };
  const version = normalizeOptionalText(routeros.firmwareVersion ?? '');

  if (!version) {
    normalized.updateStatus = 'unknown';
    return normalized;
  }

  const comparison = compareRouterosVersions(version, TARGET_ROUTEROS_VERSION);
  normalized.updateStatus = comparison >= 0 ? 'updated' : 'pending';

  if (!normalized.lastAuditAt) {
    normalized.lastAuditAt = new Date().toISOString();
  }

  return normalized;
};

const sanitizePortExpression = (value) => {
  if (typeof value !== 'string') {
    return '';
  }

  return value.replace(/[^0-9,:;-]/g, '').replace(/;+/g, ';').trim();
};

const sanitizeFirewallStatesList = (states) => {
  if (!states) {
    return [];
  }

  const source = Array.isArray(states) ? states : String(states).split(',');

  return [...new Set(source.map((entry) => entry.toString().toLowerCase().trim()).filter(Boolean))].filter((entry) =>
    allowedFirewallStates.has(entry)
  );
};

const generateHostFingerprint = (host) => {
  const normalized = normalizeOptionalText(host);

  if (!normalized) {
    return null;
  }

  const digest = crypto.createHash('sha256').update(normalized).digest('hex');
  return digest.match(/.{1,4}/g)?.join(':') ?? digest;
};
=======
const normalizeUrl = (value) => {
  if (typeof value !== 'string') {
    return '';
  }

  const trimmed = value.trim();

  if (!trimmed) {
    return '';
  }

  return trimmed.replace(/\s+/g, '').replace(/\/+$/, '');
};

const sanitizeIpamCollectionEntry = (entry = {}, fallbackPrefix) => {
  const metadata =
    entry && typeof entry.metadata === 'object' && entry.metadata !== null && !Array.isArray(entry.metadata)
      ? { ...entry.metadata }
      : {};

  Object.keys(metadata).forEach((key) => {
    if (metadata[key] === undefined) {
      delete metadata[key];
    }
  });

  const position = typeof entry.index === 'number' ? entry.index + 1 : 1;
  const fallbackName = fallbackPrefix ? `${fallbackPrefix} ${position}` : `Item ${position}`;

  const idCandidate = Number.parseInt(entry.id, 10);
  const id = Number.isInteger(idCandidate) && idCandidate > 0 ? idCandidate : null;

  return {
    id,
    name: normalizeText(entry.name, fallbackName),
    description: normalizeOptionalText(entry.description ?? ''),
    metadata
  };
};

const sanitizeIpamCollections = (collections = {}) => {
  const mapList = (list, prefix) => {
    if (!Array.isArray(list)) {
      return [];
    }

    return list.map((entry, index) => sanitizeIpamCollectionEntry({ ...entry, index }, prefix));
  };

  return {
    sections: mapList(collections.sections, 'Section'),
    datacenters: mapList(collections.datacenters, 'Datacenter'),
    ranges: mapList(collections.ranges, 'Range')
  };
};

const allowedIpamStatuses = new Set(['connected', 'failed', 'unknown']);

const sanitizeIpamRecord = (record = {}, { identifier, timestamp } = {}) => {
  const id = Number.isInteger(identifier) && identifier > 0 ? identifier : Number.parseInt(record.id, 10);

  const createdAt = normalizeIsoDate(record.createdAt) ?? normalizeIsoDate(record.created_at) ?? timestamp;
  const updatedAt = normalizeIsoDate(record.updatedAt) ?? normalizeIsoDate(record.updated_at) ?? createdAt ?? timestamp;
  const lastCheckedAt =
    normalizeIsoDate(record.lastCheckedAt) ?? normalizeIsoDate(record.last_checkedAt) ?? normalizeIsoDate(record.last_checked_at);

  const statusCandidate = normalizeOptionalText(record.lastStatus ?? record.last_status ?? 'unknown') || 'unknown';
  const lastStatus = allowedIpamStatuses.has(statusCandidate.toLowerCase())
    ? statusCandidate.toLowerCase()
    : 'unknown';

  return {
    id: Number.isInteger(id) && id > 0 ? id : identifier,
    name: normalizeText(record.name, `IPAM ${id || identifier || ''}`.trim()),
    baseUrl: normalizeUrl(record.baseUrl ?? record.base_url ?? ''),
    appId: normalizeText(record.appId ?? record.app_id ?? '', ''),
    appCode: normalizeOptionalText(record.appCode ?? record.app_code ?? ''),
    appPermissions: normalizeText(record.appPermissions ?? record.app_permissions ?? 'Read', 'Read'),
    appSecurity: normalizeText(
      record.appSecurity ?? record.app_security ?? 'SSL with App code token',
      'SSL with App code token'
    ),
    createdAt: createdAt ?? timestamp,
    updatedAt: updatedAt ?? createdAt ?? timestamp,
    lastStatus,
    lastCheckedAt,
    collections: sanitizeIpamCollections(record.collections ?? record.cached ?? {})
  };
};

const presentIpamForClient = (ipam) => ({
  id: ipam.id,
  name: ipam.name,
  baseUrl: ipam.baseUrl,
  appId: ipam.appId,
  appPermissions: ipam.appPermissions,
  appSecurity: ipam.appSecurity,
  createdAt: ipam.createdAt,
  updatedAt: ipam.updatedAt,
  lastStatus: ipam.lastStatus,
  lastCheckedAt: ipam.lastCheckedAt,
  collections: sanitizeIpamCollections(ipam.collections)
});
>>>>>>> 99afff45

const sanitizeRouteros = (options = {}, baseline = defaultRouterosOptions()) => {
  const normalized = { ...baseline };

  normalized.apiEnabled = normalizeBoolean(options.apiEnabled, baseline.apiEnabled);
  normalized.apiSSL = normalizeBoolean(options.apiSSL, baseline.apiSSL);

  const defaultPort = normalized.apiSSL ? 8729 : 8728;
  const desiredPort = options.apiPort ?? baseline.apiPort ?? defaultPort;
  normalized.apiPort = clampNumber(desiredPort, { min: 1, max: 65535, fallback: defaultPort });

  normalized.apiUsername = normalizeOptionalText(options.apiUsername ?? baseline.apiUsername ?? '');
  normalized.apiPassword = normalizeOptionalText(options.apiPassword ?? baseline.apiPassword ?? '');
  normalized.verifyTLS = normalizeBoolean(options.verifyTLS, baseline.verifyTLS);

  const timeoutFallback = clampNumber(baseline.apiTimeout, { min: 500, max: 60000, fallback: 5000 });
  normalized.apiTimeout = clampNumber(options.apiTimeout, {
    min: 500,
    max: 60000,
    fallback: timeoutFallback
  });

  const retriesFallback = clampNumber(baseline.apiRetries, { min: 0, max: 10, fallback: 1 });
  normalized.apiRetries = clampNumber(options.apiRetries, { min: 0, max: 10, fallback: retriesFallback });

  normalized.allowInsecureCiphers = normalizeBoolean(
    options.allowInsecureCiphers,
    baseline.allowInsecureCiphers
  );
  normalized.preferredApiFirst = normalizeBoolean(
    options.preferredApiFirst,
    baseline.preferredApiFirst
  );

  normalized.sshEnabled = normalizeBoolean(options.sshEnabled, baseline.sshEnabled);

  const sshPortFallback = clampNumber(baseline.sshPort, { min: 1, max: 65535, fallback: 22 });
  normalized.sshPort = clampNumber(options.sshPort, { min: 1, max: 65535, fallback: sshPortFallback });
  normalized.sshUsername = normalizeOptionalText(options.sshUsername ?? baseline.sshUsername ?? '');
  normalized.sshPassword = normalizeOptionalText(options.sshPassword ?? baseline.sshPassword ?? '');
  normalized.autoAcceptFingerprints = normalizeBoolean(
    options.autoAcceptFingerprints,
    baseline.autoAcceptFingerprints
  );

  if (normalized.apiSSL && !options.apiPort && !baseline.apiPort) {
    normalized.apiPort = 8729;
  }

  if (!normalized.apiSSL && !options.apiPort && !baseline.apiPort) {
    normalized.apiPort = 8728;
  }

  normalized.firmwareVersion = normalizeOptionalText(
    options.firmwareVersion ?? baseline.firmwareVersion ?? ''
  );

  const sshPortFallback = clampNumber(baseline.sshPort, { min: 1, max: 65535, fallback: 22 });
  normalized.sshEnabled = normalizeBoolean(options.sshEnabled, baseline.sshEnabled);
  normalized.sshPort = clampNumber(options.sshPort, { min: 1, max: 65535, fallback: sshPortFallback });
  normalized.sshUsername = normalizeOptionalText(options.sshUsername ?? baseline.sshUsername ?? '');
  normalized.sshPassword = normalizeOptionalText(options.sshPassword ?? baseline.sshPassword ?? '');
  normalized.sshAcceptNewHostKeys = normalizeBoolean(
    options.sshAcceptNewHostKeys ?? options.sshAcceptUnknownHost,
    baseline.sshAcceptNewHostKeys
  );

  if (!normalized.sshEnabled) {
    normalized.sshPort = clampNumber(22, { min: 1, max: 65535, fallback: 22 });
  }

  return normalized;
};

const allowedUpdateStatuses = new Set(['updated', 'pending', 'unknown']);

const sanitizeDeviceStatus = (status = {}) => {
  const normalized = {};
  const candidate = typeof status.updateStatus === 'string' ? status.updateStatus.toLowerCase() : '';
  normalized.updateStatus = allowedUpdateStatuses.has(candidate) ? candidate : 'unknown';
  normalized.lastAuditAt = typeof status.lastAuditAt === 'string' ? status.lastAuditAt : null;
  return normalized;
};

const allowedTunnelStates = new Set(['up', 'down', 'maintenance']);

const parseOptionalNumber = (value, { min, max }) => {
  if (value === null || value === undefined || value === '') {
    return null;
  }

  const parsed = Number.parseFloat(value);

  if (!Number.isFinite(parsed)) {
    return null;
  }

  if (typeof min === 'number' && parsed < min) {
    return min;
  }

  if (typeof max === 'number' && parsed > max) {
    return max;
  }

  return parsed;
};

const normalizeIsoDate = (value) => {
  if (typeof value !== 'string') {
    return null;
  }

  const parsed = new Date(value);
  if (Number.isNaN(parsed.getTime())) {
    return null;
  }

  return parsed.toISOString();
};

const sanitizeTunnelMetrics = (metrics = {}) => ({
  latencyMs: parseOptionalNumber(metrics.latencyMs, { min: 0, max: 1_000_000 }),
  packetLoss: parseOptionalNumber(metrics.packetLoss, { min: 0, max: 100 }),
  lastCheckedAt: normalizeIsoDate(metrics.lastCheckedAt)
});

const discoveryNotePattern = /\[discovery\]\s+local=([^\s]+)\s+remote=([^\s]+)/i;

const collectNormalizedIpAddresses = (value) => {
  if (value === null || value === undefined) {
    return [];
  }

  if (Array.isArray(value)) {
    const nested = value.flatMap((entry) => collectNormalizedIpAddresses(entry));
    return [...new Set(nested.filter(Boolean))];
  }

  if (typeof value === 'object') {
    const nested = Object.values(value).flatMap((entry) => collectNormalizedIpAddresses(entry));
    return [...new Set(nested.filter(Boolean))];
  }

  const tokens = String(value)
    .replace(/^[\[\(]+|[\]\)]+$/g, '')
    .split(/[,;]/)
    .flatMap((segment) => segment.split(/\s+/))
    .map((segment) => segment.trim())
    .filter(Boolean);

  const addresses = tokens
    .map((segment) => {
      const withoutPrefix = segment.includes('=') ? segment.split('=').pop() : segment;
      const slashIndex = withoutPrefix.indexOf('/');
      const base = slashIndex >= 0 ? withoutPrefix.slice(0, slashIndex) : withoutPrefix;
      const scopeIndex = base.indexOf('%');
      const candidate = scopeIndex >= 0 ? base.slice(0, scopeIndex) : base;
      return candidate && isIP(candidate) ? candidate : null;
    })
    .filter(Boolean);

  return [...new Set(addresses)];
};

const normalizeIpAddress = (value) => {
  const [address] = collectNormalizedIpAddresses(value);
  return address ?? null;
};

const pickField = (entry, keys) => {
  if (!entry || typeof entry !== 'object') {
    return null;
  }

  for (const key of keys) {
    if (entry[key] !== undefined && entry[key] !== null && entry[key] !== '') {
      return entry[key];
    }
  }

  return null;
};

const canonicalizeConnectionType = (value) => {
  const text = normalizeOptionalText(value ?? '');
  if (!text) {
    return null;
  }

  if (/wire\s*guard/i.test(text) || /^wg$/i.test(text)) {
    return 'WireGuard';
  }
  if (/ipsec/i.test(text)) {
    return 'IPsec';
  }
  if (/gre/i.test(text)) {
    return 'GRE';
  }
  if (/l2tp/i.test(text)) {
    return 'L2TP';
  }
  if (/pptp/i.test(text)) {
    return 'PPTP';
  }

  return text.toUpperCase();
};

const normalizeDiscoveredStatus = (value) => {
  const text = normalizeOptionalText(value ?? '').toLowerCase();

  if (allowedTunnelStates.has(text)) {
    return text;
  }

  if (['connected', 'running', 'established', 'active', 'up'].includes(text)) {
    return 'up';
  }

  if (['maintenance', 'pending', 'syncing'].includes(text)) {
    return 'maintenance';
  }

  if (['disabled', 'inactive', 'error', 'failed', 'offline', 'down', 'disconnected'].includes(text)) {
    return 'down';
  }

  return 'down';
};

const parseNumericMetric = (value) => {
  if (value === null || value === undefined) {
    return null;
  }

  if (Array.isArray(value)) {
    for (const entry of value) {
      const parsed = parseNumericMetric(entry);
      if (parsed !== null) {
        return parsed;
      }
    }
    return null;
  }

  if (typeof value === 'object') {
    for (const entry of Object.values(value)) {
      const parsed = parseNumericMetric(entry);
      if (parsed !== null) {
        return parsed;
      }
    }
    return null;
  }

  const text = String(value).trim();
  if (!text) {
    return null;
  }

  const match = text.match(/-?\d+(?:\.\d+)?/);
  if (!match) {
    return null;
  }

  const parsed = Number.parseFloat(match[0]);
  return Number.isFinite(parsed) ? parsed : null;
};

const combineLatency = (a, b) => {
  const values = [a, b].filter((value) => typeof value === 'number' && Number.isFinite(value));
  if (!values.length) {
    return null;
  }

  const sanitized = values.map((value) => (value < 0 ? 0 : value));
  return Math.min(...sanitized);
};

const combinePacketLoss = (a, b) => {
  const values = [a, b].filter((value) => typeof value === 'number' && Number.isFinite(value));
  if (!values.length) {
    return null;
  }

  const clamped = values.map((value) => {
    if (value < 0) {
      return 0;
    }
    if (value > 100) {
      return 100;
    }
    return value;
  });

  return Math.max(...clamped);
};

const deriveDiscoveredTunnelName = (sourceDevice, targetDevice, sourceCandidate, targetCandidate) => {
  const sourceName = normalizeOptionalText(sourceDevice?.name ?? '') || `Device ${sourceCandidate.deviceId}`;
  const targetName = normalizeOptionalText(targetDevice?.name ?? '') || `Device ${targetCandidate.deviceId}`;

  const sourceInterface = normalizeOptionalText(sourceCandidate.interfaceName ?? '');
  const targetInterface = normalizeOptionalText(targetCandidate.interfaceName ?? '');

  const interfaceLabel =
    sourceInterface && targetInterface ? ` (${sourceInterface} ↔ ${targetInterface})` : '';

  return `Discovered ${sourceName} ↔ ${targetName}${interfaceLabel}`;
};

const buildDiscoveryNotes = (sourceDevice, targetDevice, sourceCandidate, targetCandidate) => {
  const segments = [
    'Discovered automatically from RouterOS inventory.',
    `[discovery] local=${sourceCandidate.localAddress} remote=${targetCandidate.localAddress}`
  ];

  if (sourceCandidate.interfaceName) {
    segments.push(`source-interface=${sourceCandidate.interfaceName}`);
  }

  if (targetCandidate.interfaceName) {
    segments.push(`target-interface=${targetCandidate.interfaceName}`);
  }

  if (sourceCandidate.remoteDeviceName) {
    segments.push(`source-remote=${sourceCandidate.remoteDeviceName}`);
  }

  if (targetCandidate.remoteDeviceName) {
    segments.push(`target-remote=${targetCandidate.remoteDeviceName}`);
  }

  const unmatchedRemotes = sourceCandidate.remoteAddresses.filter(
    (address) => address !== targetCandidate.localAddress
  );

  if (unmatchedRemotes.length > 0) {
    segments.push(`source-additional-remotes=${unmatchedRemotes.join(',')}`);
  }

  return segments.join(' ');
};

const buildDevicePairKey = (deviceAId, deviceBId, addressA, addressB) => {
  const parsedIds = [deviceAId, deviceBId]
    .map((value) => Number.parseInt(value, 10))
    .filter((value) => Number.isInteger(value));

  if (parsedIds.length !== 2) {
    return null;
  }

  parsedIds.sort((a, b) => a - b);

  if (addressA && addressB) {
    const normalizedA = normalizeIpAddress(addressA);
    const normalizedB = normalizeIpAddress(addressB);

    if (normalizedA && normalizedB) {
      const addresses = [normalizedA, normalizedB].sort();
      return `${parsedIds[0]}|${parsedIds[1]}|${addresses[0]}|${addresses[1]}`;
    }
  }

  return `${parsedIds[0]}|${parsedIds[1]}`;
};

const extractTunnelInventoryCandidates = (device) => {
  if (!device || typeof device !== 'object') {
    return [];
  }

  const entries = [];

  const enqueue = (collection) => {
    if (!collection) {
      return;
    }

    if (Array.isArray(collection)) {
      collection.forEach((item) => {
        if (item && typeof item === 'object') {
          entries.push(item);
        }
      });
      return;
    }

    if (typeof collection === 'object') {
      Object.values(collection).forEach((value) => enqueue(value));
    }
  };

  enqueue(device.status?.inventory?.tunnels);
  enqueue(device.status?.inventory?.interfaces);
  enqueue(device.status?.inventory?.peers);
  enqueue(device.status?.inventory?.ipsec);
  enqueue(device.status?.inventory?.wireguard);
  enqueue(device.status?.tunnels);
  enqueue(device.routeros?.tunnels);
  enqueue(device.routeros?.peers);
  enqueue(device.tunnels);

  const candidates = [];

  entries.forEach((entry) => {
    if (!entry || typeof entry !== 'object') {
      return;
    }

    const localSource =
      pickField(entry, ['localAddress', 'local', 'localIp', 'local_ip', 'address', 'cidr', 'localCidr']) ??
      pickField(entry.local ?? {}, ['address', 'ip', 'ipAddress', 'cidr']) ??
      pickField(entry.interface ?? {}, ['address', 'ip', 'ipAddress', 'cidr']);

    const remoteSource =
      pickField(entry, [
        'remoteAddress',
        'remote',
        'remoteIp',
        'remote_ip',
        'peerAddress',
        'endpointAddress',
        'remoteCidr',
        'peer',
        'remotePeer'
      ]) ??
      pickField(entry.remote ?? {}, ['address', 'ip', 'ipAddress', 'cidr']) ??
      pickField(entry.peer ?? {}, ['address', 'ip', 'ipAddress', 'cidr']) ??
      pickField(entry.endpoint ?? {}, ['address', 'ip', 'ipAddress', 'cidr']);

    const localAddresses = collectNormalizedIpAddresses(localSource);
    const remoteAddresses = collectNormalizedIpAddresses(remoteSource);

    if (!localAddresses.length || !remoteAddresses.length) {
      return;
    }

    const interfaceName =
      pickField(entry, ['interface', 'name', 'iface', 'identity', 'id']) ??
      pickField(entry.interface ?? {}, ['name', 'id']) ??
      pickField(entry.peer ?? {}, ['interface', 'name']);

    const remoteDeviceName =
      pickField(entry, ['remoteName', 'remoteIdentity', 'peerName', 'peerIdentity', 'remoteDevice']) ??
      pickField(entry.remote ?? {}, ['name', 'identity']) ??
      pickField(entry.peer ?? {}, ['name', 'identity']);

    const connectionType =
      canonicalizeConnectionType(
        pickField(entry, ['connectionType', 'tunnelType', 'type', 'kind', 'mode', 'profile']) ??
          pickField(entry.profile ?? {}, ['type', 'name'])
      ) ?? null;

    const status = normalizeDiscoveredStatus(
      pickField(entry, ['status', 'state', 'operStatus', 'operState', 'running', 'enabled']) ??
        pickField(entry.interface ?? {}, ['status', 'state'])
    );

    const latencyMs = parseNumericMetric(
      pickField(entry, ['latencyMs', 'latency', 'avgLatency', 'averageLatency', 'latestLatency'])
    );

    const packetLoss = parseNumericMetric(
      pickField(entry, ['packetLoss', 'loss', 'packetLossPercent', 'lossPercent'])
    );

    const uniqueRemoteAddresses = [...new Set(remoteAddresses.filter(Boolean))];

    localAddresses.forEach((localAddress) => {
      const filteredRemotes = uniqueRemoteAddresses.filter((remote) => remote && remote !== localAddress);
      if (!filteredRemotes.length) {
        return;
      }

      candidates.push({
        deviceId: device.id,
        deviceName: device.name ?? `Device ${device.id}`,
        deviceGroupId: Number.isInteger(device.groupId) ? device.groupId : null,
        interfaceName: interfaceName ? String(interfaceName) : null,
        connectionType,
        status,
        localAddress,
        remoteAddresses: filteredRemotes,
        latencyMs,
        packetLoss,
        remoteDeviceName: remoteDeviceName ? String(remoteDeviceName) : null
      });
    });
  });

  return candidates;
};

const runTunnelDiscovery = (state) => {
  if (!state || !Array.isArray(state.mikrotiks) || state.mikrotiks.length === 0) {
    return { mutated: false, added: [] };
  }

  const deviceLookup = new Map();
  state.mikrotiks.forEach((device) => {
    if (Number.isInteger(device.id)) {
      deviceLookup.set(device.id, device);
    }
  });

  if (deviceLookup.size === 0) {
    return { mutated: false, added: [] };
  }

  const candidates = [];
  deviceLookup.forEach((device) => {
    extractTunnelInventoryCandidates(device).forEach((candidate) => {
      if (candidate.localAddress && Array.isArray(candidate.remoteAddresses) && candidate.remoteAddresses.length > 0) {
        candidates.push(candidate);
      }
    });
  });

  if (!candidates.length) {
    return { mutated: false, added: [] };
  }

  const localIndex = new Map();
  candidates.forEach((candidate) => {
    const list = localIndex.get(candidate.localAddress) ?? [];
    list.push(candidate);
    localIndex.set(candidate.localAddress, list);
  });

  const existingManualPairs = new Set();
  const existingDiscoveredPairs = new Set();

  state.tunnels.forEach((tunnel) => {
    const sourceId = Number.parseInt(tunnel.sourceId, 10);
    const targetId = Number.parseInt(tunnel.targetId, 10);

    if (!Number.isInteger(sourceId) || !Number.isInteger(targetId)) {
      return;
    }

    const baseKey = buildDevicePairKey(sourceId, targetId);
    if (!baseKey) {
      return;
    }

    const tags = Array.isArray(tunnel.tags)
      ? tunnel.tags.map((tag) => normalizeOptionalText(tag).toLowerCase())
      : [];

    if (tags.includes('discovered')) {
      const match = discoveryNotePattern.exec(tunnel.notes ?? '');
      if (match) {
        const addressKey = buildDevicePairKey(sourceId, targetId, match[1], match[2]);
        if (addressKey) {
          existingDiscoveredPairs.add(addressKey);
          return;
        }
      }

      existingDiscoveredPairs.add(baseKey);
      return;
    }

    existingManualPairs.add(baseKey);
  });

  const createdPairs = new Set();
  const added = [];
  let mutated = false;
  let nextId = Number.isInteger(state.lastTunnelId) ? state.lastTunnelId : 0;

  const registerPair = (set, deviceAId, deviceBId, addressA, addressB) => {
    const key = buildDevicePairKey(deviceAId, deviceBId, addressA, addressB);
    if (key) {
      set.add(key);
    }
  };

  for (const candidate of candidates) {
    for (const remoteAddress of candidate.remoteAddresses) {
      const peers = localIndex.get(remoteAddress);
      if (!peers) {
        continue;
      }

      for (const peer of peers) {
        if (peer.deviceId === candidate.deviceId) {
          continue;
        }

        const baseKey = buildDevicePairKey(candidate.deviceId, peer.deviceId);
        if (!baseKey) {
          continue;
        }

        if (existingManualPairs.has(baseKey)) {
          continue;
        }

        const addressKey = buildDevicePairKey(
          candidate.deviceId,
          peer.deviceId,
          candidate.localAddress,
          peer.localAddress
        );

        if (!addressKey) {
          continue;
        }

        if (existingDiscoveredPairs.has(addressKey) || createdPairs.has(addressKey)) {
          continue;
        }

        const [sourceCandidate, targetCandidate] =
          candidate.deviceId < peer.deviceId ? [candidate, peer] : [peer, candidate];

        const sourceDevice = deviceLookup.get(sourceCandidate.deviceId);
        const targetDevice = deviceLookup.get(targetCandidate.deviceId);

        if (!sourceDevice || !targetDevice) {
          continue;
        }

        const connectionType =
          canonicalizeConnectionType(sourceCandidate.connectionType) ??
          canonicalizeConnectionType(targetCandidate.connectionType) ??
          'GRE';

        const combinedStatus = (() => {
          const sourceStatus = normalizeDiscoveredStatus(sourceCandidate.status);
          const targetStatus = normalizeDiscoveredStatus(targetCandidate.status);

          if (sourceStatus === 'maintenance' || targetStatus === 'maintenance') {
            return 'maintenance';
          }

          if (sourceStatus === 'up' && targetStatus === 'up') {
            return 'up';
          }

          return 'down';
        })();

        const latencyMs = combineLatency(sourceCandidate.latencyMs, targetCandidate.latencyMs);
        const packetLoss = combinePacketLoss(sourceCandidate.packetLoss, targetCandidate.packetLoss);

        const timestamp = new Date().toISOString();
        nextId += 1;

        const groupId =
          Number.isInteger(sourceDevice.groupId) && sourceDevice.groupId === targetDevice.groupId
            ? sourceDevice.groupId
            : null;

        const name = deriveDiscoveredTunnelName(
          sourceDevice,
          targetDevice,
          sourceCandidate,
          targetCandidate
        );

        const metrics = sanitizeTunnelMetrics({
          latencyMs,
          packetLoss,
          lastCheckedAt: null
        });

        const notes = buildDiscoveryNotes(
          sourceDevice,
          targetDevice,
          sourceCandidate,
          targetCandidate
        );

        const record = {
          id: nextId,
          name,
          groupId,
          sourceId: sourceCandidate.deviceId,
          targetId: targetCandidate.deviceId,
          connectionType,
          status: combinedStatus,
          enabled: false,
          tags: ['discovered'],
          notes,
          metrics,
          createdAt: timestamp,
          updatedAt: timestamp
        };

        state.tunnels.push(record);
        added.push(record);
        registerPair(existingDiscoveredPairs, candidate.deviceId, peer.deviceId, candidate.localAddress, peer.localAddress);
        createdPairs.add(addressKey);
        mutated = true;
      }
    }
  }

  if (mutated) {
    state.lastTunnelId = nextId;
  }

  return { mutated, added };
};

const sanitizeTunnelMetrics = (metrics = {}) => ({
  latencyMs: parseOptionalNumber(metrics.latencyMs, { min: 0, max: 1_000_000 }),
  packetLoss: parseOptionalNumber(metrics.packetLoss, { min: 0, max: 100 }),
  lastCheckedAt: normalizeIsoDate(metrics.lastCheckedAt)
});

const parseOptionalInteger = (value, { min, max }) => {
  if (value === null || value === undefined || value === '') {
    return null;
  }

  const parsed = Number.parseInt(value, 10);

  if (!Number.isInteger(parsed)) {
    return null;
  }

  if (typeof min === 'number' && parsed < min) {
    return min;
  }

  if (typeof max === 'number' && parsed > max) {
    return max;
  }

  return parsed;
};

const allowedTunnelKinds = new Set([
  'ipip',
  'ipipv6',
  'eoip',
  'eoipv6',
  'gre',
  'grev6',
  '6to4',
  '6to4-over-ipip',
  '6to4-over-gre',
  '6to4-over-eoip'
]);

const defaultProbeTargets = () => [
  { address: '4.2.2.4', description: 'Level 3 DNS', enabled: true },
  { address: '8.8.8.8', description: 'Google DNS', enabled: true },
  { address: '1.1.1.1', description: 'Cloudflare DNS', enabled: true }
];

const defaultEndpointSnapshot = () => ({
  identity: '',
  interfaces: [],
  routingTable: []
});

const defaultTunnelProfile = () => ({
  kind: 'gre',
  ipVersion: 'ipv4',
  allowFastPath: true,
  secret: '',
  secretEnabled: true,
  secretLastGeneratedAt: null,
  keepAlive: {
    enabled: true,
    timeout: 10,
    retryCount: 3,
    holdTimer: 10
  },
  tunnelId: null,
  mtu: null,
  addressing: {
    localAddress: '',
    remoteAddress: '',
    localTunnelIp: '',
    remoteTunnelIp: '',
    localIpamPool: '',
    remoteIpamPool: ''
  },
  provisioning: {
    viaApi: true,
    viaSsh: true,
    preferred: 'hybrid'
  },
  failover: {
    disableSecretOnFailure: true,
    candidateKinds: ['gre', 'ipip', 'eoip', '6to4'],
    maxAttempts: 3
  },
  endpoints: {
    source: defaultEndpointSnapshot(),
    target: defaultEndpointSnapshot()
  },
  remarks: ''
});

const defaultTunnelMonitoring = () => ({
  pingTargets: defaultProbeTargets(),
  traceTargets: defaultProbeTargets(),
  lastPingResults: [],
  lastTraceResults: [],
  lastUpdatedAt: null
});

const defaultTunnelOspf = () => ({
  enabled: false,
  instance: {
    name: '',
    routerId: '',
    version: 'v2',
    areaId: '0.0.0.0',
    redistributeDefaultRoute: false,
    metric: null,
    referenceBandwidth: null
  },
  interfaceTemplates: [],
  areas: [],
  neighbors: []
});

const defaultVpnPeerConfig = () => ({
  enabled: false,
  interface: '',
  profile: '',
  serverAddress: '',
  listenPort: null,
  username: '',
  password: '',
  comment: '',
  mtu: null,
  mru: null,
  allowFastPath: true,
  certificate: '',
  publicKey: '',
  privateKey: '',
  presharedKey: '',
  allowedAddresses: '',
  endpoint: '',
  persistentKeepalive: null,
  secret: ''
});

const defaultVpnProfiles = () => ({
  pptp: { server: defaultVpnPeerConfig(), client: defaultVpnPeerConfig() },
  l2tp: { server: defaultVpnPeerConfig(), client: defaultVpnPeerConfig() },
  openvpn: { server: defaultVpnPeerConfig(), client: defaultVpnPeerConfig() },
  wireguard: { server: defaultVpnPeerConfig(), client: defaultVpnPeerConfig() }
});

const sanitizeInterfaceInventory = (interfaces = []) => {
  if (!Array.isArray(interfaces)) {
    return [];
  }

  const seen = new Set();

  return interfaces
    .map((entry) => {
      const name = normalizeOptionalText(entry.name ?? '');
      if (!name) {
        return null;
      }

      const key = name.toLowerCase();
      if (seen.has(key)) {
        return null;
      }

      seen.add(key);

      return {
        name,
        type: normalizeOptionalText(entry.type ?? ''),
        macAddress: normalizeOptionalText(entry.macAddress ?? ''),
        arp: normalizeOptionalText(entry.arp ?? '').toLowerCase(),
        mtu: parseOptionalInteger(entry.mtu, { min: 64, max: 10000 }),
        comment: normalizeOptionalText(entry.comment ?? '')
      };
    })
    .filter(Boolean);
};

const sanitizeRoutingTable = (routes = []) => {
  if (!Array.isArray(routes)) {
    return [];
  }

  const seen = new Set();

  return routes
    .map((route) => {
      const destination = normalizeOptionalText(route.destination ?? route.dstAddress ?? '');
      const gateway = normalizeOptionalText(route.gateway ?? route.nextHop ?? '');

      if (!destination) {
        return null;
      }

      const key = `${destination.toLowerCase()}|${gateway.toLowerCase()}`;
      if (seen.has(key)) {
        return null;
      }

      seen.add(key);

      return {
        destination,
        gateway,
        interface: normalizeOptionalText(route.interface ?? ''),
        distance: parseOptionalInteger(route.distance, { min: 1, max: 255 }),
        comment: normalizeOptionalText(route.comment ?? ''),
        active: normalizeBoolean(route.active, true)
      };
    })
    .filter(Boolean);
};

const sanitizeEndpointSnapshot = (snapshot = {}, baseline = defaultEndpointSnapshot()) => {
  const normalized = { ...defaultEndpointSnapshot(), ...baseline };

  if (snapshot.identity !== undefined) {
    normalized.identity = normalizeOptionalText(snapshot.identity);
  }

  if (snapshot.interfaces !== undefined) {
    normalized.interfaces = sanitizeInterfaceInventory(snapshot.interfaces);
  }

  if (snapshot.routingTable !== undefined) {
    normalized.routingTable = sanitizeRoutingTable(snapshot.routingTable);
  }

  return normalized;
};

const sanitizeProbeTargets = (targets, fallback) => {
  if (!Array.isArray(targets)) {
    return fallback ? [...fallback] : [];
  }

  const seen = new Set();

  const result = targets
    .map((target) => {
      const address = normalizeOptionalText(target?.address ?? target ?? '');
      if (!address) {
        return null;
      }

      const key = address.toLowerCase();
      if (seen.has(key)) {
        return null;
      }

      seen.add(key);

      return {
        address,
        description: normalizeOptionalText(target.description ?? ''),
        enabled: normalizeBoolean(target.enabled, true)
      };
    })
    .filter(Boolean);

  if (result.length === 0 && fallback) {
    return [...fallback];
  }

  return result;
};

const sanitizeProbeResults = (results = []) => {
  if (!Array.isArray(results)) {
    return [];
  }

  return results
    .map((entry) => {
      const address = normalizeOptionalText(entry.address ?? '');
      if (!address) {
        return null;
      }

      return {
        address,
        success: normalizeBoolean(entry.success, false),
        latencyMs: parseOptionalNumber(entry.latencyMs, { min: 0, max: 1_000_000 }),
        output: normalizeOptionalText(entry.output ?? ''),
        checkedAt: normalizeIsoDate(entry.checkedAt ?? new Date().toISOString())
      };
    })
    .filter(Boolean);
};

const sanitizeTraceResults = (results = []) => {
  if (!Array.isArray(results)) {
    return [];
  }

  return results
    .map((entry) => {
      const address = normalizeOptionalText(entry.address ?? '');
      if (!address) {
        return null;
      }

      return {
        address,
        success: normalizeBoolean(entry.success, false),
        hops: Array.isArray(entry.hops)
          ? entry.hops.map((hop) => ({
              hop: parseOptionalInteger(hop.hop ?? hop.index, { min: 1, max: 512 }),
              address: normalizeOptionalText(hop.address ?? ''),
              latencyMs: parseOptionalNumber(hop.latencyMs, { min: 0, max: 1_000_000 })
            }))
          : [],
        output: normalizeOptionalText(entry.output ?? ''),
        checkedAt: normalizeIsoDate(entry.checkedAt ?? new Date().toISOString())
      };
    })
    .filter(Boolean);
};

const sanitizeTunnelMonitoring = (monitoring = {}, baseline = defaultTunnelMonitoring()) => {
  const normalized = { ...defaultTunnelMonitoring(), ...baseline };

  if (monitoring.pingTargets !== undefined) {
    normalized.pingTargets = sanitizeProbeTargets(monitoring.pingTargets, defaultProbeTargets());
  }

  if (monitoring.traceTargets !== undefined) {
    normalized.traceTargets = sanitizeProbeTargets(monitoring.traceTargets, defaultProbeTargets());
  }

  if (monitoring.lastPingResults !== undefined) {
    normalized.lastPingResults = sanitizeProbeResults(monitoring.lastPingResults);
  }

  if (monitoring.lastTraceResults !== undefined) {
    normalized.lastTraceResults = sanitizeTraceResults(monitoring.lastTraceResults);
  }

  if (monitoring.lastUpdatedAt !== undefined) {
    normalized.lastUpdatedAt = normalizeIsoDate(monitoring.lastUpdatedAt);
  }

  return normalized;
};

const sanitizeOspfInstance = (instance = {}, baseline = defaultTunnelOspf().instance) => {
  const normalized = { ...baseline };

  if (instance.name !== undefined) {
    normalized.name = normalizeOptionalText(instance.name);
  }

  if (instance.routerId !== undefined) {
    normalized.routerId = normalizeOptionalText(instance.routerId);
  }

  if (instance.version !== undefined) {
    const version = normalizeOptionalText(instance.version ?? '').toLowerCase();
    normalized.version = version === 'v3' ? 'v3' : 'v2';
  }

  if (instance.areaId !== undefined || instance.area !== undefined) {
    normalized.areaId = normalizeOptionalText(instance.areaId ?? instance.area ?? '0.0.0.0') || '0.0.0.0';
  }

  if (instance.redistributeDefaultRoute !== undefined) {
    normalized.redistributeDefaultRoute = normalizeBoolean(instance.redistributeDefaultRoute, false);
  }

  if (instance.metric !== undefined) {
    normalized.metric = parseOptionalNumber(instance.metric, { min: 0, max: 1_000_000 });
  }

  if (instance.referenceBandwidth !== undefined) {
    normalized.referenceBandwidth = parseOptionalNumber(instance.referenceBandwidth, {
      min: 1,
      max: 1_000_000
    });
  }

  return normalized;
};

const sanitizeOspfInterfaceTemplates = (templates = []) => {
  if (!Array.isArray(templates)) {
    return [];
  }

  return templates
    .map((template, index) => {
      const name = normalizeOptionalText(template.name ?? `template-${index + 1}`);
      const network = normalizeOptionalText(template.network ?? template.address ?? '');

      if (!network) {
        return null;
      }

      return {
        name,
        network,
        cost: parseOptionalInteger(template.cost, { min: 1, max: 65535 }),
        priority: parseOptionalInteger(template.priority, { min: 0, max: 255 }),
        passive: normalizeBoolean(template.passive, false),
        comment: normalizeOptionalText(template.comment ?? '')
      };
    })
    .filter(Boolean);
};

const sanitizeOspfAreas = (areas = []) => {
  if (!Array.isArray(areas)) {
    return [];
  }

  const seen = new Set();

  return areas
    .map((area, index) => {
      const name = normalizeOptionalText(area.name ?? `area-${index + 1}`);
      const areaId = normalizeOptionalText(area.areaId ?? area.id ?? '');

      if (!areaId) {
        return null;
      }

      const key = areaId.toLowerCase();
      if (seen.has(key)) {
        return null;
      }

      seen.add(key);

      return {
        name,
        areaId,
        type: normalizeOptionalText(area.type ?? '').toLowerCase(),
        authentication: normalizeOptionalText(area.authentication ?? ''),
        comment: normalizeOptionalText(area.comment ?? '')
      };
    })
    .filter(Boolean);
};

const sanitizeOspfNeighbors = (neighbors = []) => {
  if (!Array.isArray(neighbors)) {
    return [];
  }

  const seen = new Set();

  return neighbors
    .map((neighbor, index) => {
      const address = normalizeOptionalText(neighbor.address ?? neighbor.ip ?? '');
      if (!address) {
        return null;
      }

      const key = address.toLowerCase();
      if (seen.has(key)) {
        return null;
      }

      seen.add(key);

      return {
        name: normalizeOptionalText(neighbor.name ?? `neighbor-${index + 1}`),
        address,
        interface: normalizeOptionalText(neighbor.interface ?? ''),
        priority: parseOptionalInteger(neighbor.priority, { min: 0, max: 255 }),
        pollInterval: parseOptionalInteger(neighbor.pollInterval, { min: 1, max: 600 }),
        state: normalizeOptionalText(neighbor.state ?? ''),
        comment: normalizeOptionalText(neighbor.comment ?? '')
      };
    })
    .filter(Boolean);
};

const sanitizeTunnelOspf = (ospf = {}, baseline = defaultTunnelOspf()) => {
  const normalized = {
    ...defaultTunnelOspf(),
    ...baseline,
    instance: sanitizeOspfInstance({}, baseline.instance ?? defaultTunnelOspf().instance)
  };

  if (ospf.enabled !== undefined) {
    normalized.enabled = normalizeBoolean(ospf.enabled, false);
  }

  normalized.instance = sanitizeOspfInstance(ospf.instance ?? {}, normalized.instance);

  if (ospf.interfaceTemplates !== undefined) {
    normalized.interfaceTemplates = sanitizeOspfInterfaceTemplates(ospf.interfaceTemplates);
  }

  if (ospf.areas !== undefined) {
    normalized.areas = sanitizeOspfAreas(ospf.areas);
  }

  if (ospf.neighbors !== undefined) {
    normalized.neighbors = sanitizeOspfNeighbors(ospf.neighbors);
  }

  return normalized;
};

const sanitizeVpnPeer = (peer = {}, baseline = defaultVpnPeerConfig()) => {
  const normalized = { ...baseline };

  if (peer.enabled !== undefined) {
    normalized.enabled = normalizeBoolean(peer.enabled, false);
  }

  if (peer.interface !== undefined) {
    normalized.interface = normalizeOptionalText(peer.interface);
  }

  if (peer.profile !== undefined) {
    normalized.profile = normalizeOptionalText(peer.profile);
  }

  if (peer.serverAddress !== undefined) {
    normalized.serverAddress = normalizeOptionalText(peer.serverAddress ?? peer.server ?? '');
  }

  if (peer.listenPort !== undefined) {
    normalized.listenPort = parseOptionalInteger(peer.listenPort, { min: 1, max: 65535 });
  }

  if (peer.username !== undefined) {
    normalized.username = normalizeOptionalText(peer.username);
  }

  if (peer.password !== undefined) {
    normalized.password = normalizeOptionalText(peer.password);
  }

  if (peer.comment !== undefined) {
    normalized.comment = normalizeOptionalText(peer.comment);
  }

  if (peer.mtu !== undefined) {
    normalized.mtu = parseOptionalInteger(peer.mtu, { min: 64, max: 10000 });
  }

  if (peer.mru !== undefined) {
    normalized.mru = parseOptionalInteger(peer.mru, { min: 64, max: 10000 });
  }

  if (peer.allowFastPath !== undefined) {
    normalized.allowFastPath = normalizeBoolean(peer.allowFastPath, true);
  }

  if (peer.certificate !== undefined) {
    normalized.certificate = normalizeOptionalText(peer.certificate);
  }

  if (peer.publicKey !== undefined) {
    normalized.publicKey = normalizeOptionalText(peer.publicKey);
  }

  if (peer.privateKey !== undefined) {
    normalized.privateKey = normalizeOptionalText(peer.privateKey);
  }

  if (peer.presharedKey !== undefined) {
    normalized.presharedKey = normalizeOptionalText(peer.presharedKey);
  }

  if (peer.allowedAddresses !== undefined) {
    normalized.allowedAddresses = normalizeOptionalText(peer.allowedAddresses);
  }

  if (peer.endpoint !== undefined) {
    normalized.endpoint = normalizeOptionalText(peer.endpoint);
  }

  if (peer.persistentKeepalive !== undefined) {
    normalized.persistentKeepalive = parseOptionalInteger(peer.persistentKeepalive, {
      min: 1,
      max: 600
    });
  }

  if (peer.secret !== undefined) {
    normalized.secret = normalizeOptionalText(peer.secret);
  }

  return normalized;
};

const sanitizeVpnProfiles = (profiles = {}, baseline = defaultVpnProfiles()) => {
  const normalizedBaseline = defaultVpnProfiles();
  const normalized = {
    pptp: {
      server: sanitizeVpnPeer({}, baseline.pptp?.server ?? normalizedBaseline.pptp.server),
      client: sanitizeVpnPeer({}, baseline.pptp?.client ?? normalizedBaseline.pptp.client)
    },
    l2tp: {
      server: sanitizeVpnPeer({}, baseline.l2tp?.server ?? normalizedBaseline.l2tp.server),
      client: sanitizeVpnPeer({}, baseline.l2tp?.client ?? normalizedBaseline.l2tp.client)
    },
    openvpn: {
      server: sanitizeVpnPeer({}, baseline.openvpn?.server ?? normalizedBaseline.openvpn.server),
      client: sanitizeVpnPeer({}, baseline.openvpn?.client ?? normalizedBaseline.openvpn.client)
    },
    wireguard: {
      server: sanitizeVpnPeer({}, baseline.wireguard?.server ?? normalizedBaseline.wireguard.server),
      client: sanitizeVpnPeer({}, baseline.wireguard?.client ?? normalizedBaseline.wireguard.client)
    }
  };

  if (profiles.pptp !== undefined) {
    normalized.pptp = {
      server: sanitizeVpnPeer(profiles.pptp?.server ?? {}, normalized.pptp.server),
      client: sanitizeVpnPeer(profiles.pptp?.client ?? {}, normalized.pptp.client)
    };
  }

  if (profiles.l2tp !== undefined) {
    normalized.l2tp = {
      server: sanitizeVpnPeer(profiles.l2tp?.server ?? {}, normalized.l2tp.server),
      client: sanitizeVpnPeer(profiles.l2tp?.client ?? {}, normalized.l2tp.client)
    };
  }

  if (profiles.openvpn !== undefined) {
    normalized.openvpn = {
      server: sanitizeVpnPeer(profiles.openvpn?.server ?? {}, normalized.openvpn.server),
      client: sanitizeVpnPeer(profiles.openvpn?.client ?? {}, normalized.openvpn.client)
    };
  }

  if (profiles.wireguard !== undefined) {
    normalized.wireguard = {
      server: sanitizeVpnPeer(profiles.wireguard?.server ?? {}, normalized.wireguard.server),
      client: sanitizeVpnPeer(profiles.wireguard?.client ?? {}, normalized.wireguard.client)
    };
  }

  return normalized;
};

const sanitizeTunnelProfile = (profile = {}, baseline = defaultTunnelProfile()) => {
  const normalized = { ...defaultTunnelProfile(), ...baseline };

  const rawKind = profile.kind ?? profile.connectionType ?? normalized.kind;
  const candidateKind = normalizeOptionalText(rawKind ?? '').toLowerCase();
  if (allowedTunnelKinds.has(candidateKind)) {
    normalized.kind = candidateKind;
  } else if (!allowedTunnelKinds.has(normalized.kind)) {
    normalized.kind = 'gre';
  }

  if (profile.ipVersion !== undefined) {
    const candidate = normalizeOptionalText(profile.ipVersion ?? '').toLowerCase();
    normalized.ipVersion = candidate === 'ipv6' ? 'ipv6' : 'ipv4';
  } else if (normalized.kind.includes('v6')) {
    normalized.ipVersion = 'ipv6';
  }

  if (profile.allowFastPath !== undefined) {
    normalized.allowFastPath = normalizeBoolean(profile.allowFastPath, true);
  }

  if (profile.secret !== undefined) {
    normalized.secret = normalizeOptionalText(profile.secret);
  }

  if (profile.secretEnabled !== undefined) {
    normalized.secretEnabled = normalizeBoolean(profile.secretEnabled, normalized.secretEnabled);
  } else if (!normalized.secret) {
    normalized.secretEnabled = false;
  }

  if (profile.secretLastGeneratedAt !== undefined) {
    normalized.secretLastGeneratedAt = normalizeIsoDate(profile.secretLastGeneratedAt);
  }

  const keepAliveBaseline = {
    ...defaultTunnelProfile().keepAlive,
    ...(normalized.keepAlive ?? {})
  };
  const keepAliveInput = profile.keepAlive ?? {};
  const keepAlive = { ...keepAliveBaseline };

  if (keepAliveInput.enabled !== undefined) {
    keepAlive.enabled = normalizeBoolean(keepAliveInput.enabled, keepAlive.enabled);
  }

  if (keepAliveInput.timeout !== undefined) {
    keepAlive.timeout = clampNumber(keepAliveInput.timeout, {
      min: 1,
      max: 600,
      fallback: keepAlive.timeout
    });
  }

  if (keepAliveInput.retryCount !== undefined) {
    keepAlive.retryCount = clampNumber(keepAliveInput.retryCount, {
      min: 0,
      max: 20,
      fallback: keepAlive.retryCount
    });
  }

  if (keepAliveInput.holdTimer !== undefined) {
    keepAlive.holdTimer = clampNumber(keepAliveInput.holdTimer, {
      min: 1,
      max: 600,
      fallback: keepAlive.holdTimer
    });
  }

  normalized.keepAlive = keepAlive;

  if (profile.tunnelId !== undefined) {
    normalized.tunnelId = parseOptionalInteger(profile.tunnelId, { min: 1, max: 4_294_967_295 });
  }

  if (profile.mtu !== undefined) {
    normalized.mtu = parseOptionalInteger(profile.mtu, { min: 296, max: 9_000 });
  }

  const addressingBaseline = {
    ...defaultTunnelProfile().addressing,
    ...(normalized.addressing ?? {})
  };
  const addressingInput = profile.addressing ?? profile;
  const addressing = { ...addressingBaseline };

  if (addressingInput.localAddress !== undefined) {
    addressing.localAddress = normalizeOptionalText(addressingInput.localAddress);
  }

  if (addressingInput.remoteAddress !== undefined) {
    addressing.remoteAddress = normalizeOptionalText(addressingInput.remoteAddress);
  }

  if (addressingInput.localTunnelIp !== undefined) {
    addressing.localTunnelIp = normalizeOptionalText(addressingInput.localTunnelIp);
  }

  if (addressingInput.remoteTunnelIp !== undefined) {
    addressing.remoteTunnelIp = normalizeOptionalText(addressingInput.remoteTunnelIp);
  }

  if (addressingInput.localIpamPool !== undefined) {
    addressing.localIpamPool = normalizeOptionalText(addressingInput.localIpamPool);
  }

  if (addressingInput.remoteIpamPool !== undefined) {
    addressing.remoteIpamPool = normalizeOptionalText(addressingInput.remoteIpamPool);
  }

<<<<<<< HEAD
  normalized.firmwareVersion = normalizeOptionalText(
    options.firmwareVersion ?? baseline.firmwareVersion ?? ''
  );

  const sshPortFallback = clampNumber(baseline.sshPort, { min: 1, max: 65535, fallback: 22 });
  normalized.sshEnabled = normalizeBoolean(options.sshEnabled, baseline.sshEnabled);
  normalized.sshPort = clampNumber(options.sshPort, { min: 1, max: 65535, fallback: sshPortFallback });
  normalized.sshUsername = normalizeOptionalText(options.sshUsername ?? baseline.sshUsername ?? '');
  normalized.sshPassword = normalizeOptionalText(options.sshPassword ?? baseline.sshPassword ?? '');
  normalized.sshAcceptNewHostKeys = normalizeBoolean(
    options.sshAcceptNewHostKeys ?? options.sshAcceptUnknownHost,
    baseline.sshAcceptNewHostKeys
  );

  if (!normalized.sshEnabled) {
    normalized.sshPort = clampNumber(22, { min: 1, max: 65535, fallback: 22 });
  }

  return normalized;
};
=======
  normalized.addressing = addressing;
>>>>>>> 99afff45

  const provisioningBaseline = {
    ...defaultTunnelProfile().provisioning,
    ...(normalized.provisioning ?? {})
  };
  const provisioningInput = profile.provisioning ?? {};
  const provisioning = { ...provisioningBaseline };

  if (provisioningInput.viaApi !== undefined) {
    provisioning.viaApi = normalizeBoolean(provisioningInput.viaApi, provisioning.viaApi);
  }

  if (provisioningInput.viaSsh !== undefined) {
    provisioning.viaSsh = normalizeBoolean(provisioningInput.viaSsh, provisioning.viaSsh);
  }

  if (provisioningInput.preferred !== undefined) {
    const preferred = normalizeOptionalText(provisioningInput.preferred ?? '').toLowerCase();
    provisioning.preferred = ['api', 'ssh', 'hybrid'].includes(preferred)
      ? preferred
      : provisioning.viaApi && provisioning.viaSsh
      ? 'hybrid'
      : provisioning.viaApi
      ? 'api'
      : provisioning.viaSsh
      ? 'ssh'
      : 'api';
  } else if (!['api', 'ssh', 'hybrid'].includes(provisioning.preferred)) {
    provisioning.preferred = provisioning.viaApi && provisioning.viaSsh ? 'hybrid' : provisioning.viaApi ? 'api' : 'ssh';
  }

  normalized.provisioning = provisioning;

  const failoverBaseline = {
    ...defaultTunnelProfile().failover,
    ...(normalized.failover ?? {})
  };
  const failoverInput = profile.failover ?? {};
  const failover = { ...failoverBaseline };

  if (failoverInput.disableSecretOnFailure !== undefined) {
    failover.disableSecretOnFailure = normalizeBoolean(failoverInput.disableSecretOnFailure, true);
  }

  if (failoverInput.candidateKinds !== undefined) {
    const candidates = Array.isArray(failoverInput.candidateKinds)
      ? failoverInput.candidateKinds
          .map((entry) => normalizeOptionalText(entry).toLowerCase())
          .filter((entry) => allowedTunnelKinds.has(entry))
      : [];
    failover.candidateKinds = candidates.length > 0 ? candidates : failover.candidateKinds;
  }

  if (failoverInput.maxAttempts !== undefined) {
    failover.maxAttempts = clampNumber(failoverInput.maxAttempts, {
      min: 1,
      max: 10,
      fallback: failover.maxAttempts
    });
  }

  normalized.failover = failover;

  const endpointsBaseline = {
    source: sanitizeEndpointSnapshot({}, normalized.endpoints?.source ?? defaultEndpointSnapshot()),
    target: sanitizeEndpointSnapshot({}, normalized.endpoints?.target ?? defaultEndpointSnapshot())
  };

  const endpointsInput = profile.endpoints ?? {};
  normalized.endpoints = {
    source: sanitizeEndpointSnapshot(endpointsInput.source ?? {}, endpointsBaseline.source),
    target: sanitizeEndpointSnapshot(endpointsInput.target ?? {}, endpointsBaseline.target)
  };

  if (profile.remarks !== undefined) {
    normalized.remarks = normalizeOptionalText(profile.remarks);
  }

  return normalized;
};

export const resolveDatabaseFile = (databasePath = './data/app.db') => {
  if (!databasePath) {
    throw new Error('Database path must be provided.');
  }

  return path.isAbsolute(databasePath)
    ? databasePath
    : path.resolve(__dirname, '..', databasePath);
};

const ensureDirectory = async (databaseFile) => {
  const directory = path.dirname(databaseFile);
  await fs.mkdir(directory, { recursive: true });
};

const backupLegacyDatabase = async (databaseFile) => {
  const timestamp = new Date().toISOString().replace(/[:.]/g, '-');
  const backupFile = `${databaseFile}.legacy-${timestamp}`;

  await fs.rename(databaseFile, backupFile);

  const initialState = defaultState();
  await fs.writeFile(databaseFile, JSON.stringify(initialState, null, 2), 'utf-8');

  return { initialState, backupFile };
};

const readDatabase = async (databaseFile) => {
  try {
    const raw = await fs.readFile(databaseFile, 'utf-8');
    const data = JSON.parse(raw);

    if (!Array.isArray(data.users)) {
      data.users = [];
    }

    if (!Number.isInteger(data.lastUserId)) {
      data.lastUserId = data.users.reduce((max, user) => Math.max(max, Number.parseInt(user.id, 10) || 0), 0);
    }

    if (!Array.isArray(data.roles)) {
      data.roles = [];
    }

    if (!Number.isInteger(data.lastRoleId)) {
      data.lastRoleId = data.roles.reduce((max, role) => Math.max(max, Number.parseInt(role.id, 10) || 0), 0);
    }

    return data;
  } catch (error) {
    if (error.code === 'ENOENT') {
      const initialState = defaultState();
      await fs.writeFile(databaseFile, JSON.stringify(initialState, null, 2), 'utf-8');
      return initialState;
    }

    if (error instanceof SyntaxError) {
      const { initialState, backupFile } = await backupLegacyDatabase(databaseFile);
      console.warn(
        `Detected a legacy database at ${databaseFile}. The original file was moved to ${backupFile} and a fresh JSON store was created.`
      );
      return initialState;
    }

    throw error;
  }
};

const writeDatabase = async (databaseFile, data) => {
  await fs.writeFile(databaseFile, JSON.stringify(data, null, 2), 'utf-8');
};

const sanitizePermissions = (permissions = {}) => {
  const baseline = defaultPermissions();
  return Object.keys(baseline).reduce((acc, key) => {
    acc[key] = Boolean(permissions[key]);
    return acc;
  }, baseline);
};

const ensureStateShape = async (databaseFile) => {
  const state = await readDatabase(databaseFile);
  let mutated = false;
  const normalized = { ...state };

  if (!Array.isArray(normalized.roles)) {
    normalized.roles = [];
    mutated = true;
  }

  if (!Number.isInteger(normalized.lastRoleId)) {
    normalized.lastRoleId = normalized.roles.reduce(
      (max, role) => Math.max(max, Number.parseInt(role.id, 10) || 0),
      0
    );
    mutated = true;
  }

  if (normalized.roles.length === 0) {
    const timestamp = new Date().toISOString();
    normalized.roles = [
      {
        id: 1,
        name: 'Administrator',
        permissions: {
          dashboard: true,
          users: true,
          roles: true,
          groups: true,
          mikrotiks: true,
          tunnels: true,
          settings: true
        },
        createdAt: timestamp,
        updatedAt: timestamp
      }
    ];
    normalized.lastRoleId = 1;
    mutated = true;
  } else {
    normalized.roles = normalized.roles.map((role) => {
      const sanitizedPermissions = sanitizePermissions(role.permissions);
      const originalPermissions = role.permissions ?? {};

      const isDefaultAdmin =
        (typeof role.id === 'number' && role.id === 1) ||
        (typeof role.name === 'string' && role.name.toLowerCase() === 'administrator');

      if (!Object.prototype.hasOwnProperty.call(originalPermissions, 'groups')) {
        if (isDefaultAdmin || (sanitizedPermissions.dashboard && sanitizedPermissions.users && sanitizedPermissions.roles)) {
          sanitizedPermissions.groups = true;
        }
      }

      if (!Object.prototype.hasOwnProperty.call(originalPermissions, 'mikrotiks')) {
        if (isDefaultAdmin || sanitizedPermissions.groups) {
          sanitizedPermissions.mikrotiks = true;
        }
      }

      if (!Object.prototype.hasOwnProperty.call(originalPermissions, 'tunnels')) {
        if (isDefaultAdmin || sanitizedPermissions.mikrotiks) {
          sanitizedPermissions.tunnels = true;
        }
      }

      if (!Object.prototype.hasOwnProperty.call(originalPermissions, 'settings')) {
        if (isDefaultAdmin || sanitizedPermissions.dashboard) {
          sanitizedPermissions.settings = true;
        }
      }

      return {
        ...role,
        permissions: sanitizedPermissions
      };
    });
  }

  if (!Array.isArray(normalized.groups)) {
    normalized.groups = [];
    mutated = true;
  }

  if (!Number.isInteger(normalized.lastGroupId)) {
    normalized.lastGroupId = normalized.groups.reduce(
      (max, group) => Math.max(max, Number.parseInt(group.id, 10) || 0),
      0
    );
    mutated = true;
  }

  if (!Array.isArray(normalized.ipams)) {
    normalized.ipams = [];
    mutated = true;
  }

  if (!Number.isInteger(normalized.lastIpamId)) {
    normalized.lastIpamId = normalized.ipams.reduce(
      (max, ipam) => Math.max(max, Number.parseInt(ipam.id, 10) || 0),
      0
    );
    mutated = true;
  }

  let nextIpamIdSeed = Math.max(
    Number.isInteger(normalized.lastIpamId) ? normalized.lastIpamId : 0,
    normalized.ipams.reduce((max, ipam) => Math.max(max, Number.parseInt(ipam.id, 10) || 0), 0)
  );

  const usedIpamIds = new Set();
  const ipamTimestamp = new Date().toISOString();

  normalized.ipams = normalized.ipams.map((ipam) => {
    let identifier = Number.parseInt(ipam.id, 10);

    if (!Number.isInteger(identifier) || identifier <= 0 || usedIpamIds.has(identifier)) {
      nextIpamIdSeed += 1;
      identifier = nextIpamIdSeed;
      mutated = true;
    }

    usedIpamIds.add(identifier);

    const sanitized = sanitizeIpamRecord(ipam, { identifier, timestamp: ipamTimestamp });

    const originalLastStatus = normalizeOptionalText(ipam.lastStatus ?? ipam.last_status ?? 'unknown') || 'unknown';
    const originalLastCheckedAt =
      normalizeIsoDate(ipam.lastCheckedAt ?? ipam.last_checkedAt ?? ipam.last_checked_at) ?? null;

    if (
      sanitized.name !== ipam.name ||
      sanitized.baseUrl !== (ipam.baseUrl ?? ipam.base_url) ||
      sanitized.appId !== (ipam.appId ?? ipam.app_id) ||
      sanitized.appCode !== (ipam.appCode ?? ipam.app_code ?? '') ||
      sanitized.appPermissions !== (ipam.appPermissions ?? ipam.app_permissions) ||
      sanitized.appSecurity !== (ipam.appSecurity ?? ipam.app_security) ||
      sanitized.createdAt !== (ipam.createdAt ?? ipam.created_at) ||
      sanitized.updatedAt !== (ipam.updatedAt ?? ipam.updated_at) ||
      sanitized.lastStatus !== originalLastStatus.toLowerCase() ||
      sanitized.lastCheckedAt !== originalLastCheckedAt ||
      JSON.stringify(sanitized.collections) !== JSON.stringify(ipam.collections ?? ipam.cached ?? {})
    ) {
      mutated = true;
    }

    return sanitized;
  });

  if (nextIpamIdSeed > normalized.lastIpamId) {
    normalized.lastIpamId = nextIpamIdSeed;
    mutated = true;
  }

  let nextGroupIdSeed = Math.max(
    Number.isInteger(normalized.lastGroupId) ? normalized.lastGroupId : 0,
    normalized.groups.reduce((max, group) => Math.max(max, Number.parseInt(group.id, 10) || 0), 0)
  );

  const nowTimestamp = new Date().toISOString();
  const usedGroupIds = new Set();

  const sanitizedGroups = normalized.groups.map((group) => {
    let identifier = Number.parseInt(group.id, 10);

    if (!Number.isInteger(identifier) || identifier <= 0 || usedGroupIds.has(identifier)) {
      nextGroupIdSeed += 1;
      identifier = nextGroupIdSeed;
      mutated = true;
    }

    usedGroupIds.add(identifier);

    const createdAt = group.createdAt ?? nowTimestamp;
    const updatedAt = group.updatedAt ?? createdAt;
    const parentCandidate = Number.parseInt(group.parentId, 10);
    const parentId = Number.isInteger(parentCandidate) && parentCandidate > 0 ? parentCandidate : null;
    const name = normalizeGroupName(group.name, `Group ${identifier}`);

    if (group.name !== name || group.parentId !== parentId || group.createdAt !== createdAt || group.updatedAt !== updatedAt) {
      mutated = true;
    }

    return {
      id: identifier,
      name,
      parentId,
      createdAt,
      updatedAt
    };
  });

  let updatedGroups = sanitizedGroups;

  if (updatedGroups.length === 0) {
    const timestamp = new Date().toISOString();
    updatedGroups = [
      {
        id: 1,
        name: 'Mik-Group Root',
        parentId: null,
        createdAt: timestamp,
        updatedAt: timestamp
      }
    ];
    nextGroupIdSeed = Math.max(nextGroupIdSeed, 1);
    mutated = true;
  }

  const snapshot = updatedGroups.map((group) => ({ ...group }));

  updatedGroups = snapshot.map((group) => {
    let parentId = group.parentId;

    if (parentId && !snapshot.some((candidate) => candidate.id === parentId)) {
      parentId = null;
      mutated = true;
    }

    if (parentId && createsCycle(snapshot, group.id, parentId)) {
      parentId = null;
      mutated = true;
    }

    return {
      ...group,
      parentId
    };
  });

  let canonicalRootId = findCanonicalRootId(updatedGroups);

  if (canonicalRootId === null) {
    const timestamp = new Date().toISOString();
    const nextId = nextGroupIdSeed + 1;
    updatedGroups.push({
      id: nextId,
      name: 'Mik-Group Root',
      parentId: null,
      createdAt: timestamp,
      updatedAt: timestamp
    });
    canonicalRootId = nextId;
    nextGroupIdSeed = nextId;
    mutated = true;
  }

  const rootIndex = updatedGroups.findIndex((group) => group.id === canonicalRootId);

  if (rootIndex !== -1) {
    const rootGroup = updatedGroups[rootIndex];
    const desiredName = normalizeGroupName(rootGroup.name, 'Mik-Group Root');
    if (rootGroup.name !== desiredName || rootGroup.parentId !== null) {
      updatedGroups[rootIndex] = {
        ...rootGroup,
        name: desiredName,
        parentId: null
      };
      mutated = true;
    }
  }

  const highestGroupId = updatedGroups.reduce((max, group) => Math.max(max, group.id), 0);

  if (highestGroupId !== normalized.lastGroupId) {
    normalized.lastGroupId = Math.max(nextGroupIdSeed, highestGroupId);
    mutated = true;
  } else if (nextGroupIdSeed > normalized.lastGroupId) {
    normalized.lastGroupId = nextGroupIdSeed;
    mutated = true;
  }

  normalized.groups = updatedGroups;

  if (!Array.isArray(normalized.mikrotiks)) {
    normalized.mikrotiks = [];
    mutated = true;
  }

  if (!Number.isInteger(normalized.lastMikrotikId)) {
    normalized.lastMikrotikId = normalized.mikrotiks.reduce(
      (max, device) => Math.max(max, Number.parseInt(device.id, 10) || 0),
      0
    );
    mutated = true;
  }

  let nextMikrotikIdSeed = Math.max(
    Number.isInteger(normalized.lastMikrotikId) ? normalized.lastMikrotikId : 0,
    normalized.mikrotiks.reduce((max, device) => Math.max(max, Number.parseInt(device.id, 10) || 0), 0)
  );

  const availableGroupIds = new Set(normalized.groups.map((group) => group.id));
  const usedDeviceIds = new Set();

  const sanitizedDevices = normalized.mikrotiks.map((device) => {
    let identifier = Number.parseInt(device.id, 10);

    if (!Number.isInteger(identifier) || identifier <= 0 || usedDeviceIds.has(identifier)) {
      nextMikrotikIdSeed += 1;
      identifier = nextMikrotikIdSeed;
      mutated = true;
    }

    usedDeviceIds.add(identifier);

    const createdAt = device.createdAt ?? new Date().toISOString();
    const updatedAt = device.updatedAt ?? createdAt;
    const name = normalizeText(device.name, `Device ${identifier}`);
    const host = normalizeText(device.host, `host-${identifier}`);

    const groupCandidate = Number.parseInt(device.groupId, 10);
    const groupId = availableGroupIds.has(groupCandidate) ? groupCandidate : null;

    if (
      device.name !== name ||
      device.host !== host ||
      (device.groupId ?? null) !== groupId ||
      device.createdAt !== createdAt ||
      device.updatedAt !== updatedAt
    ) {
      mutated = true;
    }

    const tags = normalizeTags(device.tags);
    const notes = normalizeOptionalText(device.notes ?? '');
    const routeros = sanitizeRouteros(device.routeros, defaultRouterosOptions());

    if (
      JSON.stringify(tags) !== JSON.stringify(device.tags ?? []) ||
      notes !== (device.notes ?? '') ||
      JSON.stringify(routeros) !== JSON.stringify(device.routeros ?? {})
    ) {
      mutated = true;
    }

    const status = deriveDeviceStatus(device.status, routeros);
    const connectivity = sanitizeConnectivity(device.connectivity, routeros);

    if (JSON.stringify(connectivity) !== JSON.stringify(device.connectivity ?? {})) {
      mutated = true;
    }

    return {
      id: identifier,
      name,
      host,
      groupId,
      tags,
      notes,
      routeros,
      status,
      connectivity,
      createdAt,
      updatedAt
    };
  });

  if (sanitizedDevices.length !== normalized.mikrotiks.length) {
    mutated = true;
  }

  const highestDeviceId = sanitizedDevices.reduce((max, device) => Math.max(max, device.id), 0);

  if (highestDeviceId !== normalized.lastMikrotikId) {
    normalized.lastMikrotikId = Math.max(nextMikrotikIdSeed, highestDeviceId);
    mutated = true;
  } else if (nextMikrotikIdSeed > normalized.lastMikrotikId) {
    normalized.lastMikrotikId = nextMikrotikIdSeed;
    mutated = true;
  }

  normalized.mikrotiks = sanitizedDevices;

  if (!Array.isArray(normalized.tunnels)) {
    normalized.tunnels = [];
    mutated = true;
  }

  if (!Number.isInteger(normalized.lastTunnelId)) {
    normalized.lastTunnelId = normalized.tunnels.reduce(
      (max, tunnel) => Math.max(max, Number.parseInt(tunnel.id, 10) || 0),
      0
    );
    mutated = true;
  }

  let nextTunnelIdSeed = Math.max(
    Number.isInteger(normalized.lastTunnelId) ? normalized.lastTunnelId : 0,
    normalized.tunnels.reduce((max, tunnel) => Math.max(max, Number.parseInt(tunnel.id, 10) || 0), 0)
  );

  const validMikrotikIds = new Set(normalized.mikrotiks.map((device) => device.id));
  const tunnelIdentifiers = new Set();

  const sanitizedTunnels = normalized.tunnels.map((tunnel) => {
    let identifier = Number.parseInt(tunnel.id, 10);

    if (!Number.isInteger(identifier) || identifier <= 0 || tunnelIdentifiers.has(identifier)) {
      nextTunnelIdSeed += 1;
      identifier = nextTunnelIdSeed;
      mutated = true;
    }

    tunnelIdentifiers.add(identifier);

    const createdAt = tunnel.createdAt ?? new Date().toISOString();
    const updatedAt = tunnel.updatedAt ?? createdAt;
    const name = normalizeText(tunnel.name, `Tunnel ${identifier}`);

    const groupCandidate = Number.parseInt(tunnel.groupId, 10);
    const groupId = normalized.groups.some((group) => group.id === groupCandidate) ? groupCandidate : null;

    const sourceCandidate = Number.parseInt(tunnel.sourceId, 10);
    const targetCandidate = Number.parseInt(tunnel.targetId, 10);

    const sourceId = validMikrotikIds.has(sourceCandidate) ? sourceCandidate : null;
    const targetId = validMikrotikIds.has(targetCandidate) ? targetCandidate : null;

    const connectionType = (normalizeOptionalText(tunnel.connectionType ?? tunnel.type ?? '') || 'GRE').toUpperCase();

    const rawState = typeof tunnel.state === 'string' ? tunnel.state : tunnel.status;
    const normalizedState = typeof rawState === 'string' ? rawState.toLowerCase() : '';
    const status = allowedTunnelStates.has(normalizedState) ? normalizedState : 'down';

    const enabled = normalizeBoolean(tunnel.enabled, true);
    const tags = normalizeTags(tunnel.tags);
    const notes = normalizeOptionalText(tunnel.notes ?? '');
    const metrics = sanitizeTunnelMetrics(tunnel.metrics ?? tunnel);
    const profile = sanitizeTunnelProfile(tunnel.profile ?? {}, tunnel.profile ?? defaultTunnelProfile());
    const monitoring = sanitizeTunnelMonitoring(tunnel.monitoring ?? {}, tunnel.monitoring ?? defaultTunnelMonitoring());
    const ospf = sanitizeTunnelOspf(tunnel.ospf ?? {}, tunnel.ospf ?? defaultTunnelOspf());
    const vpnProfiles = sanitizeVpnProfiles(tunnel.vpnProfiles ?? {}, tunnel.vpnProfiles ?? defaultVpnProfiles());

    if (
      tunnel.name !== name ||
      tunnel.groupId !== groupId ||
      tunnel.sourceId !== sourceId ||
      tunnel.targetId !== targetId ||
      tunnel.connectionType !== connectionType ||
      tunnel.state !== status ||
      tunnel.status !== status ||
      tunnel.enabled !== enabled ||
      JSON.stringify(tunnel.tags ?? []) !== JSON.stringify(tags) ||
      (tunnel.notes ?? '') !== notes ||
      JSON.stringify(tunnel.metrics ?? {}) !== JSON.stringify(metrics) ||
      JSON.stringify(tunnel.profile ?? {}) !== JSON.stringify(profile) ||
      JSON.stringify(tunnel.monitoring ?? {}) !== JSON.stringify(monitoring) ||
      JSON.stringify(tunnel.ospf ?? {}) !== JSON.stringify(ospf) ||
      JSON.stringify(tunnel.vpnProfiles ?? {}) !== JSON.stringify(vpnProfiles) ||
      tunnel.createdAt !== createdAt ||
      tunnel.updatedAt !== updatedAt
    ) {
      mutated = true;
    }

    return {
      id: identifier,
      name,
      groupId,
      sourceId,
      targetId,
      connectionType,
      status,
      enabled,
      tags,
      notes,
      metrics,
      profile,
      monitoring,
      ospf,
      vpnProfiles,
      createdAt,
      updatedAt
    };
  });

  const highestTunnelId = sanitizedTunnels.reduce((max, tunnel) => Math.max(max, tunnel.id), 0);

  if (highestTunnelId !== normalized.lastTunnelId) {
    normalized.lastTunnelId = Math.max(nextTunnelIdSeed, highestTunnelId);
    mutated = true;
  } else if (nextTunnelIdSeed > normalized.lastTunnelId) {
    normalized.lastTunnelId = nextTunnelIdSeed;
    mutated = true;
  }

  sanitizedTunnels.sort((a, b) => a.name.localeCompare(b.name));
  normalized.tunnels = sanitizedTunnels;

  if (!Array.isArray(normalized.addressLists)) {
    normalized.addressLists = [];
    mutated = true;
  }

  if (!Number.isInteger(normalized.lastAddressListId)) {
    normalized.lastAddressListId = normalized.addressLists.reduce(
      (max, entry) => Math.max(max, Number.parseInt(entry.id, 10) || 0),
      0
    );
    mutated = true;
  }

  let nextAddressListIdSeed = Math.max(
    Number.isInteger(normalized.lastAddressListId) ? normalized.lastAddressListId : 0,
    normalized.addressLists.reduce((max, entry) => Math.max(max, Number.parseInt(entry.id, 10) || 0), 0)
  );

  const addressIdentifiers = new Set();

  const sanitizedAddressLists = normalized.addressLists.map((entry) => {
    let identifier = Number.parseInt(entry.id, 10);

    if (!Number.isInteger(identifier) || identifier <= 0 || addressIdentifiers.has(identifier)) {
      nextAddressListIdSeed += 1;
      identifier = nextAddressListIdSeed;
      mutated = true;
    }

    addressIdentifiers.add(identifier);

    const createdAt = entry.createdAt ?? new Date().toISOString();
    const updatedAt = entry.updatedAt ?? createdAt;
    const name = normalizeText(entry.name, `Address list ${identifier}`);
    const referenceTypeCandidate = typeof entry.referenceType === 'string' ? entry.referenceType.toLowerCase() : '';
    const referenceType = allowedAddressReferenceTypes.has(referenceTypeCandidate)
      ? referenceTypeCandidate
      : 'mikrotik';

    let referenceId = null;
    if (referenceType === 'mikrotik') {
      const candidate = Number.parseInt(entry.referenceId, 10);
      referenceId = validMikrotikIds.has(candidate) ? candidate : null;
    } else if (referenceType === 'group') {
      const candidate = Number.parseInt(entry.referenceId, 10);
      referenceId = availableGroupIds.has(candidate) ? candidate : null;
    }

    const address = normalizeOptionalText(entry.address ?? '');
    const comment = normalizeOptionalText(entry.comment ?? '');

    if (
      entry.name !== name ||
      entry.referenceType !== referenceType ||
      (entry.referenceId ?? null) !== referenceId ||
      (entry.address ?? '') !== address ||
      (entry.comment ?? '') !== comment ||
      entry.createdAt !== createdAt ||
      entry.updatedAt !== updatedAt
    ) {
      mutated = true;
    }

<<<<<<< HEAD
    const status = deriveDeviceStatus(device.status, routeros);
    const connectivity = sanitizeConnectivity(device.connectivity, routeros);

    if (JSON.stringify(connectivity) !== JSON.stringify(device.connectivity ?? {})) {
      mutated = true;
    }

    return {
      id: identifier,
      name,
      host,
      groupId,
      tags,
      notes,
      routeros,
      status,
      connectivity,
=======
    return {
      id: identifier,
      name,
      referenceType,
      referenceId,
      address,
      comment,
>>>>>>> 99afff45
      createdAt,
      updatedAt
    };
  });

  if (sanitizedAddressLists.length !== normalized.addressLists.length) {
    mutated = true;
  }

  const highestAddressListId = sanitizedAddressLists.reduce((max, entry) => Math.max(max, entry.id), 0);

  if (highestAddressListId !== normalized.lastAddressListId) {
    normalized.lastAddressListId = Math.max(nextAddressListIdSeed, highestAddressListId);
    mutated = true;
  } else if (nextAddressListIdSeed > normalized.lastAddressListId) {
    normalized.lastAddressListId = nextAddressListIdSeed;
    mutated = true;
  }

  normalized.addressLists = sanitizedAddressLists;

  if (!Array.isArray(normalized.firewallFilters)) {
    normalized.firewallFilters = [];
    mutated = true;
  }

  if (!Number.isInteger(normalized.lastFirewallFilterId)) {
    normalized.lastFirewallFilterId = normalized.firewallFilters.reduce(
      (max, filter) => Math.max(max, Number.parseInt(filter.id, 10) || 0),
      0
    );
    mutated = true;
  }

  let nextFirewallIdSeed = Math.max(
    Number.isInteger(normalized.lastFirewallFilterId) ? normalized.lastFirewallFilterId : 0,
    normalized.firewallFilters.reduce((max, filter) => Math.max(max, Number.parseInt(filter.id, 10) || 0), 0)
  );

  const validAddressListIds = new Set(sanitizedAddressLists.map((entry) => entry.id));
  const firewallIdentifiers = new Set();

  const sanitizedFirewallFilters = normalized.firewallFilters.map((filter) => {
    let identifier = Number.parseInt(filter.id, 10);

    if (!Number.isInteger(identifier) || identifier <= 0 || firewallIdentifiers.has(identifier)) {
      nextFirewallIdSeed += 1;
      identifier = nextFirewallIdSeed;
      mutated = true;
    }

    firewallIdentifiers.add(identifier);

    const createdAt = filter.createdAt ?? new Date().toISOString();
    const updatedAt = filter.updatedAt ?? createdAt;
    const name = normalizeOptionalText(filter.name ?? `Rule ${identifier}`) || `Rule ${identifier}`;
    const groupCandidate = Number.parseInt(filter.groupId, 10);
    const groupId = availableGroupIds.has(groupCandidate) ? groupCandidate : null;

    const chainCandidate = typeof filter.chain === 'string' ? filter.chain.toLowerCase() : '';
    const chain = allowedFirewallChains.has(chainCandidate) ? chainCandidate : 'forward';

    const sourceAddressListCandidate = Number.parseInt(filter.sourceAddressListId, 10);
    const sourceAddressListId = validAddressListIds.has(sourceAddressListCandidate)
      ? sourceAddressListCandidate
      : null;

    const connectionType = (normalizeOptionalText(tunnel.connectionType ?? tunnel.type ?? '') || 'GRE').toUpperCase();

    const sourcePort = sanitizePortExpression(filter.sourcePort);
    const destinationPort = sanitizePortExpression(filter.destinationPort);

    const enabled = normalizeBoolean(tunnel.enabled, true);
    const tags = normalizeTags(tunnel.tags);
    const notes = normalizeOptionalText(tunnel.notes ?? '');
    const metrics = sanitizeTunnelMetrics(tunnel.metrics ?? tunnel);
    const profile = sanitizeTunnelProfile(tunnel.profile ?? {}, tunnel.profile ?? defaultTunnelProfile());
    const monitoring = sanitizeTunnelMonitoring(tunnel.monitoring ?? {}, tunnel.monitoring ?? defaultTunnelMonitoring());
    const ospf = sanitizeTunnelOspf(tunnel.ospf ?? {}, tunnel.ospf ?? defaultTunnelOspf());
    const vpnProfiles = sanitizeVpnProfiles(tunnel.vpnProfiles ?? {}, tunnel.vpnProfiles ?? defaultVpnProfiles());

    if (
      tunnel.name !== name ||
      tunnel.groupId !== groupId ||
      tunnel.sourceId !== sourceId ||
      tunnel.targetId !== targetId ||
      tunnel.connectionType !== connectionType ||
      tunnel.state !== status ||
      tunnel.status !== status ||
      tunnel.enabled !== enabled ||
      JSON.stringify(tunnel.tags ?? []) !== JSON.stringify(tags) ||
      (tunnel.notes ?? '') !== notes ||
      JSON.stringify(tunnel.metrics ?? {}) !== JSON.stringify(metrics) ||
      JSON.stringify(tunnel.profile ?? {}) !== JSON.stringify(profile) ||
      JSON.stringify(tunnel.monitoring ?? {}) !== JSON.stringify(monitoring) ||
      JSON.stringify(tunnel.ospf ?? {}) !== JSON.stringify(ospf) ||
      JSON.stringify(tunnel.vpnProfiles ?? {}) !== JSON.stringify(vpnProfiles) ||
      tunnel.createdAt !== createdAt ||
      tunnel.updatedAt !== updatedAt
    ) {
      mutated = true;
    }

    return {
      id: identifier,
      name,
      groupId,
      chain,
      sourceAddressListId,
      destinationAddressListId,
      sourcePort,
      destinationPort,
      states,
      action,
      enabled,
      tags,
      notes,
      metrics,
      profile,
      monitoring,
      ospf,
      vpnProfiles,
      createdAt,
      updatedAt
    };
  });

  if (sanitizedFirewallFilters.length !== normalized.firewallFilters.length) {
    mutated = true;
  }

  const highestFirewallId = sanitizedFirewallFilters.reduce((max, entry) => Math.max(max, entry.id), 0);

  if (highestFirewallId !== normalized.lastFirewallFilterId) {
    normalized.lastFirewallFilterId = Math.max(nextFirewallIdSeed, highestFirewallId);
    mutated = true;
  } else if (nextFirewallIdSeed > normalized.lastFirewallFilterId) {
    normalized.lastFirewallFilterId = nextFirewallIdSeed;
    mutated = true;
  }

  normalized.firewallFilters = sanitizedFirewallFilters;

  if (!Array.isArray(normalized.addressLists)) {
    normalized.addressLists = [];
    mutated = true;
  }

  if (!Number.isInteger(normalized.lastAddressListId)) {
    normalized.lastAddressListId = normalized.addressLists.reduce(
      (max, entry) => Math.max(max, Number.parseInt(entry.id, 10) || 0),
      0
    );
    mutated = true;
  }

  let nextAddressListIdSeed = Math.max(
    Number.isInteger(normalized.lastAddressListId) ? normalized.lastAddressListId : 0,
    normalized.addressLists.reduce((max, entry) => Math.max(max, Number.parseInt(entry.id, 10) || 0), 0)
  );

  const addressIdentifiers = new Set();

  const sanitizedAddressLists = normalized.addressLists.map((entry) => {
    let identifier = Number.parseInt(entry.id, 10);

    if (!Number.isInteger(identifier) || identifier <= 0 || addressIdentifiers.has(identifier)) {
      nextAddressListIdSeed += 1;
      identifier = nextAddressListIdSeed;
      mutated = true;
    }

    addressIdentifiers.add(identifier);

    const createdAt = entry.createdAt ?? new Date().toISOString();
    const updatedAt = entry.updatedAt ?? createdAt;
    const name = normalizeText(entry.name, `Address list ${identifier}`);
    const referenceTypeCandidate = typeof entry.referenceType === 'string' ? entry.referenceType.toLowerCase() : '';
    const referenceType = allowedAddressReferenceTypes.has(referenceTypeCandidate)
      ? referenceTypeCandidate
      : 'mikrotik';

    let referenceId = null;
    if (referenceType === 'mikrotik') {
      const candidate = Number.parseInt(entry.referenceId, 10);
      referenceId = validMikrotikIds.has(candidate) ? candidate : null;
    } else if (referenceType === 'group') {
      const candidate = Number.parseInt(entry.referenceId, 10);
      referenceId = availableGroupIds.has(candidate) ? candidate : null;
    }

    const address = normalizeOptionalText(entry.address ?? '');
    const comment = normalizeOptionalText(entry.comment ?? '');

    if (
      entry.name !== name ||
      entry.referenceType !== referenceType ||
      (entry.referenceId ?? null) !== referenceId ||
      (entry.address ?? '') !== address ||
      (entry.comment ?? '') !== comment ||
      entry.createdAt !== createdAt ||
      entry.updatedAt !== updatedAt
    ) {
      mutated = true;
    }

    return {
      id: identifier,
      name,
      referenceType,
      referenceId,
      address,
      comment,
      createdAt,
      updatedAt
    };
  });

  if (sanitizedAddressLists.length !== normalized.addressLists.length) {
    mutated = true;
  }

  const highestAddressListId = sanitizedAddressLists.reduce((max, entry) => Math.max(max, entry.id), 0);

  if (highestAddressListId !== normalized.lastAddressListId) {
    normalized.lastAddressListId = Math.max(nextAddressListIdSeed, highestAddressListId);
    mutated = true;
  } else if (nextAddressListIdSeed > normalized.lastAddressListId) {
    normalized.lastAddressListId = nextAddressListIdSeed;
    mutated = true;
  }

  normalized.addressLists = sanitizedAddressLists;

  if (!Array.isArray(normalized.firewallFilters)) {
    normalized.firewallFilters = [];
    mutated = true;
  }

  if (!Number.isInteger(normalized.lastFirewallFilterId)) {
    normalized.lastFirewallFilterId = normalized.firewallFilters.reduce(
      (max, filter) => Math.max(max, Number.parseInt(filter.id, 10) || 0),
      0
    );
    mutated = true;
  }

  let nextFirewallIdSeed = Math.max(
    Number.isInteger(normalized.lastFirewallFilterId) ? normalized.lastFirewallFilterId : 0,
    normalized.firewallFilters.reduce((max, filter) => Math.max(max, Number.parseInt(filter.id, 10) || 0), 0)
  );

  const validAddressListIds = new Set(sanitizedAddressLists.map((entry) => entry.id));
  const firewallIdentifiers = new Set();

  const sanitizedFirewallFilters = normalized.firewallFilters.map((filter) => {
    let identifier = Number.parseInt(filter.id, 10);

    if (!Number.isInteger(identifier) || identifier <= 0 || firewallIdentifiers.has(identifier)) {
      nextFirewallIdSeed += 1;
      identifier = nextFirewallIdSeed;
      mutated = true;
    }

    firewallIdentifiers.add(identifier);

    const createdAt = filter.createdAt ?? new Date().toISOString();
    const updatedAt = filter.updatedAt ?? createdAt;
    const name = normalizeOptionalText(filter.name ?? `Rule ${identifier}`) || `Rule ${identifier}`;
    const groupCandidate = Number.parseInt(filter.groupId, 10);
    const groupId = availableGroupIds.has(groupCandidate) ? groupCandidate : null;

    const chainCandidate = typeof filter.chain === 'string' ? filter.chain.toLowerCase() : '';
    const chain = allowedFirewallChains.has(chainCandidate) ? chainCandidate : 'forward';

    const sourceAddressListCandidate = Number.parseInt(filter.sourceAddressListId, 10);
    const sourceAddressListId = validAddressListIds.has(sourceAddressListCandidate)
      ? sourceAddressListCandidate
      : null;

    const destinationAddressListCandidate = Number.parseInt(filter.destinationAddressListId, 10);
    const destinationAddressListId = validAddressListIds.has(destinationAddressListCandidate)
      ? destinationAddressListCandidate
      : null;

    const sourcePort = sanitizePortExpression(filter.sourcePort);
    const destinationPort = sanitizePortExpression(filter.destinationPort);

    const states = sanitizeFirewallStatesList(filter.states);
    const actionCandidate = typeof filter.action === 'string' ? filter.action.toLowerCase() : '';
    const action = allowedFirewallActions.has(actionCandidate) ? actionCandidate : 'accept';
    const enabled = normalizeBoolean(filter.enabled, true);
    const comment = normalizeOptionalText(filter.comment ?? '');

    if (
      filter.name !== name ||
      (filter.groupId ?? null) !== groupId ||
      filter.chain !== chain ||
      (filter.sourceAddressListId ?? null) !== sourceAddressListId ||
      (filter.destinationAddressListId ?? null) !== destinationAddressListId ||
      (filter.sourcePort ?? '') !== sourcePort ||
      (filter.destinationPort ?? '') !== destinationPort ||
      JSON.stringify(filter.states ?? []) !== JSON.stringify(states) ||
      filter.action !== action ||
      Boolean(filter.enabled) !== enabled ||
      (filter.comment ?? '') !== comment ||
      filter.createdAt !== createdAt ||
      filter.updatedAt !== updatedAt
    ) {
      mutated = true;
    }

    return {
      id: identifier,
      name,
      groupId,
      chain,
      sourceAddressListId,
      destinationAddressListId,
      sourcePort,
      destinationPort,
      states,
      action,
      enabled,
      comment,
      createdAt,
      updatedAt
    };
  });

  if (sanitizedFirewallFilters.length !== normalized.firewallFilters.length) {
    mutated = true;
  }

  const highestFirewallId = sanitizedFirewallFilters.reduce((max, entry) => Math.max(max, entry.id), 0);

  if (highestFirewallId !== normalized.lastFirewallFilterId) {
    normalized.lastFirewallFilterId = Math.max(nextFirewallIdSeed, highestFirewallId);
    mutated = true;
  } else if (nextFirewallIdSeed > normalized.lastFirewallFilterId) {
    normalized.lastFirewallFilterId = nextFirewallIdSeed;
    mutated = true;
  }

  normalized.firewallFilters = sanitizedFirewallFilters;

  const validRoleIds = new Set(normalized.roles.map((role) => role.id));

  const normalizedUsers = normalized.users.map((user) => {
    const assignedRoles = Array.isArray(user.roles) ? user.roles : [];
    const filteredRoles = assignedRoles.filter((roleId) => validRoleIds.has(roleId));
    const finalRoles = filteredRoles.length > 0 ? filteredRoles : [normalized.roles[0].id];

    if (!user.createdAt) {
      mutated = true;
    }

    if (
      !Array.isArray(user.roles) ||
      filteredRoles.length !== assignedRoles.length ||
      finalRoles.length !== assignedRoles.length
    ) {
      mutated = true;
    }

    return {
      ...user,
      createdAt: user.createdAt ?? new Date().toISOString(),
      roles: finalRoles
    };
  });

  if (normalizedUsers.length !== normalized.users.length) {
    mutated = true;
  }

  normalized.users = normalizedUsers;

  if (mutated) {
    await writeDatabase(databaseFile, normalized);
  }

  return normalized;
};

const initializeDatabase = async (databasePath) => {
  const databaseFile = resolveDatabaseFile(databasePath);

  await ensureDirectory(databaseFile);
  await ensureStateShape(databaseFile);

  const load = () => readDatabase(databaseFile);
  const persist = (state) => writeDatabase(databaseFile, state);

  return {
    async createUser({ firstName, lastName, email, passwordHash }, { bypassGuard = false } = {}) {
      const state = await load();

      if (!Array.isArray(state.roles) || state.roles.length === 0) {
        const timestamp = new Date().toISOString();
        state.roles = [
          {
            id: 1,
            name: 'Administrator',
        permissions: {
          dashboard: true,
          users: true,
          roles: true,
          groups: true,
          mikrotiks: true,
          tunnels: true,
          settings: true
        },
            createdAt: timestamp,
            updatedAt: timestamp
          }
        ];
        state.lastRoleId = 1;
      }

      if (!bypassGuard && state.users.length > 0) {
        return { success: false, reason: 'registration-closed' };
      }

      const existing = state.users.find((user) => user.email === email);

      if (existing) {
        return { success: false, reason: 'duplicate-email' };
      }

      const nextId = (Number.isInteger(state.lastUserId) ? state.lastUserId : 0) + 1;
      const createdAt = new Date().toISOString();
      const user = {
        id: nextId,
        firstName,
        lastName,
        email,
        passwordHash,
        createdAt,
        roles: [state.roles[0].id]
      };

      state.users.push(user);
      state.lastUserId = nextId;
      await persist(state);

      return { success: true, user };
    },

    async findUserByEmail(email) {
      const state = await load();
      return state.users.find((user) => user.email === email) ?? null;
    },

    async getUserById(id) {
      const state = await load();
      return state.users.find((user) => user.id === id) ?? null;
    },

    async listUsers() {
      const state = await load();
      return state.users.map((user) => ({ ...user }));
    },

    async updateUser(id, { firstName, lastName, email, passwordHash, roles }) {
      const state = await load();
      const index = state.users.findIndex((user) => user.id === id);

      if (index === -1) {
        return { success: false, reason: 'not-found' };
      }

      const duplicateEmail = state.users.some((user, position) => position !== index && user.email === email);

      if (duplicateEmail) {
        return { success: false, reason: 'duplicate-email' };
      }

      const existing = state.users[index];
      let nextRoles = existing.roles;

      if (roles !== undefined) {
        if (!Array.isArray(roles)) {
          return { success: false, reason: 'invalid-role-format' };
        }

        const uniqueRoles = [...new Set(roles.map((roleId) => Number.parseInt(roleId, 10)))].filter(
          (roleId) => Number.isInteger(roleId) && roleId > 0
        );

        if (roles.length > 0 && uniqueRoles.length === 0) {
          return { success: false, reason: 'invalid-role-format' };
        }

        const availableRoleIds = new Set(state.roles.map((role) => role.id));
        const missingRoles = uniqueRoles.filter((roleId) => !availableRoleIds.has(roleId));

        if (missingRoles.length > 0) {
          return { success: false, reason: 'invalid-role-reference', missing: missingRoles };
        }

        nextRoles = uniqueRoles;
      }

      const updatedUser = {
        ...existing,
        firstName,
        lastName,
        email,
        roles: nextRoles
      };

      if (passwordHash) {
        updatedUser.passwordHash = passwordHash;
      }

      state.users[index] = updatedUser;
      await persist(state);

      return { success: true, user: updatedUser };
    },

    async deleteUser(id) {
      const state = await load();
      const index = state.users.findIndex((user) => user.id === id);

      if (index === -1) {
        return { success: false, reason: 'not-found' };
      }

      state.users.splice(index, 1);
      await persist(state);

      return { success: true };
    },

    async listRoles() {
      const state = await load();
      return state.roles.map((role) => ({ ...role, permissions: sanitizePermissions(role.permissions) }));
    },

    async createRole({ name, permissions }) {
      const state = await load();
      const normalizedName = name.trim();
      const duplicate = state.roles.find((role) => role.name.toLowerCase() === normalizedName.toLowerCase());

      if (duplicate) {
        return { success: false, reason: 'duplicate-name' };
      }

      const nextId = (Number.isInteger(state.lastRoleId) ? state.lastRoleId : 0) + 1;
      const timestamp = new Date().toISOString();

      const role = {
        id: nextId,
        name: normalizedName,
        permissions: sanitizePermissions(permissions),
        createdAt: timestamp,
        updatedAt: timestamp
      };

      state.roles.push(role);
      state.lastRoleId = nextId;
      await persist(state);

      return { success: true, role };
    },

    async updateRole(id, { name, permissions }) {
      const state = await load();
      const index = state.roles.findIndex((role) => role.id === id);

      if (index === -1) {
        return { success: false, reason: 'not-found' };
      }

      const normalizedName = name.trim();
      const duplicate = state.roles.find(
        (role, position) => position !== index && role.name.toLowerCase() === normalizedName.toLowerCase()
      );

      if (duplicate) {
        return { success: false, reason: 'duplicate-name' };
      }

      const existing = state.roles[index];
      const updatedRole = {
        ...existing,
        name: normalizedName,
        permissions: sanitizePermissions(permissions),
        updatedAt: new Date().toISOString()
      };

      state.roles[index] = updatedRole;
      await persist(state);

      return { success: true, role: updatedRole };
    },

    async deleteRole(id) {
      const state = await load();
      const index = state.roles.findIndex((role) => role.id === id);

      if (index === -1) {
        return { success: false, reason: 'not-found' };
      }

      const roleInUse = state.users.some((user) => Array.isArray(user.roles) && user.roles.includes(id));

      if (roleInUse) {
        return { success: false, reason: 'role-in-use' };
      }

      state.roles.splice(index, 1);
      await persist(state);

      return { success: true };
    },

    async listGroups() {
      const state = await load();
      return state.groups.map((group) => ({ ...group }));
    },

    async createGroup({ name, parentId }) {
      const state = await load();
      const normalizedName = name.trim();
      const duplicate = state.groups.find((group) => group.name.toLowerCase() === normalizedName.toLowerCase());

      if (duplicate) {
        return { success: false, reason: 'duplicate-name' };
      }

      let normalizedParentId = null;

      if (parentId !== null && parentId !== undefined) {
        if (!Number.isInteger(parentId) || parentId <= 0) {
          return { success: false, reason: 'invalid-parent' };
        }

        const parentExists = state.groups.some((group) => group.id === parentId);

        if (!parentExists) {
          return { success: false, reason: 'invalid-parent' };
        }

        normalizedParentId = parentId;
      }

      const nextId = (Number.isInteger(state.lastGroupId) ? state.lastGroupId : 0) + 1;
      const timestamp = new Date().toISOString();

      const group = {
        id: nextId,
        name: normalizedName,
        parentId: normalizedParentId,
        createdAt: timestamp,
        updatedAt: timestamp
      };

      state.groups.push(group);
      state.lastGroupId = nextId;
      await persist(state);

      return { success: true, group };
    },

    async updateGroup(id, { name, parentId }) {
      const state = await load();
      const index = state.groups.findIndex((group) => group.id === id);

      if (index === -1) {
        return { success: false, reason: 'not-found' };
      }

      const canonicalRootId = findCanonicalRootId(state.groups);

      const normalizedName = name.trim();
      const duplicate = state.groups.find(
        (group, position) => position !== index && group.name.toLowerCase() === normalizedName.toLowerCase()
      );

      if (duplicate) {
        return { success: false, reason: 'duplicate-name' };
      }

      const existing = state.groups[index];
      let normalizedParentId = existing.parentId ?? null;

      if (parentId !== undefined) {
        if (parentId === null || parentId === '') {
          normalizedParentId = null;
        } else {
          const parsed = Number.parseInt(parentId, 10);

          if (!Number.isInteger(parsed) || parsed <= 0) {
            return { success: false, reason: 'invalid-parent' };
          }

          if (!state.groups.some((group) => group.id === parsed)) {
            return { success: false, reason: 'invalid-parent' };
          }

          if (createsCycle(state.groups, id, parsed)) {
            return { success: false, reason: 'cyclic-parent' };
          }

          normalizedParentId = parsed;
        }
      }

      if (canonicalRootId === id && normalizedParentId !== null) {
        return { success: false, reason: 'protected-group' };
      }

      const updatedGroup = {
        ...existing,
        name: normalizedName,
        parentId: normalizedParentId,
        updatedAt: new Date().toISOString()
      };

      state.groups[index] = updatedGroup;
      await persist(state);

      return { success: true, group: updatedGroup };
    },

    async deleteGroup(id) {
      const state = await load();
      const index = state.groups.findIndex((group) => group.id === id);

      if (index === -1) {
        return { success: false, reason: 'not-found' };
      }

      const canonicalRootId = findCanonicalRootId(state.groups);

      if (canonicalRootId === id) {
        return { success: false, reason: 'protected-group' };
      }

      const childExists = state.groups.some((group) => group.parentId === id);

      if (childExists) {
        return { success: false, reason: 'group-in-use' };
      }

      state.groups.splice(index, 1);
      await persist(state);

      return { success: true };
    },

    async listIpams() {
      const state = await load();
      return state.ipams.map((ipam) => presentIpamForClient(ipam));
    },

    async createIpam({ name, baseUrl, appId, appCode, appPermissions, appSecurity }) {
      const state = await load();

      const normalizedName = normalizeText(name);
      const normalizedBaseUrl = normalizeUrl(baseUrl);
      const normalizedAppId = normalizeText(appId);
      const normalizedAppCode = normalizeOptionalText(appCode ?? '');
      const normalizedPermissions = normalizeText(appPermissions ?? 'Read', 'Read');
      const normalizedSecurity = normalizeText(
        appSecurity ?? 'SSL with App code token',
        'SSL with App code token'
      );

      if (!normalizedName) {
        return { success: false, reason: 'name-required' };
      }

      if (!normalizedBaseUrl) {
        return { success: false, reason: 'base-url-required' };
      }

      if (!normalizedAppId) {
        return { success: false, reason: 'app-id-required' };
      }

      if (!normalizedAppCode) {
        return { success: false, reason: 'app-code-required' };
      }

      const duplicate = state.ipams.find(
        (ipam) => ipam.baseUrl === normalizedBaseUrl && ipam.appId.toLowerCase() === normalizedAppId.toLowerCase()
      );

      if (duplicate) {
        return { success: false, reason: 'duplicate-integration' };
      }

      const nextId = (Number.isInteger(state.lastIpamId) ? state.lastIpamId : 0) + 1;
      const timestamp = new Date().toISOString();

      const record = {
        id: nextId,
        name: normalizedName,
        baseUrl: normalizedBaseUrl,
        appId: normalizedAppId,
        appCode: normalizedAppCode,
        appPermissions: normalizedPermissions,
        appSecurity: normalizedSecurity,
        createdAt: timestamp,
        updatedAt: timestamp,
        lastStatus: 'unknown',
        lastCheckedAt: null,
        collections: sanitizeIpamCollections()
      };

      state.ipams.push(record);
      state.lastIpamId = nextId;
      await persist(state);

      return { success: true, ipam: presentIpamForClient(record) };
    },

    async getIpamById(id) {
      const state = await load();
      const ipam = state.ipams.find((entry) => entry.id === id);
      return ipam ? { ...ipam, collections: sanitizeIpamCollections(ipam.collections) } : null;
    },

    async deleteIpam(id) {
      const state = await load();
      const index = state.ipams.findIndex((ipam) => ipam.id === id);

      if (index === -1) {
        return { success: false, reason: 'not-found' };
      }

      state.ipams.splice(index, 1);
      await persist(state);

      return { success: true };
    },

    async updateIpamStatus(id, { status, checkedAt }) {
      const state = await load();
      const index = state.ipams.findIndex((ipam) => ipam.id === id);

      if (index === -1) {
        return { success: false, reason: 'not-found' };
      }

      const ipam = state.ipams[index];
      const timestamp = new Date().toISOString();
      const loweredStatus = (status || '').toLowerCase();
      const normalizedStatus = allowedIpamStatuses.has(loweredStatus) ? loweredStatus : 'unknown';
      const normalizedCheckedAt = checkedAt ? normalizeIsoDate(checkedAt) ?? timestamp : timestamp;

      state.ipams[index] = {
        ...ipam,
        lastStatus: normalizedStatus,
        lastCheckedAt: normalizedCheckedAt,
        updatedAt: timestamp
      };

      await persist(state);

      return { success: true, ipam: presentIpamForClient(state.ipams[index]) };
    },

    async replaceIpamCollections(id, collections) {
      const state = await load();
      const index = state.ipams.findIndex((ipam) => ipam.id === id);

      if (index === -1) {
        return { success: false, reason: 'not-found' };
      }

      const sanitizedCollections = sanitizeIpamCollections(collections);
      const timestamp = new Date().toISOString();
      const ipam = state.ipams[index];

      state.ipams[index] = {
        ...ipam,
        collections: sanitizedCollections,
        updatedAt: timestamp
      };

      await persist(state);

      return { success: true, ipam: presentIpamForClient(state.ipams[index]) };
    },

    async listIpams() {
      const state = await load();
      return state.ipams.map((ipam) => presentIpamForClient(ipam));
    },

    async createIpam({ name, baseUrl, appId, appCode, appPermissions, appSecurity }) {
      const state = await load();

      const normalizedName = normalizeText(name);
      const normalizedBaseUrl = normalizeUrl(baseUrl);
      const normalizedAppId = normalizeText(appId);
      const normalizedAppCode = normalizeOptionalText(appCode ?? '');
      const normalizedPermissions = normalizeText(appPermissions ?? 'Read', 'Read');
      const normalizedSecurity = normalizeText(
        appSecurity ?? 'SSL with App code token',
        'SSL with App code token'
      );

      if (!normalizedName) {
        return { success: false, reason: 'name-required' };
      }

      if (!normalizedBaseUrl) {
        return { success: false, reason: 'base-url-required' };
      }

      if (!normalizedAppId) {
        return { success: false, reason: 'app-id-required' };
      }

      if (!normalizedAppCode) {
        return { success: false, reason: 'app-code-required' };
      }

      const duplicate = state.ipams.find(
        (ipam) => ipam.baseUrl === normalizedBaseUrl && ipam.appId.toLowerCase() === normalizedAppId.toLowerCase()
      );

      if (duplicate) {
        return { success: false, reason: 'duplicate-integration' };
      }

      const nextId = (Number.isInteger(state.lastIpamId) ? state.lastIpamId : 0) + 1;
      const timestamp = new Date().toISOString();

      const record = {
        id: nextId,
        name: normalizedName,
        baseUrl: normalizedBaseUrl,
        appId: normalizedAppId,
        appCode: normalizedAppCode,
        appPermissions: normalizedPermissions,
        appSecurity: normalizedSecurity,
        createdAt: timestamp,
        updatedAt: timestamp,
        lastStatus: 'unknown',
        lastCheckedAt: null,
        collections: sanitizeIpamCollections()
      };

      state.ipams.push(record);
      state.lastIpamId = nextId;
      await persist(state);

      return { success: true, ipam: presentIpamForClient(record) };
    },

    async getIpamById(id) {
      const state = await load();
      const ipam = state.ipams.find((entry) => entry.id === id);
      return ipam ? { ...ipam, collections: sanitizeIpamCollections(ipam.collections) } : null;
    },

    async deleteIpam(id) {
      const state = await load();
      const index = state.ipams.findIndex((ipam) => ipam.id === id);

      if (index === -1) {
        return { success: false, reason: 'not-found' };
      }

      state.ipams.splice(index, 1);
      await persist(state);

      return { success: true };
    },

    async updateIpamStatus(id, { status, checkedAt }) {
      const state = await load();
      const index = state.ipams.findIndex((ipam) => ipam.id === id);

      if (index === -1) {
        return { success: false, reason: 'not-found' };
      }

      const ipam = state.ipams[index];
      const timestamp = new Date().toISOString();
      const loweredStatus = (status || '').toLowerCase();
      const normalizedStatus = allowedIpamStatuses.has(loweredStatus) ? loweredStatus : 'unknown';
      const normalizedCheckedAt = checkedAt ? normalizeIsoDate(checkedAt) ?? timestamp : timestamp;

      state.ipams[index] = {
        ...ipam,
        lastStatus: normalizedStatus,
        lastCheckedAt: normalizedCheckedAt,
        updatedAt: timestamp
      };

      await persist(state);

      return { success: true, ipam: presentIpamForClient(state.ipams[index]) };
    },

    async replaceIpamCollections(id, collections) {
      const state = await load();
      const index = state.ipams.findIndex((ipam) => ipam.id === id);

      if (index === -1) {
        return { success: false, reason: 'not-found' };
      }

      const sanitizedCollections = sanitizeIpamCollections(collections);
      const timestamp = new Date().toISOString();
      const ipam = state.ipams[index];

      state.ipams[index] = {
        ...ipam,
        collections: sanitizedCollections,
        updatedAt: timestamp
      };

      await persist(state);

      return { success: true, ipam: presentIpamForClient(state.ipams[index]) };
    },

    async listMikrotiks() {
      const state = await load();
      return state.mikrotiks.map((device) => ({
        ...device,
        tags: Array.isArray(device.tags) ? [...device.tags] : [],
        connectivity: {
          api: { ...(device.connectivity?.api ?? {}) },
          ssh: { ...(device.connectivity?.ssh ?? {}) }
        }
      }));
    },

    async createMikrotik({ name, host, groupId, tags, notes, routeros, status, connectivity }) {
      const state = await load();

      const normalizedName = normalizeText(name);
      const normalizedHost = normalizeText(host);

      if (!normalizedName) {
        return { success: false, reason: 'name-required' };
      }

      if (!normalizedHost) {
        return { success: false, reason: 'host-required' };
      }

      let normalizedGroupId = null;
      if (groupId !== undefined && groupId !== null && groupId !== '') {
        const parsed = Number.parseInt(groupId, 10);

        if (!Number.isInteger(parsed) || parsed <= 0) {
          return { success: false, reason: 'invalid-group' };
        }

        const exists = state.groups.some((group) => group.id === parsed);

        if (!exists) {
          return { success: false, reason: 'invalid-group' };
        }

        normalizedGroupId = parsed;
      }

      const normalizedTags = normalizeTags(tags);
      const normalizedNotes = normalizeOptionalText(notes ?? '');
      const routerosBaseline = sanitizeRouteros(routeros, defaultRouterosOptions());
      const normalizedStatus = deriveDeviceStatus(status, routerosBaseline);
      const normalizedConnectivity = sanitizeConnectivity(connectivity, routerosBaseline);

      const nextId = (Number.isInteger(state.lastMikrotikId) ? state.lastMikrotikId : 0) + 1;
      const timestamp = new Date().toISOString();

      const record = {
        id: nextId,
        name: normalizedName,
        host: normalizedHost,
        groupId: normalizedGroupId,
        tags: normalizedTags,
        notes: normalizedNotes,
        routeros: routerosBaseline,
        status: normalizedStatus,
        connectivity: normalizedConnectivity,
        createdAt: timestamp,
        updatedAt: timestamp
      };

      state.mikrotiks.push(record);
      state.lastMikrotikId = nextId;
      await persist(state);

      return { success: true, mikrotik: record };
    },

    async updateMikrotik(id, { name, host, groupId, tags, notes, routeros, status, connectivity }) {
      const state = await load();
      const index = state.mikrotiks.findIndex((device) => device.id === id);

      if (index === -1) {
        return { success: false, reason: 'not-found' };
      }

      const existing = state.mikrotiks[index];

      const normalizedName = name !== undefined ? normalizeText(name) : existing.name;
      const normalizedHost = host !== undefined ? normalizeText(host) : existing.host;

      if (!normalizedName) {
        return { success: false, reason: 'name-required' };
      }

      if (!normalizedHost) {
        return { success: false, reason: 'host-required' };
      }

      let normalizedGroupId = existing.groupId ?? null;
      if (groupId !== undefined) {
        if (groupId === null || groupId === '') {
          normalizedGroupId = null;
        } else {
          const parsed = Number.parseInt(groupId, 10);

          if (!Number.isInteger(parsed) || parsed <= 0) {
            return { success: false, reason: 'invalid-group' };
          }

          const exists = state.groups.some((group) => group.id === parsed);

          if (!exists) {
            return { success: false, reason: 'invalid-group' };
          }

          normalizedGroupId = parsed;
        }
      }

      const sanitizedExistingRouteros = sanitizeRouteros(existing.routeros, defaultRouterosOptions());
      const normalizedRouteros = routeros
        ? sanitizeRouteros(routeros, sanitizedExistingRouteros)
        : sanitizedExistingRouteros;

      const nextTags =
        tags !== undefined ? normalizeTags(tags) : Array.isArray(existing.tags) ? [...existing.tags] : [];
      const nextNotes = notes !== undefined ? normalizeOptionalText(notes) : existing.notes ?? '';
      const nextStatus =
        status !== undefined ? deriveDeviceStatus(status, normalizedRouteros) : deriveDeviceStatus(existing.status, normalizedRouteros);
      const nextConnectivity =
        connectivity !== undefined
          ? sanitizeConnectivity(connectivity, normalizedRouteros)
          : sanitizeConnectivity(existing.connectivity, normalizedRouteros);

      const record = {
        ...existing,
        name: normalizedName,
        host: normalizedHost,
        groupId: normalizedGroupId,
        tags: nextTags,
        notes: nextNotes,
        routeros: normalizedRouteros,
        status: nextStatus,
        connectivity: nextConnectivity,
        updatedAt: new Date().toISOString()
      };

      state.mikrotiks[index] = record;
      await persist(state);

      return { success: true, mikrotik: record };
    },

    async deleteMikrotik(id) {
      const state = await load();
      const index = state.mikrotiks.findIndex((device) => device.id === id);

      if (index === -1) {
        return { success: false, reason: 'not-found' };
      }

      const removed = state.mikrotiks.splice(index, 1)[0];

      if (removed) {
        let tunnelsMutated = false;
        state.tunnels = state.tunnels.map((tunnel) => {
          if (tunnel.sourceId === id || tunnel.targetId === id) {
            tunnelsMutated = true;
            return {
              ...tunnel,
              sourceId: tunnel.sourceId === id ? null : tunnel.sourceId,
              targetId: tunnel.targetId === id ? null : tunnel.targetId,
              updatedAt: new Date().toISOString()
            };
          }
          return tunnel;
        });

        if (tunnelsMutated) {
          await persist(state);
          return { success: true };
        }
      }

      await persist(state);

      return { success: true };
    },

    async testMikrotikConnectivity(id) {
      const state = await load();
      const index = state.mikrotiks.findIndex((device) => device.id === id);

      if (index === -1) {
        return { success: false, reason: 'not-found' };
      }

      const existing = state.mikrotiks[index];
      const routerosBaseline = sanitizeRouteros(existing.routeros, defaultRouterosOptions());
      const timestamp = new Date().toISOString();
      const host = normalizeOptionalText(existing.host);
      const lowered = host.toLowerCase();

      const simulateOffline = lowered.includes('offline') || lowered.includes('down');
      const apiOffline = simulateOffline || lowered.includes('api-down');
      const sshOffline = simulateOffline || lowered.includes('ssh-down');

      const connectivity = sanitizeConnectivity(
        {
          api: {
            status: routerosBaseline.apiEnabled ? (apiOffline ? 'offline' : 'online') : 'disabled',
            lastCheckedAt: timestamp,
            lastError:
              routerosBaseline.apiEnabled && apiOffline ? 'API host unreachable' : existing.connectivity?.api?.lastError ?? null
          },
          ssh: {
            status: routerosBaseline.sshEnabled ? (sshOffline ? 'offline' : 'online') : 'disabled',
            lastCheckedAt: timestamp,
            lastError:
              routerosBaseline.sshEnabled && sshOffline
                ? 'SSH negotiation failed'
                : existing.connectivity?.ssh?.lastError ?? null,
            fingerprint:
              routerosBaseline.sshEnabled && !sshOffline
                ? generateHostFingerprint(existing.host)
                : existing.connectivity?.ssh?.fingerprint ?? null
          }
        },
        routerosBaseline
      );

      const simulatedVersion =
        routerosBaseline.apiEnabled || routerosBaseline.sshEnabled
          ? lowered.includes('legacy') || lowered.includes('old')
            ? '6.49.10'
            : TARGET_ROUTEROS_VERSION
          : routerosBaseline.firmwareVersion;

      const normalizedRouteros = { ...routerosBaseline, firmwareVersion: simulatedVersion };
      const status = deriveDeviceStatus(existing.status, normalizedRouteros);

      const record = {
        ...existing,
        routeros: normalizedRouteros,
        status,
        connectivity,
        updatedAt: timestamp
      };

      state.mikrotiks[index] = record;
      await persist(state);

      return { success: true, mikrotik: record };
    },

    async listAddressLists() {
      const state = await load();
      return state.addressLists.map((entry) => ({ ...entry }));
    },

    async createAddressList({ name, referenceType, referenceId, address, comment }) {
      const state = await load();

      const normalizedName = normalizeText(name);
      if (!normalizedName) {
        return { success: false, reason: 'name-required' };
      }

      const typeCandidate = typeof referenceType === 'string' ? referenceType.toLowerCase() : '';
      if (!allowedAddressReferenceTypes.has(typeCandidate)) {
        return { success: false, reason: 'type-required' };
      }

      let normalizedReferenceId = null;
      if (typeCandidate === 'mikrotik') {
        const candidate = Number.parseInt(referenceId, 10);
        if (!Number.isInteger(candidate) || !state.mikrotiks.some((device) => device.id === candidate)) {
          return { success: false, reason: 'invalid-reference' };
        }
        normalizedReferenceId = candidate;
      } else {
        const candidate = Number.parseInt(referenceId, 10);
        if (!Number.isInteger(candidate) || !state.groups.some((group) => group.id === candidate)) {
          return { success: false, reason: 'invalid-reference' };
        }
        normalizedReferenceId = candidate;
      }

      const normalizedAddress = normalizeOptionalText(address ?? '');
      const normalizedComment = normalizeOptionalText(comment ?? '');

      const nextId = (Number.isInteger(state.lastAddressListId) ? state.lastAddressListId : 0) + 1;
      const timestamp = new Date().toISOString();

      const record = {
        id: nextId,
        name: normalizedName,
        referenceType: typeCandidate,
        referenceId: normalizedReferenceId,
        address: normalizedAddress,
        comment: normalizedComment,
        createdAt: timestamp,
        updatedAt: timestamp
      };

      state.addressLists.push(record);
      state.lastAddressListId = nextId;
      await persist(state);

      return { success: true, addressList: record };
    },

    async updateAddressList(id, { name, referenceType, referenceId, address, comment }) {
      const state = await load();
      const index = state.addressLists.findIndex((entry) => entry.id === id);

      if (index === -1) {
        return { success: false, reason: 'not-found' };
      }

      const existing = state.addressLists[index];
      const normalizedName = name !== undefined ? normalizeText(name, existing.name) : existing.name;

      let normalizedReferenceType = existing.referenceType;
      if (referenceType !== undefined) {
        const candidate = typeof referenceType === 'string' ? referenceType.toLowerCase() : '';
        if (!allowedAddressReferenceTypes.has(candidate)) {
          return { success: false, reason: 'type-required' };
        }
        normalizedReferenceType = candidate;
      }

      let normalizedReferenceId = existing.referenceId;
      if (referenceId !== undefined || referenceType !== undefined) {
        const candidate = referenceId !== undefined ? referenceId : existing.referenceId;
        const parsed = Number.parseInt(candidate, 10);

        if (normalizedReferenceType === 'mikrotik') {
          if (!Number.isInteger(parsed) || !state.mikrotiks.some((device) => device.id === parsed)) {
            return { success: false, reason: 'invalid-reference' };
          }
        } else if (!Number.isInteger(parsed) || !state.groups.some((group) => group.id === parsed)) {
          return { success: false, reason: 'invalid-reference' };
        }

        normalizedReferenceId = parsed;
      }

      const normalizedAddress = address !== undefined ? normalizeOptionalText(address) : existing.address ?? '';
      const normalizedComment = comment !== undefined ? normalizeOptionalText(comment) : existing.comment ?? '';

      const record = {
        ...existing,
        name: normalizedName,
        referenceType: normalizedReferenceType,
        referenceId: normalizedReferenceId,
        address: normalizedAddress,
        comment: normalizedComment,
        updatedAt: new Date().toISOString()
      };

      state.addressLists[index] = record;
      await persist(state);

      return { success: true, addressList: record };
    },

    async deleteAddressList(id) {
      const state = await load();
      const index = state.addressLists.findIndex((entry) => entry.id === id);

      if (index === -1) {
        return { success: false, reason: 'not-found' };
      }

      state.addressLists.splice(index, 1);
      const timestamp = new Date().toISOString();

      state.firewallFilters = state.firewallFilters.map((filter) => {
        if (filter.sourceAddressListId === id || filter.destinationAddressListId === id) {
          return {
            ...filter,
            sourceAddressListId: filter.sourceAddressListId === id ? null : filter.sourceAddressListId,
            destinationAddressListId:
              filter.destinationAddressListId === id ? null : filter.destinationAddressListId,
            updatedAt: timestamp
          };
        }
        return filter;
      });

      await persist(state);

      return { success: true };
    },

    async listFirewallFilters() {
      const state = await load();
      return state.firewallFilters.map((filter) => ({ ...filter, states: Array.isArray(filter.states) ? [...filter.states] : [] }));
    },

    async createFirewallFilter({
      name,
      groupId,
      chain,
      sourceAddressListId,
      destinationAddressListId,
      sourcePort,
      destinationPort,
      states,
      action,
      enabled,
      comment
    }) {
      const state = await load();

      const normalizedName = normalizeOptionalText(name ?? '').trim();

      const parsedGroup = Number.parseInt(groupId, 10);
      if (!Number.isInteger(parsedGroup) || !state.groups.some((group) => group.id === parsedGroup)) {
        return { success: false, reason: 'invalid-group' };
      }

      const chainCandidate = typeof chain === 'string' ? chain.toLowerCase() : '';
      if (!allowedFirewallChains.has(chainCandidate)) {
        return { success: false, reason: 'invalid-chain' };
      }

      let normalizedSourceListId = null;
      if (sourceAddressListId !== undefined && sourceAddressListId !== null && sourceAddressListId !== '') {
        const parsed = Number.parseInt(sourceAddressListId, 10);
        if (!Number.isInteger(parsed) || !state.addressLists.some((entry) => entry.id === parsed)) {
          return { success: false, reason: 'invalid-source-address-list' };
        }
        normalizedSourceListId = parsed;
      }

      let normalizedDestinationListId = null;
      if (destinationAddressListId !== undefined && destinationAddressListId !== null && destinationAddressListId !== '') {
        const parsed = Number.parseInt(destinationAddressListId, 10);
        if (!Number.isInteger(parsed) || !state.addressLists.some((entry) => entry.id === parsed)) {
          return { success: false, reason: 'invalid-destination-address-list' };
        }
        normalizedDestinationListId = parsed;
      }

      const normalizedSourcePort = sanitizePortExpression(sourcePort);
      const normalizedDestinationPort = sanitizePortExpression(destinationPort);
      const normalizedStates = sanitizeFirewallStatesList(states);
      const actionCandidate = typeof action === 'string' ? action.toLowerCase() : '';
      if (!allowedFirewallActions.has(actionCandidate)) {
        return { success: false, reason: 'invalid-action' };
      }

      const normalizedEnabled = normalizeBoolean(enabled, true);
      const normalizedComment = normalizeOptionalText(comment ?? '');

      const nextId = (Number.isInteger(state.lastFirewallFilterId) ? state.lastFirewallFilterId : 0) + 1;
      const timestamp = new Date().toISOString();

      const record = {
        id: nextId,
        name: normalizedName || `Rule ${nextId}`,
        groupId: parsedGroup,
        chain: chainCandidate,
        sourceAddressListId: normalizedSourceListId,
        destinationAddressListId: normalizedDestinationListId,
        sourcePort: normalizedSourcePort,
        destinationPort: normalizedDestinationPort,
        states: normalizedStates,
        action: actionCandidate,
        enabled: normalizedEnabled,
        comment: normalizedComment,
        createdAt: timestamp,
        updatedAt: timestamp
      };

      state.firewallFilters.push(record);
      state.lastFirewallFilterId = nextId;
      await persist(state);

      return { success: true, firewallFilter: record };
    },

    async updateFirewallFilter(
      id,
      {
        name,
        groupId,
        chain,
        sourceAddressListId,
        destinationAddressListId,
        sourcePort,
        destinationPort,
        states,
        action,
        enabled,
        comment
      }
    ) {
      const state = await load();
      const index = state.firewallFilters.findIndex((filter) => filter.id === id);

      if (index === -1) {
        return { success: false, reason: 'not-found' };
      }

      const existing = state.firewallFilters[index];
      const normalizedName = name !== undefined ? normalizeOptionalText(name) : existing.name;

      let normalizedGroupId = existing.groupId;
      if (groupId !== undefined) {
        const parsed = Number.parseInt(groupId, 10);
        if (!Number.isInteger(parsed) || !state.groups.some((group) => group.id === parsed)) {
          return { success: false, reason: 'invalid-group' };
        }
        normalizedGroupId = parsed;
      }

      let normalizedChain = existing.chain;
      if (chain !== undefined) {
        const candidate = typeof chain === 'string' ? chain.toLowerCase() : '';
        if (!allowedFirewallChains.has(candidate)) {
          return { success: false, reason: 'invalid-chain' };
        }
        normalizedChain = candidate;
      }

      let normalizedSourceListId = existing.sourceAddressListId;
      if (sourceAddressListId !== undefined) {
        if (sourceAddressListId === null || sourceAddressListId === '') {
          normalizedSourceListId = null;
        } else {
          const parsed = Number.parseInt(sourceAddressListId, 10);
          if (!Number.isInteger(parsed) || !state.addressLists.some((entry) => entry.id === parsed)) {
            return { success: false, reason: 'invalid-source-address-list' };
          }
          normalizedSourceListId = parsed;
        }
      }

      let normalizedDestinationListId = existing.destinationAddressListId;
      if (destinationAddressListId !== undefined) {
        if (destinationAddressListId === null || destinationAddressListId === '') {
          normalizedDestinationListId = null;
        } else {
          const parsed = Number.parseInt(destinationAddressListId, 10);
          if (!Number.isInteger(parsed) || !state.addressLists.some((entry) => entry.id === parsed)) {
            return { success: false, reason: 'invalid-destination-address-list' };
          }
          normalizedDestinationListId = parsed;
        }
      }

      const normalizedSourcePort = sourcePort !== undefined ? sanitizePortExpression(sourcePort) : existing.sourcePort;
      const normalizedDestinationPort =
        destinationPort !== undefined ? sanitizePortExpression(destinationPort) : existing.destinationPort;
      const normalizedStates = states !== undefined ? sanitizeFirewallStatesList(states) : existing.states;

      let normalizedAction = existing.action;
      if (action !== undefined) {
        const candidate = typeof action === 'string' ? action.toLowerCase() : '';
        if (!allowedFirewallActions.has(candidate)) {
          return { success: false, reason: 'invalid-action' };
        }
        normalizedAction = candidate;
      }

      const normalizedEnabled = enabled !== undefined ? normalizeBoolean(enabled, existing.enabled) : existing.enabled;
      const normalizedComment = comment !== undefined ? normalizeOptionalText(comment) : existing.comment ?? '';

      const record = {
        ...existing,
        name: normalizedName,
        groupId: normalizedGroupId,
        chain: normalizedChain,
        sourceAddressListId: normalizedSourceListId,
        destinationAddressListId: normalizedDestinationListId,
        sourcePort: normalizedSourcePort,
        destinationPort: normalizedDestinationPort,
        states: normalizedStates,
        action: normalizedAction,
        enabled: normalizedEnabled,
        comment: normalizedComment,
        updatedAt: new Date().toISOString()
      };

      state.firewallFilters[index] = record;
      await persist(state);

      return { success: true, firewallFilter: record };
    },

    async deleteFirewallFilter(id) {
      const state = await load();
      const index = state.firewallFilters.findIndex((filter) => filter.id === id);

      if (index === -1) {
        return { success: false, reason: 'not-found' };
      }

      state.firewallFilters.splice(index, 1);
      await persist(state);

      return { success: true };
    },

<<<<<<< HEAD
=======
    async discoverTunnelsFromInventory() {
      const state = await load();
      const { mutated, added } = runTunnelDiscovery(state);

      if (mutated) {
        await persist(state);
      }

      return { success: true, mutated, added };
    },

>>>>>>> 99afff45
    async listTunnels() {
      const state = await load();
      return state.tunnels.map((tunnel) => ({
        ...tunnel,
        tags: Array.isArray(tunnel.tags) ? [...tunnel.tags] : []
      }));
    },

    async createTunnel({
      name,
      groupId,
      sourceId,
      targetId,
      connectionType,
      status,
      enabled,
      tags,
      notes,
      metrics,
      profile,
      monitoring,
      ospf,
      vpnProfiles
    }) {
      const state = await load();

      const normalizedName = normalizeText(name);

      if (!normalizedName) {
        return { success: false, reason: 'name-required' };
      }

      let normalizedGroupId = null;
      if (groupId !== undefined && groupId !== null && groupId !== '') {
        const parsed = Number.parseInt(groupId, 10);

        if (!Number.isInteger(parsed) || parsed <= 0) {
          return { success: false, reason: 'invalid-group' };
        }

        const exists = state.groups.some((group) => group.id === parsed);

        if (!exists) {
          return { success: false, reason: 'invalid-group' };
        }

        normalizedGroupId = parsed;
      }

      const normalizeEndpoint = (value) => {
        if (value === null || value === undefined || value === '') {
          return null;
        }

        const parsed = Number.parseInt(value, 10);
        if (!Number.isInteger(parsed) || parsed <= 0) {
          return null;
        }

        return parsed;
      };

      const normalizedSourceId = normalizeEndpoint(sourceId);
      const normalizedTargetId = normalizeEndpoint(targetId);

      if (!normalizedSourceId || !state.mikrotiks.some((device) => device.id === normalizedSourceId)) {
        return { success: false, reason: 'invalid-source' };
      }

      if (!normalizedTargetId || !state.mikrotiks.some((device) => device.id === normalizedTargetId)) {
        return { success: false, reason: 'invalid-target' };
      }

      if (normalizedSourceId === normalizedTargetId) {
        return { success: false, reason: 'duplicate-endpoint' };
      }

      const normalizedConnectionType = (normalizeText(connectionType) || 'GRE').toUpperCase();
      const normalizedStatus = allowedTunnelStates.has((status ?? '').toLowerCase())
        ? status.toLowerCase()
        : 'down';
      const normalizedEnabled = normalizeBoolean(enabled, true);
      const normalizedTags = normalizeTags(tags);
      const normalizedNotes = normalizeOptionalText(notes ?? '');
      const normalizedMetrics = sanitizeTunnelMetrics(metrics ?? {});
      const normalizedProfile = sanitizeTunnelProfile(profile ?? {}, defaultTunnelProfile());
      const normalizedMonitoring = sanitizeTunnelMonitoring(monitoring ?? {}, defaultTunnelMonitoring());
      const normalizedOspf = sanitizeTunnelOspf(ospf ?? {}, defaultTunnelOspf());
      const normalizedVpnProfiles = sanitizeVpnProfiles(vpnProfiles ?? {}, defaultVpnProfiles());

      const nextId = (Number.isInteger(state.lastTunnelId) ? state.lastTunnelId : 0) + 1;
      const timestamp = new Date().toISOString();

      const tunnel = {
        id: nextId,
        name: normalizedName,
        groupId: normalizedGroupId,
        sourceId: normalizedSourceId,
        targetId: normalizedTargetId,
        connectionType: normalizedConnectionType,
        status: normalizedStatus,
        enabled: normalizedEnabled,
        tags: normalizedTags,
        notes: normalizedNotes,
        metrics: normalizedMetrics,
        profile: normalizedProfile,
        monitoring: normalizedMonitoring,
        ospf: normalizedOspf,
        vpnProfiles: normalizedVpnProfiles,
        createdAt: timestamp,
        updatedAt: timestamp
      };

      state.tunnels.push(tunnel);
      state.lastTunnelId = nextId;
      await persist(state);

      return { success: true, tunnel };
    },

    async updateTunnel(id, {
      name,
      groupId,
      sourceId,
      targetId,
      connectionType,
      status,
      enabled,
      tags,
      notes,
      metrics,
      profile,
      monitoring,
      ospf,
      vpnProfiles
    }) {
      const state = await load();
      const index = state.tunnels.findIndex((tunnel) => tunnel.id === id);

      if (index === -1) {
        return { success: false, reason: 'not-found' };
      }

      const existing = state.tunnels[index];
      const normalizedName = name !== undefined ? normalizeText(name) : existing.name;

      if (!normalizedName) {
        return { success: false, reason: 'name-required' };
      }

      let normalizedGroupId = existing.groupId ?? null;
      if (groupId !== undefined) {
        if (groupId === null || groupId === '') {
          normalizedGroupId = null;
        } else {
          const parsed = Number.parseInt(groupId, 10);
          if (!Number.isInteger(parsed) || parsed <= 0) {
            return { success: false, reason: 'invalid-group' };
          }

          if (!state.groups.some((group) => group.id === parsed)) {
            return { success: false, reason: 'invalid-group' };
          }

          normalizedGroupId = parsed;
        }
      }

      const normalizeEndpoint = (value, fallback) => {
        if (value === undefined) {
          return fallback;
        }

        if (value === null || value === '') {
          return null;
        }

        const parsed = Number.parseInt(value, 10);
        if (!Number.isInteger(parsed) || parsed <= 0) {
          return null;
        }
        return parsed;
      };

      const normalizedSourceId = normalizeEndpoint(sourceId, existing.sourceId);
      const normalizedTargetId = normalizeEndpoint(targetId, existing.targetId);

      if (!normalizedSourceId || !state.mikrotiks.some((device) => device.id === normalizedSourceId)) {
        return { success: false, reason: 'invalid-source' };
      }

      if (!normalizedTargetId || !state.mikrotiks.some((device) => device.id === normalizedTargetId)) {
        return { success: false, reason: 'invalid-target' };
      }

      if (normalizedSourceId === normalizedTargetId) {
        return { success: false, reason: 'duplicate-endpoint' };
      }

      const normalizedConnectionType =
        connectionType !== undefined
          ? (normalizeText(connectionType) || 'GRE').toUpperCase()
          : existing.connectionType;
      const normalizedStatus =
        status !== undefined && allowedTunnelStates.has(status.toLowerCase())
          ? status.toLowerCase()
          : existing.status;
      const normalizedEnabled = enabled !== undefined ? normalizeBoolean(enabled) : existing.enabled;
      const normalizedTags = tags !== undefined ? normalizeTags(tags) : Array.isArray(existing.tags) ? [...existing.tags] : [];
      const normalizedNotes = notes !== undefined ? normalizeOptionalText(notes) : existing.notes ?? '';
      const normalizedMetrics = metrics !== undefined ? sanitizeTunnelMetrics(metrics) : sanitizeTunnelMetrics(existing.metrics);
      const existingProfile = sanitizeTunnelProfile(existing.profile ?? {}, defaultTunnelProfile());
      const normalizedProfile =
        profile !== undefined
          ? sanitizeTunnelProfile(profile ?? {}, existingProfile)
          : existingProfile;
      const existingMonitoring = sanitizeTunnelMonitoring(existing.monitoring ?? {}, defaultTunnelMonitoring());
      const normalizedMonitoring =
        monitoring !== undefined
          ? sanitizeTunnelMonitoring(monitoring ?? {}, existingMonitoring)
          : existingMonitoring;
      const existingOspf = sanitizeTunnelOspf(existing.ospf ?? {}, defaultTunnelOspf());
      const normalizedOspf =
        ospf !== undefined ? sanitizeTunnelOspf(ospf ?? {}, existingOspf) : existingOspf;
      const existingVpnProfiles = sanitizeVpnProfiles(existing.vpnProfiles ?? {}, defaultVpnProfiles());
      const normalizedVpnProfiles =
        vpnProfiles !== undefined
          ? sanitizeVpnProfiles(vpnProfiles ?? {}, existingVpnProfiles)
          : existingVpnProfiles;

      const tunnel = {
        ...existing,
        name: normalizedName,
        groupId: normalizedGroupId,
        sourceId: normalizedSourceId,
        targetId: normalizedTargetId,
        connectionType: normalizedConnectionType,
        status: normalizedStatus,
        enabled: normalizedEnabled,
        tags: normalizedTags,
        notes: normalizedNotes,
        metrics: normalizedMetrics,
        profile: normalizedProfile,
        monitoring: normalizedMonitoring,
        ospf: normalizedOspf,
        vpnProfiles: normalizedVpnProfiles,
        updatedAt: new Date().toISOString()
      };

      state.tunnels[index] = tunnel;
      await persist(state);

      return { success: true, tunnel };
    },

    async deleteTunnel(id) {
      const state = await load();
      const index = state.tunnels.findIndex((tunnel) => tunnel.id === id);

      if (index === -1) {
        return { success: false, reason: 'not-found' };
      }

      state.tunnels.splice(index, 1);
      await persist(state);

      return { success: true };
    },

    async hasAnyUsers() {
      const state = await load();
      return state.users.length > 0;
    },

    async countUsers() {
      const state = await load();
      return state.users.length;
    },

    async getDashboardSnapshot() {
      const state = await load();
      const totalMikrotiks = state.mikrotiks.length;
      const updatedMikrotiks = state.mikrotiks.filter((device) => device.status?.updateStatus === 'updated').length;
      const pendingMikrotiks = state.mikrotiks.filter((device) => device.status?.updateStatus === 'pending').length;
      const unknownMikrotiks = Math.max(totalMikrotiks - updatedMikrotiks - pendingMikrotiks, 0);
      const apiOnline = state.mikrotiks.filter((device) => device.connectivity?.api?.status === 'online').length;
      const apiOffline = state.mikrotiks.filter((device) => device.connectivity?.api?.status === 'offline').length;
      const sshOnline = state.mikrotiks.filter((device) => device.connectivity?.ssh?.status === 'online').length;
      const sshOffline = state.mikrotiks.filter((device) => device.connectivity?.ssh?.status === 'offline').length;

      const totalTunnels = state.tunnels.length;
      const tunnelsUp = state.tunnels.filter((tunnel) => tunnel.status === 'up').length;
      const tunnelsDown = state.tunnels.filter((tunnel) => tunnel.status === 'down').length;
      const tunnelsMaintenance = state.tunnels.filter((tunnel) => tunnel.status === 'maintenance').length;

      const latencyLeaderboard = state.tunnels
        .map((tunnel) => ({
          id: tunnel.id,
          name: tunnel.name,
          latencyMs: parseOptionalNumber(tunnel.metrics?.latencyMs, { min: 0, max: 1_000_000 }),
          packetLoss: parseOptionalNumber(tunnel.metrics?.packetLoss, { min: 0, max: 100 }),
          status: tunnel.status
        }))
        .filter((entry) => entry.latencyMs !== null)
        .sort((a, b) => (b.latencyMs ?? 0) - (a.latencyMs ?? 0))
        .slice(0, 10);

      const packetLossLeaderboard = state.tunnels
        .map((tunnel) => ({
          id: tunnel.id,
          name: tunnel.name,
          latencyMs: parseOptionalNumber(tunnel.metrics?.latencyMs, { min: 0, max: 1_000_000 }),
          packetLoss: parseOptionalNumber(tunnel.metrics?.packetLoss, { min: 0, max: 100 }),
          status: tunnel.status
        }))
        .filter((entry) => entry.packetLoss !== null)
        .sort((a, b) => (b.packetLoss ?? 0) - (a.packetLoss ?? 0))
        .slice(0, 10);

      const updatedTimestamps = [];
      const captureTimestamp = (value) => {
        const iso = normalizeIsoDate(value);
        if (iso) {
          updatedTimestamps.push(iso);
        }
      };

      state.mikrotiks.forEach((device) => {
        captureTimestamp(device.updatedAt);
        if (device.status) {
          captureTimestamp(device.status.lastAuditAt);
        }
      });

      state.tunnels.forEach((tunnel) => {
        captureTimestamp(tunnel.updatedAt);
        if (tunnel.metrics) {
          captureTimestamp(tunnel.metrics.lastCheckedAt);
        }
      });

      if (Array.isArray(state.ipams)) {
        state.ipams.forEach((ipam) => {
          captureTimestamp(ipam.updatedAt);
          captureTimestamp(ipam.lastCheckedAt);
        });
      }

      const lastUpdatedAt = updatedTimestamps.length
        ? new Date(Math.max(...updatedTimestamps.map((value) => new Date(value).getTime()))).toISOString()
        : null;

      return {
        mikrotik: {
          total: totalMikrotiks,
          updated: updatedMikrotiks,
          pending: pendingMikrotiks,
          unknown: unknownMikrotiks,
          apiOnline,
          apiOffline,
          sshOnline,
          sshOffline,
          target: TARGET_ROUTEROS_VERSION
        },
        tunnels: {
          total: totalTunnels,
          up: tunnelsUp,
          down: tunnelsDown,
          maintenance: tunnelsMaintenance,
          latencyLeaderboard,
          packetLossLeaderboard
        },
        lastUpdatedAt
      };
    },

    async close() {
      return Promise.resolve();
    }
  };
};

export default initializeDatabase;<|MERGE_RESOLUTION|>--- conflicted
+++ resolved
@@ -1,10 +1,6 @@
 import fs from 'fs/promises';
 import path from 'path';
 import crypto from 'crypto';
-<<<<<<< HEAD
-=======
-import { isIP } from 'node:net';
->>>>>>> 99afff45
 import { fileURLToPath } from 'url';
 
 const __filename = fileURLToPath(import.meta.url);
@@ -28,23 +24,15 @@
   lastGroupId: 0,
   lastMikrotikId: 0,
   lastTunnelId: 0,
-<<<<<<< HEAD
   lastAddressListId: 0,
   lastFirewallFilterId: 0,
-=======
-  lastIpamId: 0,
->>>>>>> 99afff45
   users: [],
   roles: [],
   groups: [],
   mikrotiks: [],
   tunnels: [],
-<<<<<<< HEAD
   addressLists: [],
   firewallFilters: []
-=======
-  ipams: []
->>>>>>> 99afff45
 });
 
 const normalizeGroupName = (name, fallback) => {
@@ -115,20 +103,12 @@
   apiRetries: 1,
   allowInsecureCiphers: false,
   preferredApiFirst: true,
-<<<<<<< HEAD
   firmwareVersion: '',
   sshEnabled: false,
   sshPort: 22,
   sshUsername: '',
   sshPassword: '',
   sshAcceptNewHostKeys: true
-=======
-  sshEnabled: true,
-  sshPort: 22,
-  sshUsername: '',
-  sshPassword: '',
-  autoAcceptFingerprints: false
->>>>>>> 99afff45
 });
 
 const normalizeText = (value, fallback = '') => {
@@ -198,7 +178,6 @@
   return [];
 };
 
-<<<<<<< HEAD
 const allowedConnectivityStatuses = new Set(['unknown', 'online', 'offline', 'disabled']);
 const allowedAddressReferenceTypes = new Set(['mikrotik', 'group']);
 const allowedFirewallChains = new Set(['input', 'output', 'forward']);
@@ -339,111 +318,6 @@
   const digest = crypto.createHash('sha256').update(normalized).digest('hex');
   return digest.match(/.{1,4}/g)?.join(':') ?? digest;
 };
-=======
-const normalizeUrl = (value) => {
-  if (typeof value !== 'string') {
-    return '';
-  }
-
-  const trimmed = value.trim();
-
-  if (!trimmed) {
-    return '';
-  }
-
-  return trimmed.replace(/\s+/g, '').replace(/\/+$/, '');
-};
-
-const sanitizeIpamCollectionEntry = (entry = {}, fallbackPrefix) => {
-  const metadata =
-    entry && typeof entry.metadata === 'object' && entry.metadata !== null && !Array.isArray(entry.metadata)
-      ? { ...entry.metadata }
-      : {};
-
-  Object.keys(metadata).forEach((key) => {
-    if (metadata[key] === undefined) {
-      delete metadata[key];
-    }
-  });
-
-  const position = typeof entry.index === 'number' ? entry.index + 1 : 1;
-  const fallbackName = fallbackPrefix ? `${fallbackPrefix} ${position}` : `Item ${position}`;
-
-  const idCandidate = Number.parseInt(entry.id, 10);
-  const id = Number.isInteger(idCandidate) && idCandidate > 0 ? idCandidate : null;
-
-  return {
-    id,
-    name: normalizeText(entry.name, fallbackName),
-    description: normalizeOptionalText(entry.description ?? ''),
-    metadata
-  };
-};
-
-const sanitizeIpamCollections = (collections = {}) => {
-  const mapList = (list, prefix) => {
-    if (!Array.isArray(list)) {
-      return [];
-    }
-
-    return list.map((entry, index) => sanitizeIpamCollectionEntry({ ...entry, index }, prefix));
-  };
-
-  return {
-    sections: mapList(collections.sections, 'Section'),
-    datacenters: mapList(collections.datacenters, 'Datacenter'),
-    ranges: mapList(collections.ranges, 'Range')
-  };
-};
-
-const allowedIpamStatuses = new Set(['connected', 'failed', 'unknown']);
-
-const sanitizeIpamRecord = (record = {}, { identifier, timestamp } = {}) => {
-  const id = Number.isInteger(identifier) && identifier > 0 ? identifier : Number.parseInt(record.id, 10);
-
-  const createdAt = normalizeIsoDate(record.createdAt) ?? normalizeIsoDate(record.created_at) ?? timestamp;
-  const updatedAt = normalizeIsoDate(record.updatedAt) ?? normalizeIsoDate(record.updated_at) ?? createdAt ?? timestamp;
-  const lastCheckedAt =
-    normalizeIsoDate(record.lastCheckedAt) ?? normalizeIsoDate(record.last_checkedAt) ?? normalizeIsoDate(record.last_checked_at);
-
-  const statusCandidate = normalizeOptionalText(record.lastStatus ?? record.last_status ?? 'unknown') || 'unknown';
-  const lastStatus = allowedIpamStatuses.has(statusCandidate.toLowerCase())
-    ? statusCandidate.toLowerCase()
-    : 'unknown';
-
-  return {
-    id: Number.isInteger(id) && id > 0 ? id : identifier,
-    name: normalizeText(record.name, `IPAM ${id || identifier || ''}`.trim()),
-    baseUrl: normalizeUrl(record.baseUrl ?? record.base_url ?? ''),
-    appId: normalizeText(record.appId ?? record.app_id ?? '', ''),
-    appCode: normalizeOptionalText(record.appCode ?? record.app_code ?? ''),
-    appPermissions: normalizeText(record.appPermissions ?? record.app_permissions ?? 'Read', 'Read'),
-    appSecurity: normalizeText(
-      record.appSecurity ?? record.app_security ?? 'SSL with App code token',
-      'SSL with App code token'
-    ),
-    createdAt: createdAt ?? timestamp,
-    updatedAt: updatedAt ?? createdAt ?? timestamp,
-    lastStatus,
-    lastCheckedAt,
-    collections: sanitizeIpamCollections(record.collections ?? record.cached ?? {})
-  };
-};
-
-const presentIpamForClient = (ipam) => ({
-  id: ipam.id,
-  name: ipam.name,
-  baseUrl: ipam.baseUrl,
-  appId: ipam.appId,
-  appPermissions: ipam.appPermissions,
-  appSecurity: ipam.appSecurity,
-  createdAt: ipam.createdAt,
-  updatedAt: ipam.updatedAt,
-  lastStatus: ipam.lastStatus,
-  lastCheckedAt: ipam.lastCheckedAt,
-  collections: sanitizeIpamCollections(ipam.collections)
-});
->>>>>>> 99afff45
 
 const sanitizeRouteros = (options = {}, baseline = defaultRouterosOptions()) => {
   const normalized = { ...baseline };
@@ -1909,7 +1783,6 @@
     addressing.remoteIpamPool = normalizeOptionalText(addressingInput.remoteIpamPool);
   }
 
-<<<<<<< HEAD
   normalized.firmwareVersion = normalizeOptionalText(
     options.firmwareVersion ?? baseline.firmwareVersion ?? ''
   );
@@ -1930,9 +1803,6 @@
 
   return normalized;
 };
-=======
-  normalized.addressing = addressing;
->>>>>>> 99afff45
 
   const provisioningBaseline = {
     ...defaultTunnelProfile().provisioning,
@@ -2647,7 +2517,6 @@
       mutated = true;
     }
 
-<<<<<<< HEAD
     const status = deriveDeviceStatus(device.status, routeros);
     const connectivity = sanitizeConnectivity(device.connectivity, routeros);
 
@@ -2665,15 +2534,6 @@
       routeros,
       status,
       connectivity,
-=======
-    return {
-      id: identifier,
-      name,
-      referenceType,
-      referenceId,
-      address,
-      comment,
->>>>>>> 99afff45
       createdAt,
       updatedAt
     };
@@ -4303,20 +4163,6 @@
       return { success: true };
     },
 
-<<<<<<< HEAD
-=======
-    async discoverTunnelsFromInventory() {
-      const state = await load();
-      const { mutated, added } = runTunnelDiscovery(state);
-
-      if (mutated) {
-        await persist(state);
-      }
-
-      return { success: true, mutated, added };
-    },
-
->>>>>>> 99afff45
     async listTunnels() {
       const state = await load();
       return state.tunnels.map((tunnel) => ({
