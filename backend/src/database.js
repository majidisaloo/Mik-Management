import fs from 'fs/promises';
import path from 'path';
import crypto from 'crypto';
import { isIP } from 'net';
import { fileURLToPath } from 'url';

const __filename = fileURLToPath(import.meta.url);
const __dirname = path.dirname(__filename);

const defaultPermissions = () => ({
  dashboard: false,
  users: false,
  roles: false,
  groups: false,
  mikrotiks: false,
  tunnels: false,
  settings: false
});

const TARGET_ROUTEROS_VERSION = '7.14.0';

const defaultState = () => ({
  lastUserId: 0,
  lastRoleId: 0,
  lastGroupId: 0,
  lastMikrotikId: 0,
  lastTunnelId: 0,
  lastAddressListId: 0,
  lastFirewallFilterId: 0,
  users: [],
  roles: [],
  groups: [],
  mikrotiks: [],
  tunnels: [],
  addressLists: [],
  firewallFilters: []
});

const normalizeGroupName = (name, fallback) => {
  if (typeof name !== 'string') {
    return fallback;
  }

  const trimmed = name.trim();
  return trimmed || fallback;
};

const buildParentLookup = (groups) => {
  const lookup = new Map();
  groups.forEach((group) => {
    lookup.set(group.id, group.parentId ?? null);
  });
  return lookup;
};

const createsCycle = (groups, groupId, candidateParentId) => {
  if (!candidateParentId || !Number.isInteger(candidateParentId)) {
    return false;
  }

  if (candidateParentId === groupId) {
    return true;
  }

  const lookup = buildParentLookup(groups);
  let current = candidateParentId;

  while (current) {
    if (current === groupId) {
      return true;
    }

    const next = lookup.get(current);

    if (!next || next === current) {
      return false;
    }

    current = next;
  }

  return false;
};

const findCanonicalRootId = (groups) => {
  return groups
    .filter((group) => group.parentId === null)
    .reduce((rootId, group) => {
      if (rootId === null || group.id < rootId) {
        return group.id;
      }
      return rootId;
    }, null);
};

const defaultRouterosOptions = () => ({
  apiEnabled: false,
  apiPort: 8728,
  apiSSL: false,
  apiUsername: '',
  apiPassword: '',
  verifyTLS: true,
  apiTimeout: 5000,
  apiRetries: 1,
  allowInsecureCiphers: false,
  preferredApiFirst: true,
  firmwareVersion: '',
  sshEnabled: false,
  sshPort: 22,
  sshUsername: '',
  sshPassword: '',
  sshAcceptNewHostKeys: true
});

const normalizeText = (value, fallback = '') => {
  if (typeof value !== 'string') {
    return fallback;
  }

  const trimmed = value.trim();
  return trimmed || fallback;
};

const normalizeOptionalText = (value) => {
  if (typeof value !== 'string') {
    return '';
  }

  return value.trim();
};

const normalizeBoolean = (value, fallback = false) => {
  if (typeof value === 'boolean') {
    return value;
  }

  if (value === 'true' || value === '1') {
    return true;
  }

  if (value === 'false' || value === '0') {
    return false;
  }

  return fallback;
};

const clampNumber = (value, { min, max, fallback }) => {
  const parsed = Number.parseInt(value, 10);

  if (Number.isInteger(parsed)) {
    if (Number.isInteger(min) && parsed < min) {
      return min;
    }

    if (Number.isInteger(max) && parsed > max) {
      return max;
    }

    return parsed;
  }

  return fallback;
};

const normalizeTags = (value) => {
  if (!value) {
    return [];
  }

  if (Array.isArray(value)) {
    return [...new Set(value.map((entry) => normalizeText(entry)).filter(Boolean))];
  }

  if (typeof value === 'string') {
    return [...new Set(value.split(',').map((entry) => entry.trim()).filter(Boolean))];
  }

  return [];
};

const allowedConnectivityStatuses = new Set(['unknown', 'online', 'offline', 'disabled']);
const allowedAddressReferenceTypes = new Set(['mikrotik', 'group']);
const allowedFirewallChains = new Set(['input', 'output', 'forward']);
const allowedFirewallActions = new Set(['accept', 'drop']);
const allowedFirewallStates = new Set(['new', 'established', 'related', 'invalid', 'syn']);

const defaultConnectivityState = (routeros = defaultRouterosOptions()) => ({
  api: {
    status: routeros.apiEnabled ? 'unknown' : 'disabled',
    lastCheckedAt: null,
    lastError: null
  },
  ssh: {
    status: routeros.sshEnabled ? 'unknown' : 'disabled',
    lastCheckedAt: null,
    fingerprint: null,
    lastError: null
  }
});

const sanitizeConnectivity = (connectivity = {}, routeros = defaultRouterosOptions()) => {
  const baseline = defaultConnectivityState(routeros);
  const normalized = { ...baseline };

  const api = connectivity.api ?? {};
  const apiStatus = typeof api.status === 'string' ? api.status.toLowerCase() : '';
  normalized.api.status = allowedConnectivityStatuses.has(apiStatus) ? apiStatus : baseline.api.status;
  if (!routeros.apiEnabled) {
    normalized.api.status = 'disabled';
  }
  normalized.api.lastCheckedAt = typeof api.lastCheckedAt === 'string' ? api.lastCheckedAt : baseline.api.lastCheckedAt;
  normalized.api.lastError = normalizeOptionalText(api.lastError ?? baseline.api.lastError ?? '') || null;

  const ssh = connectivity.ssh ?? {};
  const sshStatus = typeof ssh.status === 'string' ? ssh.status.toLowerCase() : '';
  normalized.ssh.status = allowedConnectivityStatuses.has(sshStatus) ? sshStatus : baseline.ssh.status;
  if (!routeros.sshEnabled) {
    normalized.ssh.status = 'disabled';
  }
  normalized.ssh.lastCheckedAt = typeof ssh.lastCheckedAt === 'string' ? ssh.lastCheckedAt : baseline.ssh.lastCheckedAt;
  normalized.ssh.lastError = normalizeOptionalText(ssh.lastError ?? baseline.ssh.lastError ?? '') || null;
  normalized.ssh.fingerprint = normalizeOptionalText(ssh.fingerprint ?? baseline.ssh.fingerprint ?? '') || null;

  return normalized;
};

const compareVersionSegments = (segmentsA, segmentsB) => {
  const length = Math.max(segmentsA.length, segmentsB.length);
  for (let index = 0; index < length; index += 1) {
    const a = Number.parseInt(segmentsA[index] ?? '0', 10);
    const b = Number.parseInt(segmentsB[index] ?? '0', 10);

    if (Number.isNaN(a) && Number.isNaN(b)) {
      continue;
    }

    if (Number.isNaN(a)) {
      return -1;
    }

    if (Number.isNaN(b)) {
      return 1;
    }

    if (a > b) {
      return 1;
    }

    if (a < b) {
      return -1;
    }
  }

  return 0;
};

const compareRouterosVersions = (current, target) => {
  if (!current || !target) {
    return 0;
  }

  const currentSegments = String(current)
    .split(/[^0-9]+/)
    .filter(Boolean);
  const targetSegments = String(target)
    .split(/[^0-9]+/)
    .filter(Boolean);

  return compareVersionSegments(currentSegments, targetSegments);
};

const deriveDeviceStatus = (status = {}, routeros = defaultRouterosOptions()) => {
  const normalized = { ...sanitizeDeviceStatus(status) };
  const version = normalizeOptionalText(routeros.firmwareVersion ?? '');

  if (!version) {
    normalized.updateStatus = 'unknown';
    return normalized;
  }

  const comparison = compareRouterosVersions(version, TARGET_ROUTEROS_VERSION);
  normalized.updateStatus = comparison >= 0 ? 'updated' : 'pending';

  if (!normalized.lastAuditAt) {
    normalized.lastAuditAt = new Date().toISOString();
  }

  return normalized;
};

const sanitizePortExpression = (value) => {
  if (typeof value !== 'string') {
    return '';
  }

  return value.replace(/[^0-9,:;-]/g, '').replace(/;+/g, ';').trim();
};

const sanitizeFirewallStatesList = (states) => {
  if (!states) {
    return [];
  }

  const source = Array.isArray(states) ? states : String(states).split(',');

  return [...new Set(source.map((entry) => entry.toString().toLowerCase().trim()).filter(Boolean))].filter((entry) =>
    allowedFirewallStates.has(entry)
  );
};

const generateHostFingerprint = (host) => {
  const normalized = normalizeOptionalText(host);

  if (!normalized) {
    return null;
  }

  const digest = crypto.createHash('sha256').update(normalized).digest('hex');
  return digest.match(/.{1,4}/g)?.join(':') ?? digest;
};

const sanitizeRouteros = (options = {}, baseline = defaultRouterosOptions()) => {
  const normalized = { ...baseline };

  normalized.apiEnabled = normalizeBoolean(options.apiEnabled, baseline.apiEnabled);
  normalized.apiSSL = normalizeBoolean(options.apiSSL, baseline.apiSSL);

  const defaultPort = normalized.apiSSL ? 8729 : 8728;
  const desiredPort = options.apiPort ?? baseline.apiPort ?? defaultPort;
  normalized.apiPort = clampNumber(desiredPort, { min: 1, max: 65535, fallback: defaultPort });

  normalized.apiUsername = normalizeOptionalText(options.apiUsername ?? baseline.apiUsername ?? '');
  normalized.apiPassword = normalizeOptionalText(options.apiPassword ?? baseline.apiPassword ?? '');
  normalized.verifyTLS = normalizeBoolean(options.verifyTLS, baseline.verifyTLS);

  const timeoutFallback = clampNumber(baseline.apiTimeout, { min: 500, max: 60000, fallback: 5000 });
  normalized.apiTimeout = clampNumber(options.apiTimeout, {
    min: 500,
    max: 60000,
    fallback: timeoutFallback
  });

  const retriesFallback = clampNumber(baseline.apiRetries, { min: 0, max: 10, fallback: 1 });
  normalized.apiRetries = clampNumber(options.apiRetries, { min: 0, max: 10, fallback: retriesFallback });

  normalized.allowInsecureCiphers = normalizeBoolean(
    options.allowInsecureCiphers,
    baseline.allowInsecureCiphers
  );
  normalized.preferredApiFirst = normalizeBoolean(
    options.preferredApiFirst,
    baseline.preferredApiFirst
  );

  normalized.sshEnabled = normalizeBoolean(options.sshEnabled, baseline.sshEnabled);

  const sshPortFallback = clampNumber(baseline.sshPort, { min: 1, max: 65535, fallback: 22 });
  normalized.sshPort = clampNumber(options.sshPort, { min: 1, max: 65535, fallback: sshPortFallback });
  normalized.sshUsername = normalizeOptionalText(options.sshUsername ?? baseline.sshUsername ?? '');
  normalized.sshPassword = normalizeOptionalText(options.sshPassword ?? baseline.sshPassword ?? '');
  normalized.autoAcceptFingerprints = normalizeBoolean(
    options.autoAcceptFingerprints,
    baseline.autoAcceptFingerprints
  );

  if (normalized.apiSSL && !options.apiPort && !baseline.apiPort) {
    normalized.apiPort = 8729;
  }

  if (!normalized.apiSSL && !options.apiPort && !baseline.apiPort) {
    normalized.apiPort = 8728;
  }

  normalized.firmwareVersion = normalizeOptionalText(
    options.firmwareVersion ?? baseline.firmwareVersion ?? ''
  );

  const baselineSshPortFallback = clampNumber(baseline.sshPort, {
    min: 1,
    max: 65535,
    fallback: 22
  });
  normalized.sshEnabled = normalizeBoolean(options.sshEnabled, baseline.sshEnabled);
  normalized.sshPort = clampNumber(options.sshPort, {
    min: 1,
    max: 65535,
    fallback: baselineSshPortFallback
  });
  normalized.sshUsername = normalizeOptionalText(options.sshUsername ?? baseline.sshUsername ?? '');
  normalized.sshPassword = normalizeOptionalText(options.sshPassword ?? baseline.sshPassword ?? '');
  normalized.sshAcceptNewHostKeys = normalizeBoolean(
    options.sshAcceptNewHostKeys ?? options.sshAcceptUnknownHost,
    baseline.sshAcceptNewHostKeys
  );

  if (!normalized.sshEnabled) {
    normalized.sshPort = clampNumber(22, { min: 1, max: 65535, fallback: 22 });
  }

  return normalized;
};

const allowedUpdateStatuses = new Set(['updated', 'pending', 'unknown']);

const sanitizeDeviceStatus = (status = {}) => {
  const normalized = {};
  const candidate = typeof status.updateStatus === 'string' ? status.updateStatus.toLowerCase() : '';
  normalized.updateStatus = allowedUpdateStatuses.has(candidate) ? candidate : 'unknown';
  normalized.lastAuditAt = typeof status.lastAuditAt === 'string' ? status.lastAuditAt : null;
  return normalized;
};

const allowedTunnelStates = new Set(['up', 'down', 'maintenance']);

const parseOptionalNumber = (value, { min, max }) => {
  if (value === null || value === undefined || value === '') {
    return null;
  }

  const parsed = Number.parseFloat(value);

  if (!Number.isFinite(parsed)) {
    return null;
  }

  if (typeof min === 'number' && parsed < min) {
    return min;
  }

  if (typeof max === 'number' && parsed > max) {
    return max;
  }

  return parsed;
};

const normalizeIsoDate = (value) => {
  if (typeof value !== 'string') {
    return null;
  }

  const parsed = new Date(value);
  if (Number.isNaN(parsed.getTime())) {
    return null;
  }

  return parsed.toISOString();
};

const sanitizeTunnelMetrics = (metrics = {}) => ({
  latencyMs: parseOptionalNumber(metrics.latencyMs, { min: 0, max: 1_000_000 }),
  packetLoss: parseOptionalNumber(metrics.packetLoss, { min: 0, max: 100 }),
  lastCheckedAt: normalizeIsoDate(metrics.lastCheckedAt)
});

const discoveryNotePattern = /\[discovery\]\s+local=([^\s]+)\s+remote=([^\s]+)/i;

const collectNormalizedIpAddresses = (value) => {
  if (value === null || value === undefined) {
    return [];
<<<<<<< HEAD
  }

  if (Array.isArray(value)) {
    const nested = value.flatMap((entry) => collectNormalizedIpAddresses(entry));
    return [...new Set(nested.filter(Boolean))];
  }

  if (typeof value === 'object') {
    const nested = Object.values(value).flatMap((entry) => collectNormalizedIpAddresses(entry));
    return [...new Set(nested.filter(Boolean))];
  }

  const tokens = String(value)
    .replace(/^[\[\(]+|[\]\)]+$/g, '')
    .split(/[,;]/)
    .flatMap((segment) => segment.split(/\s+/))
    .map((segment) => segment.trim())
    .filter(Boolean);

  const addresses = tokens
    .map((segment) => {
      const withoutPrefix = segment.includes('=') ? segment.split('=').pop() : segment;
      const slashIndex = withoutPrefix.indexOf('/');
      const base = slashIndex >= 0 ? withoutPrefix.slice(0, slashIndex) : withoutPrefix;
      const scopeIndex = base.indexOf('%');
      const candidate = scopeIndex >= 0 ? base.slice(0, scopeIndex) : base;
      return candidate && isIP(candidate) ? candidate : null;
    })
    .filter(Boolean);

  return [...new Set(addresses)];
};

const normalizeIpAddress = (value) => {
  const [address] = collectNormalizedIpAddresses(value);
  return address ?? null;
};

const pickField = (entry, keys) => {
  if (!entry || typeof entry !== 'object') {
    return null;
  }

  for (const key of keys) {
    if (entry[key] !== undefined && entry[key] !== null && entry[key] !== '') {
      return entry[key];
    }
  }

  return null;
};

const canonicalizeConnectionType = (value) => {
  const text = normalizeOptionalText(value ?? '');
  if (!text) {
    return null;
  }

  if (/wire\s*guard/i.test(text) || /^wg$/i.test(text)) {
    return 'WireGuard';
  }
  if (/ipsec/i.test(text)) {
    return 'IPsec';
  }
  if (/gre/i.test(text)) {
    return 'GRE';
  }
  if (/l2tp/i.test(text)) {
    return 'L2TP';
  }
  if (/pptp/i.test(text)) {
    return 'PPTP';
  }

  return text.toUpperCase();
};

const normalizeDiscoveredStatus = (value) => {
  const text = normalizeOptionalText(value ?? '').toLowerCase();

  if (allowedTunnelStates.has(text)) {
    return text;
  }

  if (['connected', 'running', 'established', 'active', 'up'].includes(text)) {
    return 'up';
  }

  if (['maintenance', 'pending', 'syncing'].includes(text)) {
    return 'maintenance';
  }

  if (['disabled', 'inactive', 'error', 'failed', 'offline', 'down', 'disconnected'].includes(text)) {
    return 'down';
  }

  return 'down';
};

const parseNumericMetric = (value) => {
  if (value === null || value === undefined) {
    return null;
  }

  if (Array.isArray(value)) {
    for (const entry of value) {
      const parsed = parseNumericMetric(entry);
      if (parsed !== null) {
        return parsed;
      }
    }
    return null;
  }

  if (typeof value === 'object') {
    for (const entry of Object.values(value)) {
      const parsed = parseNumericMetric(entry);
      if (parsed !== null) {
        return parsed;
      }
    }
    return null;
  }

  const text = String(value).trim();
  if (!text) {
    return null;
  }

  const match = text.match(/-?\d+(?:\.\d+)?/);
  if (!match) {
    return null;
  }

  const parsed = Number.parseFloat(match[0]);
  return Number.isFinite(parsed) ? parsed : null;
};

const combineLatency = (a, b) => {
  const values = [a, b].filter((value) => typeof value === 'number' && Number.isFinite(value));
  if (!values.length) {
    return null;
  }

  const sanitized = values.map((value) => (value < 0 ? 0 : value));
  return Math.min(...sanitized);
};

const combinePacketLoss = (a, b) => {
  const values = [a, b].filter((value) => typeof value === 'number' && Number.isFinite(value));
  if (!values.length) {
    return null;
  }

  const clamped = values.map((value) => {
    if (value < 0) {
      return 0;
    }
    if (value > 100) {
      return 100;
    }
    return value;
  });

  return Math.max(...clamped);
};

const deriveDiscoveredTunnelName = (sourceDevice, targetDevice, sourceCandidate, targetCandidate) => {
  const sourceName = normalizeOptionalText(sourceDevice?.name ?? '') || `Device ${sourceCandidate.deviceId}`;
  const targetName = normalizeOptionalText(targetDevice?.name ?? '') || `Device ${targetCandidate.deviceId}`;

  const sourceInterface = normalizeOptionalText(sourceCandidate.interfaceName ?? '');
  const targetInterface = normalizeOptionalText(targetCandidate.interfaceName ?? '');

  const interfaceLabel =
    sourceInterface && targetInterface ? ` (${sourceInterface} ↔ ${targetInterface})` : '';

  return `Discovered ${sourceName} ↔ ${targetName}${interfaceLabel}`;
};

const buildDiscoveryNotes = (sourceDevice, targetDevice, sourceCandidate, targetCandidate) => {
  const segments = [
    'Discovered automatically from RouterOS inventory.',
    `[discovery] local=${sourceCandidate.localAddress} remote=${targetCandidate.localAddress}`
  ];

  if (sourceCandidate.interfaceName) {
    segments.push(`source-interface=${sourceCandidate.interfaceName}`);
  }

  if (targetCandidate.interfaceName) {
    segments.push(`target-interface=${targetCandidate.interfaceName}`);
  }

  if (sourceCandidate.remoteDeviceName) {
    segments.push(`source-remote=${sourceCandidate.remoteDeviceName}`);
  }

  if (targetCandidate.remoteDeviceName) {
    segments.push(`target-remote=${targetCandidate.remoteDeviceName}`);
  }

  const unmatchedRemotes = sourceCandidate.remoteAddresses.filter(
    (address) => address !== targetCandidate.localAddress
  );

  if (unmatchedRemotes.length > 0) {
    segments.push(`source-additional-remotes=${unmatchedRemotes.join(',')}`);
  }

  return segments.join(' ');
};

const buildDevicePairKey = (deviceAId, deviceBId, addressA, addressB) => {
  const parsedIds = [deviceAId, deviceBId]
    .map((value) => Number.parseInt(value, 10))
    .filter((value) => Number.isInteger(value));

  if (parsedIds.length !== 2) {
    return null;
  }

  parsedIds.sort((a, b) => a - b);

  if (addressA && addressB) {
    const normalizedA = normalizeIpAddress(addressA);
    const normalizedB = normalizeIpAddress(addressB);

    if (normalizedA && normalizedB) {
      const addresses = [normalizedA, normalizedB].sort();
      return `${parsedIds[0]}|${parsedIds[1]}|${addresses[0]}|${addresses[1]}`;
    }
  }

  return `${parsedIds[0]}|${parsedIds[1]}`;
};

const extractTunnelInventoryCandidates = (device) => {
  if (!device || typeof device !== 'object') {
    return [];
  }

  const entries = [];

  const enqueue = (collection) => {
    if (!collection) {
      return;
    }

    if (Array.isArray(collection)) {
      collection.forEach((item) => {
        if (item && typeof item === 'object') {
          entries.push(item);
        }
      });
      return;
    }

    if (typeof collection === 'object') {
      Object.values(collection).forEach((value) => enqueue(value));
    }
  };

  enqueue(device.status?.inventory?.tunnels);
  enqueue(device.status?.inventory?.interfaces);
  enqueue(device.status?.inventory?.peers);
  enqueue(device.status?.inventory?.ipsec);
  enqueue(device.status?.inventory?.wireguard);
  enqueue(device.status?.tunnels);
  enqueue(device.routeros?.tunnels);
  enqueue(device.routeros?.peers);
  enqueue(device.tunnels);

  const candidates = [];

  entries.forEach((entry) => {
    if (!entry || typeof entry !== 'object') {
      return;
    }

    const localSource =
      pickField(entry, ['localAddress', 'local', 'localIp', 'local_ip', 'address', 'cidr', 'localCidr']) ??
      pickField(entry.local ?? {}, ['address', 'ip', 'ipAddress', 'cidr']) ??
      pickField(entry.interface ?? {}, ['address', 'ip', 'ipAddress', 'cidr']);

    const remoteSource =
      pickField(entry, [
        'remoteAddress',
        'remote',
        'remoteIp',
        'remote_ip',
        'peerAddress',
        'endpointAddress',
        'remoteCidr',
        'peer',
        'remotePeer'
      ]) ??
      pickField(entry.remote ?? {}, ['address', 'ip', 'ipAddress', 'cidr']) ??
      pickField(entry.peer ?? {}, ['address', 'ip', 'ipAddress', 'cidr']) ??
      pickField(entry.endpoint ?? {}, ['address', 'ip', 'ipAddress', 'cidr']);

    const localAddresses = collectNormalizedIpAddresses(localSource);
    const remoteAddresses = collectNormalizedIpAddresses(remoteSource);

    if (!localAddresses.length || !remoteAddresses.length) {
      return;
    }

    const interfaceName =
      pickField(entry, ['interface', 'name', 'iface', 'identity', 'id']) ??
      pickField(entry.interface ?? {}, ['name', 'id']) ??
      pickField(entry.peer ?? {}, ['interface', 'name']);

    const remoteDeviceName =
      pickField(entry, ['remoteName', 'remoteIdentity', 'peerName', 'peerIdentity', 'remoteDevice']) ??
      pickField(entry.remote ?? {}, ['name', 'identity']) ??
      pickField(entry.peer ?? {}, ['name', 'identity']);

    const connectionType =
      canonicalizeConnectionType(
        pickField(entry, ['connectionType', 'tunnelType', 'type', 'kind', 'mode', 'profile']) ??
          pickField(entry.profile ?? {}, ['type', 'name'])
      ) ?? null;

    const status = normalizeDiscoveredStatus(
      pickField(entry, ['status', 'state', 'operStatus', 'operState', 'running', 'enabled']) ??
        pickField(entry.interface ?? {}, ['status', 'state'])
    );

    const latencyMs = parseNumericMetric(
      pickField(entry, ['latencyMs', 'latency', 'avgLatency', 'averageLatency', 'latestLatency'])
    );

    const packetLoss = parseNumericMetric(
      pickField(entry, ['packetLoss', 'loss', 'packetLossPercent', 'lossPercent'])
    );

    const uniqueRemoteAddresses = [...new Set(remoteAddresses.filter(Boolean))];

    localAddresses.forEach((localAddress) => {
      const filteredRemotes = uniqueRemoteAddresses.filter((remote) => remote && remote !== localAddress);
      if (!filteredRemotes.length) {
        return;
      }

      candidates.push({
        deviceId: device.id,
        deviceName: device.name ?? `Device ${device.id}`,
        deviceGroupId: Number.isInteger(device.groupId) ? device.groupId : null,
        interfaceName: interfaceName ? String(interfaceName) : null,
        connectionType,
        status,
        localAddress,
        remoteAddresses: filteredRemotes,
        latencyMs,
        packetLoss,
        remoteDeviceName: remoteDeviceName ? String(remoteDeviceName) : null
      });
    });
  });

  return candidates;
};

const runTunnelDiscovery = (state) => {
  if (!state || !Array.isArray(state.mikrotiks) || state.mikrotiks.length === 0) {
    return { mutated: false, added: [] };
  }

  const deviceLookup = new Map();
  state.mikrotiks.forEach((device) => {
    if (Number.isInteger(device.id)) {
      deviceLookup.set(device.id, device);
    }
  });

  if (deviceLookup.size === 0) {
    return { mutated: false, added: [] };
  }

  const candidates = [];
  deviceLookup.forEach((device) => {
    extractTunnelInventoryCandidates(device).forEach((candidate) => {
      if (candidate.localAddress && Array.isArray(candidate.remoteAddresses) && candidate.remoteAddresses.length > 0) {
        candidates.push(candidate);
      }
    });
  });

  if (!candidates.length) {
    return { mutated: false, added: [] };
  }

  const localIndex = new Map();
  candidates.forEach((candidate) => {
    const list = localIndex.get(candidate.localAddress) ?? [];
    list.push(candidate);
    localIndex.set(candidate.localAddress, list);
  });

  const existingManualPairs = new Set();
  const existingDiscoveredPairs = new Set();

  state.tunnels.forEach((tunnel) => {
    const sourceId = Number.parseInt(tunnel.sourceId, 10);
    const targetId = Number.parseInt(tunnel.targetId, 10);

    if (!Number.isInteger(sourceId) || !Number.isInteger(targetId)) {
      return;
    }

    const baseKey = buildDevicePairKey(sourceId, targetId);
    if (!baseKey) {
      return;
    }

    const tags = Array.isArray(tunnel.tags)
      ? tunnel.tags.map((tag) => normalizeOptionalText(tag).toLowerCase())
      : [];

    if (tags.includes('discovered')) {
      const match = discoveryNotePattern.exec(tunnel.notes ?? '');
      if (match) {
        const addressKey = buildDevicePairKey(sourceId, targetId, match[1], match[2]);
        if (addressKey) {
          existingDiscoveredPairs.add(addressKey);
          return;
        }
      }

      existingDiscoveredPairs.add(baseKey);
      return;
    }

    existingManualPairs.add(baseKey);
  });

  const createdPairs = new Set();
  const added = [];
  let mutated = false;
  let nextId = Number.isInteger(state.lastTunnelId) ? state.lastTunnelId : 0;

  const registerPair = (set, deviceAId, deviceBId, addressA, addressB) => {
    const key = buildDevicePairKey(deviceAId, deviceBId, addressA, addressB);
    if (key) {
      set.add(key);
    }
  };

  for (const candidate of candidates) {
    for (const remoteAddress of candidate.remoteAddresses) {
      const peers = localIndex.get(remoteAddress);
      if (!peers) {
        continue;
      }

      for (const peer of peers) {
        if (peer.deviceId === candidate.deviceId) {
          continue;
        }

        const baseKey = buildDevicePairKey(candidate.deviceId, peer.deviceId);
        if (!baseKey) {
          continue;
        }

        if (existingManualPairs.has(baseKey)) {
          continue;
        }

        const addressKey = buildDevicePairKey(
          candidate.deviceId,
          peer.deviceId,
          candidate.localAddress,
          peer.localAddress
        );

        if (!addressKey) {
          continue;
        }

        if (existingDiscoveredPairs.has(addressKey) || createdPairs.has(addressKey)) {
          continue;
        }

        const [sourceCandidate, targetCandidate] =
          candidate.deviceId < peer.deviceId ? [candidate, peer] : [peer, candidate];

        const sourceDevice = deviceLookup.get(sourceCandidate.deviceId);
        const targetDevice = deviceLookup.get(targetCandidate.deviceId);

        if (!sourceDevice || !targetDevice) {
          continue;
        }

        const connectionType =
          canonicalizeConnectionType(sourceCandidate.connectionType) ??
          canonicalizeConnectionType(targetCandidate.connectionType) ??
          'GRE';

        const combinedStatus = (() => {
          const sourceStatus = normalizeDiscoveredStatus(sourceCandidate.status);
          const targetStatus = normalizeDiscoveredStatus(targetCandidate.status);

          if (sourceStatus === 'maintenance' || targetStatus === 'maintenance') {
            return 'maintenance';
          }

          if (sourceStatus === 'up' && targetStatus === 'up') {
            return 'up';
          }

          return 'down';
        })();

        const latencyMs = combineLatency(sourceCandidate.latencyMs, targetCandidate.latencyMs);
        const packetLoss = combinePacketLoss(sourceCandidate.packetLoss, targetCandidate.packetLoss);

        const timestamp = new Date().toISOString();
        nextId += 1;

        const groupId =
          Number.isInteger(sourceDevice.groupId) && sourceDevice.groupId === targetDevice.groupId
            ? sourceDevice.groupId
            : null;

        const name = deriveDiscoveredTunnelName(
          sourceDevice,
          targetDevice,
          sourceCandidate,
          targetCandidate
        );

        const metrics = sanitizeTunnelMetrics({
          latencyMs,
          packetLoss,
          lastCheckedAt: null
        });

        const notes = buildDiscoveryNotes(
          sourceDevice,
          targetDevice,
          sourceCandidate,
          targetCandidate
        );

        const record = {
          id: nextId,
          name,
          groupId,
          sourceId: sourceCandidate.deviceId,
          targetId: targetCandidate.deviceId,
          connectionType,
          status: combinedStatus,
          enabled: false,
          tags: ['discovered'],
          notes,
          metrics,
          createdAt: timestamp,
          updatedAt: timestamp
        };

        state.tunnels.push(record);
        added.push(record);
        registerPair(existingDiscoveredPairs, candidate.deviceId, peer.deviceId, candidate.localAddress, peer.localAddress);
        createdPairs.add(addressKey);
        mutated = true;
      }
    }
  }

  if (mutated) {
    state.lastTunnelId = nextId;
  }

  return { mutated, added };
};

export const resolveDatabaseFile = (databasePath = './data/app.db') => {
  if (!databasePath) {
    throw new Error('Database path must be provided.');
=======
>>>>>>> 0775ed9f
  }

  if (Array.isArray(value)) {
    const nested = value.flatMap((entry) => collectNormalizedIpAddresses(entry));
    return [...new Set(nested.filter(Boolean))];
  }

  if (typeof value === 'object') {
    const nested = Object.values(value).flatMap((entry) => collectNormalizedIpAddresses(entry));
    return [...new Set(nested.filter(Boolean))];
  }

  const tokens = String(value)
    .replace(/^[\[\(]+|[\]\)]+$/g, '')
    .split(/[,;]/)
    .flatMap((segment) => segment.split(/\s+/))
    .map((segment) => segment.trim())
    .filter(Boolean);

  const addresses = tokens
    .map((segment) => {
      const withoutPrefix = segment.includes('=') ? segment.split('=').pop() : segment;
      const slashIndex = withoutPrefix.indexOf('/');
      const base = slashIndex >= 0 ? withoutPrefix.slice(0, slashIndex) : withoutPrefix;
      const scopeIndex = base.indexOf('%');
      const candidate = scopeIndex >= 0 ? base.slice(0, scopeIndex) : base;
      return candidate && isIP(candidate) ? candidate : null;
    })
    .filter(Boolean);

  return [...new Set(addresses)];
};

const normalizeIpAddress = (value) => {
  const [address] = collectNormalizedIpAddresses(value);
  return address ?? null;
};

const pickField = (entry, keys) => {
  if (!entry || typeof entry !== 'object') {
    return null;
  }

  for (const key of keys) {
    if (entry[key] !== undefined && entry[key] !== null && entry[key] !== '') {
      return entry[key];
    }
  }

  return null;
};

const canonicalizeConnectionType = (value) => {
  const text = normalizeOptionalText(value ?? '');
  if (!text) {
    return null;
  }

  if (/wire\s*guard/i.test(text) || /^wg$/i.test(text)) {
    return 'WireGuard';
  }
  if (/ipsec/i.test(text)) {
    return 'IPsec';
  }
  if (/gre/i.test(text)) {
    return 'GRE';
  }
  if (/l2tp/i.test(text)) {
    return 'L2TP';
  }
  if (/pptp/i.test(text)) {
    return 'PPTP';
  }

  return text.toUpperCase();
};

const normalizeDiscoveredStatus = (value) => {
  const text = normalizeOptionalText(value ?? '').toLowerCase();

  if (allowedTunnelStates.has(text)) {
    return text;
  }

  if (['connected', 'running', 'established', 'active', 'up'].includes(text)) {
    return 'up';
  }

  if (['maintenance', 'pending', 'syncing'].includes(text)) {
    return 'maintenance';
  }

  if (['disabled', 'inactive', 'error', 'failed', 'offline', 'down', 'disconnected'].includes(text)) {
    return 'down';
  }

  return 'down';
};

const parseNumericMetric = (value) => {
  if (value === null || value === undefined) {
    return null;
  }

  if (Array.isArray(value)) {
    for (const entry of value) {
      const parsed = parseNumericMetric(entry);
      if (parsed !== null) {
        return parsed;
      }
    }
    return null;
  }

  if (typeof value === 'object') {
    for (const entry of Object.values(value)) {
      const parsed = parseNumericMetric(entry);
      if (parsed !== null) {
        return parsed;
      }
    }
    return null;
  }

  const text = String(value).trim();
  if (!text) {
    return null;
  }

  const match = text.match(/-?\d+(?:\.\d+)?/);
  if (!match) {
    return null;
  }

  const parsed = Number.parseFloat(match[0]);
  return Number.isFinite(parsed) ? parsed : null;
};

const combineLatency = (a, b) => {
  const values = [a, b].filter((value) => typeof value === 'number' && Number.isFinite(value));
  if (!values.length) {
    return null;
  }

  const sanitized = values.map((value) => (value < 0 ? 0 : value));
  return Math.min(...sanitized);
};

const combinePacketLoss = (a, b) => {
  const values = [a, b].filter((value) => typeof value === 'number' && Number.isFinite(value));
  if (!values.length) {
    return null;
  }

  const clamped = values.map((value) => {
    if (value < 0) {
      return 0;
    }
    if (value > 100) {
      return 100;
    }
    return value;
  });

  return Math.max(...clamped);
};

const deriveDiscoveredTunnelName = (sourceDevice, targetDevice, sourceCandidate, targetCandidate) => {
  const sourceName = normalizeOptionalText(sourceDevice?.name ?? '') || `Device ${sourceCandidate.deviceId}`;
  const targetName = normalizeOptionalText(targetDevice?.name ?? '') || `Device ${targetCandidate.deviceId}`;

  const sourceInterface = normalizeOptionalText(sourceCandidate.interfaceName ?? '');
  const targetInterface = normalizeOptionalText(targetCandidate.interfaceName ?? '');

  const interfaceLabel =
    sourceInterface && targetInterface ? ` (${sourceInterface} ↔ ${targetInterface})` : '';

  return `Discovered ${sourceName} ↔ ${targetName}${interfaceLabel}`;
};

const buildDiscoveryNotes = (sourceDevice, targetDevice, sourceCandidate, targetCandidate) => {
  const segments = [
    'Discovered automatically from RouterOS inventory.',
    `[discovery] local=${sourceCandidate.localAddress} remote=${targetCandidate.localAddress}`
  ];

  if (sourceCandidate.interfaceName) {
    segments.push(`source-interface=${sourceCandidate.interfaceName}`);
  }

  if (targetCandidate.interfaceName) {
    segments.push(`target-interface=${targetCandidate.interfaceName}`);
  }

  if (sourceCandidate.remoteDeviceName) {
    segments.push(`source-remote=${sourceCandidate.remoteDeviceName}`);
  }

  if (targetCandidate.remoteDeviceName) {
    segments.push(`target-remote=${targetCandidate.remoteDeviceName}`);
  }

  const unmatchedRemotes = sourceCandidate.remoteAddresses.filter(
    (address) => address !== targetCandidate.localAddress
  );

  if (unmatchedRemotes.length > 0) {
    segments.push(`source-additional-remotes=${unmatchedRemotes.join(',')}`);
  }

  return segments.join(' ');
};

const buildDevicePairKey = (deviceAId, deviceBId, addressA, addressB) => {
  const parsedIds = [deviceAId, deviceBId]
    .map((value) => Number.parseInt(value, 10))
    .filter((value) => Number.isInteger(value));

  if (parsedIds.length !== 2) {
    return null;
  }

  parsedIds.sort((a, b) => a - b);

  if (addressA && addressB) {
    const normalizedA = normalizeIpAddress(addressA);
    const normalizedB = normalizeIpAddress(addressB);

    if (normalizedA && normalizedB) {
      const addresses = [normalizedA, normalizedB].sort();
      return `${parsedIds[0]}|${parsedIds[1]}|${addresses[0]}|${addresses[1]}`;
    }
  }

  return `${parsedIds[0]}|${parsedIds[1]}`;
};

const extractTunnelInventoryCandidates = (device) => {
  if (!device || typeof device !== 'object') {
    return [];
  }

  const entries = [];

  const enqueue = (collection) => {
    if (!collection) {
      return;
    }

    if (Array.isArray(collection)) {
      collection.forEach((item) => {
        if (item && typeof item === 'object') {
          entries.push(item);
        }
      });
      return;
    }

    if (typeof collection === 'object') {
      Object.values(collection).forEach((value) => enqueue(value));
    }
  };

  enqueue(device.status?.inventory?.tunnels);
  enqueue(device.status?.inventory?.interfaces);
  enqueue(device.status?.inventory?.peers);
  enqueue(device.status?.inventory?.ipsec);
  enqueue(device.status?.inventory?.wireguard);
  enqueue(device.status?.tunnels);
  enqueue(device.routeros?.tunnels);
  enqueue(device.routeros?.peers);
  enqueue(device.tunnels);

  const candidates = [];

  entries.forEach((entry) => {
    if (!entry || typeof entry !== 'object') {
      return;
    }

    const localSource =
      pickField(entry, ['localAddress', 'local', 'localIp', 'local_ip', 'address', 'cidr', 'localCidr']) ??
      pickField(entry.local ?? {}, ['address', 'ip', 'ipAddress', 'cidr']) ??
      pickField(entry.interface ?? {}, ['address', 'ip', 'ipAddress', 'cidr']);

    const remoteSource =
      pickField(entry, [
        'remoteAddress',
        'remote',
        'remoteIp',
        'remote_ip',
        'peerAddress',
        'endpointAddress',
        'remoteCidr',
        'peer',
        'remotePeer'
      ]) ??
      pickField(entry.remote ?? {}, ['address', 'ip', 'ipAddress', 'cidr']) ??
      pickField(entry.peer ?? {}, ['address', 'ip', 'ipAddress', 'cidr']) ??
      pickField(entry.endpoint ?? {}, ['address', 'ip', 'ipAddress', 'cidr']);

    const localAddresses = collectNormalizedIpAddresses(localSource);
    const remoteAddresses = collectNormalizedIpAddresses(remoteSource);

    if (!localAddresses.length || !remoteAddresses.length) {
      return;
    }

    const interfaceName =
      pickField(entry, ['interface', 'name', 'iface', 'identity', 'id']) ??
      pickField(entry.interface ?? {}, ['name', 'id']) ??
      pickField(entry.peer ?? {}, ['interface', 'name']);

    const remoteDeviceName =
      pickField(entry, ['remoteName', 'remoteIdentity', 'peerName', 'peerIdentity', 'remoteDevice']) ??
      pickField(entry.remote ?? {}, ['name', 'identity']) ??
      pickField(entry.peer ?? {}, ['name', 'identity']);

    const connectionType =
      canonicalizeConnectionType(
        pickField(entry, ['connectionType', 'tunnelType', 'type', 'kind', 'mode', 'profile']) ??
          pickField(entry.profile ?? {}, ['type', 'name'])
      ) ?? null;

    const status = normalizeDiscoveredStatus(
      pickField(entry, ['status', 'state', 'operStatus', 'operState', 'running', 'enabled']) ??
        pickField(entry.interface ?? {}, ['status', 'state'])
    );

    const latencyMs = parseNumericMetric(
      pickField(entry, ['latencyMs', 'latency', 'avgLatency', 'averageLatency', 'latestLatency'])
    );

    const packetLoss = parseNumericMetric(
      pickField(entry, ['packetLoss', 'loss', 'packetLossPercent', 'lossPercent'])
    );

    const uniqueRemoteAddresses = [...new Set(remoteAddresses.filter(Boolean))];

    localAddresses.forEach((localAddress) => {
      const filteredRemotes = uniqueRemoteAddresses.filter((remote) => remote && remote !== localAddress);
      if (!filteredRemotes.length) {
        return;
      }

      candidates.push({
        deviceId: device.id,
        deviceName: device.name ?? `Device ${device.id}`,
        deviceGroupId: Number.isInteger(device.groupId) ? device.groupId : null,
        interfaceName: interfaceName ? String(interfaceName) : null,
        connectionType,
        status,
        localAddress,
        remoteAddresses: filteredRemotes,
        latencyMs,
        packetLoss,
        remoteDeviceName: remoteDeviceName ? String(remoteDeviceName) : null
      });
    });
  });

  return candidates;
};

const runTunnelDiscovery = (state) => {
  if (!state || !Array.isArray(state.mikrotiks) || state.mikrotiks.length === 0) {
    return { mutated: false, added: [] };
  }

  const deviceLookup = new Map();
  state.mikrotiks.forEach((device) => {
    if (Number.isInteger(device.id)) {
      deviceLookup.set(device.id, device);
    }
  });

  if (deviceLookup.size === 0) {
    return { mutated: false, added: [] };
  }

  const candidates = [];
  deviceLookup.forEach((device) => {
    extractTunnelInventoryCandidates(device).forEach((candidate) => {
      if (candidate.localAddress && Array.isArray(candidate.remoteAddresses) && candidate.remoteAddresses.length > 0) {
        candidates.push(candidate);
      }
    });
  });

  if (!candidates.length) {
    return { mutated: false, added: [] };
  }

  const localIndex = new Map();
  candidates.forEach((candidate) => {
    const list = localIndex.get(candidate.localAddress) ?? [];
    list.push(candidate);
    localIndex.set(candidate.localAddress, list);
  });

  const existingManualPairs = new Set();
  const existingDiscoveredPairs = new Set();

  state.tunnels.forEach((tunnel) => {
    const sourceId = Number.parseInt(tunnel.sourceId, 10);
    const targetId = Number.parseInt(tunnel.targetId, 10);

    if (!Number.isInteger(sourceId) || !Number.isInteger(targetId)) {
      return;
    }

    const baseKey = buildDevicePairKey(sourceId, targetId);
    if (!baseKey) {
      return;
    }

    const tags = Array.isArray(tunnel.tags)
      ? tunnel.tags.map((tag) => normalizeOptionalText(tag).toLowerCase())
      : [];

    if (tags.includes('discovered')) {
      const match = discoveryNotePattern.exec(tunnel.notes ?? '');
      if (match) {
        const addressKey = buildDevicePairKey(sourceId, targetId, match[1], match[2]);
        if (addressKey) {
          existingDiscoveredPairs.add(addressKey);
          return;
        }
      }

      existingDiscoveredPairs.add(baseKey);
      return;
    }

    existingManualPairs.add(baseKey);
  });

  const createdPairs = new Set();
  const added = [];
  let mutated = false;
  let nextId = Number.isInteger(state.lastTunnelId) ? state.lastTunnelId : 0;

  const registerPair = (set, deviceAId, deviceBId, addressA, addressB) => {
    const key = buildDevicePairKey(deviceAId, deviceBId, addressA, addressB);
    if (key) {
      set.add(key);
    }
  };

  for (const candidate of candidates) {
    for (const remoteAddress of candidate.remoteAddresses) {
      const peers = localIndex.get(remoteAddress);
      if (!peers) {
        continue;
      }

      for (const peer of peers) {
        if (peer.deviceId === candidate.deviceId) {
          continue;
        }

        const baseKey = buildDevicePairKey(candidate.deviceId, peer.deviceId);
        if (!baseKey) {
          continue;
        }

        if (existingManualPairs.has(baseKey)) {
          continue;
        }

        const addressKey = buildDevicePairKey(
          candidate.deviceId,
          peer.deviceId,
          candidate.localAddress,
          peer.localAddress
        );

        if (!addressKey) {
          continue;
        }

        if (existingDiscoveredPairs.has(addressKey) || createdPairs.has(addressKey)) {
          continue;
        }

        const [sourceCandidate, targetCandidate] =
          candidate.deviceId < peer.deviceId ? [candidate, peer] : [peer, candidate];

        const sourceDevice = deviceLookup.get(sourceCandidate.deviceId);
        const targetDevice = deviceLookup.get(targetCandidate.deviceId);

        if (!sourceDevice || !targetDevice) {
          continue;
        }

        const connectionType =
          canonicalizeConnectionType(sourceCandidate.connectionType) ??
          canonicalizeConnectionType(targetCandidate.connectionType) ??
          'GRE';

        const combinedStatus = (() => {
          const sourceStatus = normalizeDiscoveredStatus(sourceCandidate.status);
          const targetStatus = normalizeDiscoveredStatus(targetCandidate.status);

          if (sourceStatus === 'maintenance' || targetStatus === 'maintenance') {
            return 'maintenance';
          }

          if (sourceStatus === 'up' && targetStatus === 'up') {
            return 'up';
          }

          return 'down';
        })();

        const latencyMs = combineLatency(sourceCandidate.latencyMs, targetCandidate.latencyMs);
        const packetLoss = combinePacketLoss(sourceCandidate.packetLoss, targetCandidate.packetLoss);

        const timestamp = new Date().toISOString();
        nextId += 1;

        const groupId =
          Number.isInteger(sourceDevice.groupId) && sourceDevice.groupId === targetDevice.groupId
            ? sourceDevice.groupId
            : null;

        const name = deriveDiscoveredTunnelName(
          sourceDevice,
          targetDevice,
          sourceCandidate,
          targetCandidate
        );

        const metrics = sanitizeTunnelMetrics({
          latencyMs,
          packetLoss,
          lastCheckedAt: null
        });

        const notes = buildDiscoveryNotes(
          sourceDevice,
          targetDevice,
          sourceCandidate,
          targetCandidate
        );

        const record = {
          id: nextId,
          name,
          groupId,
          sourceId: sourceCandidate.deviceId,
          targetId: targetCandidate.deviceId,
          connectionType,
          status: combinedStatus,
          enabled: false,
          tags: ['discovered'],
          notes,
          metrics,
          createdAt: timestamp,
          updatedAt: timestamp
        };

        state.tunnels.push(record);
        added.push(record);
        registerPair(existingDiscoveredPairs, candidate.deviceId, peer.deviceId, candidate.localAddress, peer.localAddress);
        createdPairs.add(addressKey);
        mutated = true;
      }
    }
  }

  if (mutated) {
    state.lastTunnelId = nextId;
  }

  return { mutated, added };
};

const sanitizeTunnelMetrics = (metrics = {}) => ({
  latencyMs: parseOptionalNumber(metrics.latencyMs, { min: 0, max: 1_000_000 }),
  packetLoss: parseOptionalNumber(metrics.packetLoss, { min: 0, max: 100 }),
  lastCheckedAt: normalizeIsoDate(metrics.lastCheckedAt)
});

const parseOptionalInteger = (value, { min, max }) => {
  if (value === null || value === undefined || value === '') {
    return null;
  }

  const parsed = Number.parseInt(value, 10);

  if (!Number.isInteger(parsed)) {
    return null;
  }

  if (typeof min === 'number' && parsed < min) {
    return min;
  }

  if (typeof max === 'number' && parsed > max) {
    return max;
  }

  return parsed;
};

const allowedTunnelKinds = new Set([
  'ipip',
  'ipipv6',
  'eoip',
  'eoipv6',
  'gre',
  'grev6',
  '6to4',
  '6to4-over-ipip',
  '6to4-over-gre',
  '6to4-over-eoip'
]);

const defaultProbeTargets = () => [
  { address: '4.2.2.4', description: 'Level 3 DNS', enabled: true },
  { address: '8.8.8.8', description: 'Google DNS', enabled: true },
  { address: '1.1.1.1', description: 'Cloudflare DNS', enabled: true }
];

const defaultEndpointSnapshot = () => ({
  identity: '',
  interfaces: [],
  routingTable: []
});

const defaultTunnelProfile = () => ({
  kind: 'gre',
  ipVersion: 'ipv4',
  allowFastPath: true,
  secret: '',
  secretEnabled: true,
  secretLastGeneratedAt: null,
  keepAlive: {
    enabled: true,
    timeout: 10,
    retryCount: 3,
    holdTimer: 10
  },
  tunnelId: null,
  mtu: null,
  addressing: {
    localAddress: '',
    remoteAddress: '',
    localTunnelIp: '',
    remoteTunnelIp: '',
    localIpamPool: '',
    remoteIpamPool: ''
  },
  provisioning: {
    viaApi: true,
    viaSsh: true,
    preferred: 'hybrid'
  },
  failover: {
    disableSecretOnFailure: true,
    candidateKinds: ['gre', 'ipip', 'eoip', '6to4'],
    maxAttempts: 3
  },
  endpoints: {
    source: defaultEndpointSnapshot(),
    target: defaultEndpointSnapshot()
  },
  remarks: ''
});

const defaultTunnelMonitoring = () => ({
  pingTargets: defaultProbeTargets(),
  traceTargets: defaultProbeTargets(),
  lastPingResults: [],
  lastTraceResults: [],
  lastUpdatedAt: null
});

const defaultTunnelOspf = () => ({
  enabled: false,
  instance: {
    name: '',
    routerId: '',
    version: 'v2',
    areaId: '0.0.0.0',
    redistributeDefaultRoute: false,
    metric: null,
    referenceBandwidth: null
  },
  interfaceTemplates: [],
  areas: [],
  neighbors: []
});

const defaultVpnPeerConfig = () => ({
  enabled: false,
  interface: '',
  profile: '',
  serverAddress: '',
  listenPort: null,
  username: '',
  password: '',
  comment: '',
  mtu: null,
  mru: null,
  allowFastPath: true,
  certificate: '',
  publicKey: '',
  privateKey: '',
  presharedKey: '',
  allowedAddresses: '',
  endpoint: '',
  persistentKeepalive: null,
  secret: ''
});

const defaultVpnProfiles = () => ({
  pptp: { server: defaultVpnPeerConfig(), client: defaultVpnPeerConfig() },
  l2tp: { server: defaultVpnPeerConfig(), client: defaultVpnPeerConfig() },
  openvpn: { server: defaultVpnPeerConfig(), client: defaultVpnPeerConfig() },
  wireguard: { server: defaultVpnPeerConfig(), client: defaultVpnPeerConfig() }
});

const sanitizeInterfaceInventory = (interfaces = []) => {
  if (!Array.isArray(interfaces)) {
    return [];
  }

  const seen = new Set();

  return interfaces
    .map((entry) => {
      const name = normalizeOptionalText(entry.name ?? '');
      if (!name) {
        return null;
      }

      const key = name.toLowerCase();
      if (seen.has(key)) {
        return null;
      }

      seen.add(key);

      return {
        name,
        type: normalizeOptionalText(entry.type ?? ''),
        macAddress: normalizeOptionalText(entry.macAddress ?? ''),
        arp: normalizeOptionalText(entry.arp ?? '').toLowerCase(),
        mtu: parseOptionalInteger(entry.mtu, { min: 64, max: 10000 }),
        comment: normalizeOptionalText(entry.comment ?? '')
      };
    })
    .filter(Boolean);
};

const sanitizeRoutingTable = (routes = []) => {
  if (!Array.isArray(routes)) {
    return [];
  }

  const seen = new Set();

  return routes
    .map((route) => {
      const destination = normalizeOptionalText(route.destination ?? route.dstAddress ?? '');
      const gateway = normalizeOptionalText(route.gateway ?? route.nextHop ?? '');

      if (!destination) {
        return null;
      }

      const key = `${destination.toLowerCase()}|${gateway.toLowerCase()}`;
      if (seen.has(key)) {
        return null;
      }

      seen.add(key);

      return {
        destination,
        gateway,
        interface: normalizeOptionalText(route.interface ?? ''),
        distance: parseOptionalInteger(route.distance, { min: 1, max: 255 }),
        comment: normalizeOptionalText(route.comment ?? ''),
        active: normalizeBoolean(route.active, true)
      };
    })
    .filter(Boolean);
};

const sanitizeEndpointSnapshot = (snapshot = {}, baseline = defaultEndpointSnapshot()) => {
  const normalized = { ...defaultEndpointSnapshot(), ...baseline };

  if (snapshot.identity !== undefined) {
    normalized.identity = normalizeOptionalText(snapshot.identity);
  }

  if (snapshot.interfaces !== undefined) {
    normalized.interfaces = sanitizeInterfaceInventory(snapshot.interfaces);
  }

  if (snapshot.routingTable !== undefined) {
    normalized.routingTable = sanitizeRoutingTable(snapshot.routingTable);
  }

  return normalized;
};

const sanitizeProbeTargets = (targets, fallback) => {
  if (!Array.isArray(targets)) {
    return fallback ? [...fallback] : [];
  }

  const seen = new Set();

  const result = targets
    .map((target) => {
      const address = normalizeOptionalText(target?.address ?? target ?? '');
      if (!address) {
        return null;
      }

      const key = address.toLowerCase();
      if (seen.has(key)) {
        return null;
      }

      seen.add(key);

      return {
        address,
        description: normalizeOptionalText(target.description ?? ''),
        enabled: normalizeBoolean(target.enabled, true)
      };
    })
    .filter(Boolean);

  if (result.length === 0 && fallback) {
    return [...fallback];
  }

  return result;
};

const sanitizeProbeResults = (results = []) => {
  if (!Array.isArray(results)) {
    return [];
  }

  return results
    .map((entry) => {
      const address = normalizeOptionalText(entry.address ?? '');
      if (!address) {
        return null;
      }

      return {
        address,
        success: normalizeBoolean(entry.success, false),
        latencyMs: parseOptionalNumber(entry.latencyMs, { min: 0, max: 1_000_000 }),
        output: normalizeOptionalText(entry.output ?? ''),
        checkedAt: normalizeIsoDate(entry.checkedAt ?? new Date().toISOString())
      };
    })
    .filter(Boolean);
};

const sanitizeTraceResults = (results = []) => {
  if (!Array.isArray(results)) {
    return [];
  }

  return results
    .map((entry) => {
      const address = normalizeOptionalText(entry.address ?? '');
      if (!address) {
        return null;
      }

      return {
        address,
        success: normalizeBoolean(entry.success, false),
        hops: Array.isArray(entry.hops)
          ? entry.hops.map((hop) => ({
              hop: parseOptionalInteger(hop.hop ?? hop.index, { min: 1, max: 512 }),
              address: normalizeOptionalText(hop.address ?? ''),
              latencyMs: parseOptionalNumber(hop.latencyMs, { min: 0, max: 1_000_000 })
            }))
          : [],
        output: normalizeOptionalText(entry.output ?? ''),
        checkedAt: normalizeIsoDate(entry.checkedAt ?? new Date().toISOString())
      };
    })
    .filter(Boolean);
};

const sanitizeTunnelMonitoring = (monitoring = {}, baseline = defaultTunnelMonitoring()) => {
  const normalized = { ...defaultTunnelMonitoring(), ...baseline };

  if (monitoring.pingTargets !== undefined) {
    normalized.pingTargets = sanitizeProbeTargets(monitoring.pingTargets, defaultProbeTargets());
  }

  if (monitoring.traceTargets !== undefined) {
    normalized.traceTargets = sanitizeProbeTargets(monitoring.traceTargets, defaultProbeTargets());
  }

  if (monitoring.lastPingResults !== undefined) {
    normalized.lastPingResults = sanitizeProbeResults(monitoring.lastPingResults);
  }

  if (monitoring.lastTraceResults !== undefined) {
    normalized.lastTraceResults = sanitizeTraceResults(monitoring.lastTraceResults);
  }

  if (monitoring.lastUpdatedAt !== undefined) {
    normalized.lastUpdatedAt = normalizeIsoDate(monitoring.lastUpdatedAt);
  }

  return normalized;
};

const sanitizeOspfInstance = (instance = {}, baseline = defaultTunnelOspf().instance) => {
  const normalized = { ...baseline };

  if (instance.name !== undefined) {
    normalized.name = normalizeOptionalText(instance.name);
  }

  if (instance.routerId !== undefined) {
    normalized.routerId = normalizeOptionalText(instance.routerId);
  }

  if (instance.version !== undefined) {
    const version = normalizeOptionalText(instance.version ?? '').toLowerCase();
    normalized.version = version === 'v3' ? 'v3' : 'v2';
  }

  if (instance.areaId !== undefined || instance.area !== undefined) {
    normalized.areaId = normalizeOptionalText(instance.areaId ?? instance.area ?? '0.0.0.0') || '0.0.0.0';
  }

  if (instance.redistributeDefaultRoute !== undefined) {
    normalized.redistributeDefaultRoute = normalizeBoolean(instance.redistributeDefaultRoute, false);
  }

  if (instance.metric !== undefined) {
    normalized.metric = parseOptionalNumber(instance.metric, { min: 0, max: 1_000_000 });
  }

  if (instance.referenceBandwidth !== undefined) {
    normalized.referenceBandwidth = parseOptionalNumber(instance.referenceBandwidth, {
      min: 1,
      max: 1_000_000
    });
  }

  return normalized;
};

const sanitizeOspfInterfaceTemplates = (templates = []) => {
  if (!Array.isArray(templates)) {
    return [];
  }

  return templates
    .map((template, index) => {
      const name = normalizeOptionalText(template.name ?? `template-${index + 1}`);
      const network = normalizeOptionalText(template.network ?? template.address ?? '');

      if (!network) {
        return null;
      }

      return {
        name,
        network,
        cost: parseOptionalInteger(template.cost, { min: 1, max: 65535 }),
        priority: parseOptionalInteger(template.priority, { min: 0, max: 255 }),
        passive: normalizeBoolean(template.passive, false),
        comment: normalizeOptionalText(template.comment ?? '')
      };
    })
    .filter(Boolean);
};

const sanitizeOspfAreas = (areas = []) => {
  if (!Array.isArray(areas)) {
    return [];
  }

  const seen = new Set();

  return areas
    .map((area, index) => {
      const name = normalizeOptionalText(area.name ?? `area-${index + 1}`);
      const areaId = normalizeOptionalText(area.areaId ?? area.id ?? '');

      if (!areaId) {
        return null;
      }

      const key = areaId.toLowerCase();
      if (seen.has(key)) {
        return null;
      }

      seen.add(key);

      return {
        name,
        areaId,
        type: normalizeOptionalText(area.type ?? '').toLowerCase(),
        authentication: normalizeOptionalText(area.authentication ?? ''),
        comment: normalizeOptionalText(area.comment ?? '')
      };
    })
    .filter(Boolean);
};

const sanitizeOspfNeighbors = (neighbors = []) => {
  if (!Array.isArray(neighbors)) {
    return [];
  }

  const seen = new Set();

  return neighbors
    .map((neighbor, index) => {
      const address = normalizeOptionalText(neighbor.address ?? neighbor.ip ?? '');
      if (!address) {
        return null;
      }

      const key = address.toLowerCase();
      if (seen.has(key)) {
        return null;
      }

      seen.add(key);

      return {
        name: normalizeOptionalText(neighbor.name ?? `neighbor-${index + 1}`),
        address,
        interface: normalizeOptionalText(neighbor.interface ?? ''),
        priority: parseOptionalInteger(neighbor.priority, { min: 0, max: 255 }),
        pollInterval: parseOptionalInteger(neighbor.pollInterval, { min: 1, max: 600 }),
        state: normalizeOptionalText(neighbor.state ?? ''),
        comment: normalizeOptionalText(neighbor.comment ?? '')
      };
    })
    .filter(Boolean);
};

const sanitizeTunnelOspf = (ospf = {}, baseline = defaultTunnelOspf()) => {
  const normalized = {
    ...defaultTunnelOspf(),
    ...baseline,
    instance: sanitizeOspfInstance({}, baseline.instance ?? defaultTunnelOspf().instance)
  };

  if (ospf.enabled !== undefined) {
    normalized.enabled = normalizeBoolean(ospf.enabled, false);
  }

  normalized.instance = sanitizeOspfInstance(ospf.instance ?? {}, normalized.instance);

  if (ospf.interfaceTemplates !== undefined) {
    normalized.interfaceTemplates = sanitizeOspfInterfaceTemplates(ospf.interfaceTemplates);
  }

  if (ospf.areas !== undefined) {
    normalized.areas = sanitizeOspfAreas(ospf.areas);
  }

  if (ospf.neighbors !== undefined) {
    normalized.neighbors = sanitizeOspfNeighbors(ospf.neighbors);
  }

  return normalized;
};

const sanitizeVpnPeer = (peer = {}, baseline = defaultVpnPeerConfig()) => {
  const normalized = { ...baseline };

  if (peer.enabled !== undefined) {
    normalized.enabled = normalizeBoolean(peer.enabled, false);
  }

  if (peer.interface !== undefined) {
    normalized.interface = normalizeOptionalText(peer.interface);
  }

  if (peer.profile !== undefined) {
    normalized.profile = normalizeOptionalText(peer.profile);
  }

  if (peer.serverAddress !== undefined) {
    normalized.serverAddress = normalizeOptionalText(peer.serverAddress ?? peer.server ?? '');
  }

  if (peer.listenPort !== undefined) {
    normalized.listenPort = parseOptionalInteger(peer.listenPort, { min: 1, max: 65535 });
  }

  if (peer.username !== undefined) {
    normalized.username = normalizeOptionalText(peer.username);
  }

  if (peer.password !== undefined) {
    normalized.password = normalizeOptionalText(peer.password);
  }

  if (peer.comment !== undefined) {
    normalized.comment = normalizeOptionalText(peer.comment);
  }

  if (peer.mtu !== undefined) {
    normalized.mtu = parseOptionalInteger(peer.mtu, { min: 64, max: 10000 });
  }

  if (peer.mru !== undefined) {
    normalized.mru = parseOptionalInteger(peer.mru, { min: 64, max: 10000 });
  }

  if (peer.allowFastPath !== undefined) {
    normalized.allowFastPath = normalizeBoolean(peer.allowFastPath, true);
  }

  if (peer.certificate !== undefined) {
    normalized.certificate = normalizeOptionalText(peer.certificate);
  }

  if (peer.publicKey !== undefined) {
    normalized.publicKey = normalizeOptionalText(peer.publicKey);
  }

  if (peer.privateKey !== undefined) {
    normalized.privateKey = normalizeOptionalText(peer.privateKey);
  }

  if (peer.presharedKey !== undefined) {
    normalized.presharedKey = normalizeOptionalText(peer.presharedKey);
  }

  if (peer.allowedAddresses !== undefined) {
    normalized.allowedAddresses = normalizeOptionalText(peer.allowedAddresses);
  }

  if (peer.endpoint !== undefined) {
    normalized.endpoint = normalizeOptionalText(peer.endpoint);
  }

  if (peer.persistentKeepalive !== undefined) {
    normalized.persistentKeepalive = parseOptionalInteger(peer.persistentKeepalive, {
      min: 1,
      max: 600
    });
  }

  if (peer.secret !== undefined) {
    normalized.secret = normalizeOptionalText(peer.secret);
  }

  return normalized;
};

const sanitizeVpnProfiles = (profiles = {}, baseline = defaultVpnProfiles()) => {
  const normalizedBaseline = defaultVpnProfiles();
  const normalized = {
    pptp: {
      server: sanitizeVpnPeer({}, baseline.pptp?.server ?? normalizedBaseline.pptp.server),
      client: sanitizeVpnPeer({}, baseline.pptp?.client ?? normalizedBaseline.pptp.client)
    },
    l2tp: {
      server: sanitizeVpnPeer({}, baseline.l2tp?.server ?? normalizedBaseline.l2tp.server),
      client: sanitizeVpnPeer({}, baseline.l2tp?.client ?? normalizedBaseline.l2tp.client)
    },
    openvpn: {
      server: sanitizeVpnPeer({}, baseline.openvpn?.server ?? normalizedBaseline.openvpn.server),
      client: sanitizeVpnPeer({}, baseline.openvpn?.client ?? normalizedBaseline.openvpn.client)
    },
    wireguard: {
      server: sanitizeVpnPeer({}, baseline.wireguard?.server ?? normalizedBaseline.wireguard.server),
      client: sanitizeVpnPeer({}, baseline.wireguard?.client ?? normalizedBaseline.wireguard.client)
    }
  };

  if (profiles.pptp !== undefined) {
    normalized.pptp = {
      server: sanitizeVpnPeer(profiles.pptp?.server ?? {}, normalized.pptp.server),
      client: sanitizeVpnPeer(profiles.pptp?.client ?? {}, normalized.pptp.client)
    };
  }

  if (profiles.l2tp !== undefined) {
    normalized.l2tp = {
      server: sanitizeVpnPeer(profiles.l2tp?.server ?? {}, normalized.l2tp.server),
      client: sanitizeVpnPeer(profiles.l2tp?.client ?? {}, normalized.l2tp.client)
    };
  }

  if (profiles.openvpn !== undefined) {
    normalized.openvpn = {
      server: sanitizeVpnPeer(profiles.openvpn?.server ?? {}, normalized.openvpn.server),
      client: sanitizeVpnPeer(profiles.openvpn?.client ?? {}, normalized.openvpn.client)
    };
  }

  if (profiles.wireguard !== undefined) {
    normalized.wireguard = {
      server: sanitizeVpnPeer(profiles.wireguard?.server ?? {}, normalized.wireguard.server),
      client: sanitizeVpnPeer(profiles.wireguard?.client ?? {}, normalized.wireguard.client)
    };
  }

  return normalized;
};

const sanitizeTunnelProfile = (profile = {}, baseline = defaultTunnelProfile()) => {
  const normalized = { ...defaultTunnelProfile(), ...baseline };

  const rawKind = profile.kind ?? profile.connectionType ?? normalized.kind;
  const candidateKind = normalizeOptionalText(rawKind ?? '').toLowerCase();
  if (allowedTunnelKinds.has(candidateKind)) {
    normalized.kind = candidateKind;
  } else if (!allowedTunnelKinds.has(normalized.kind)) {
    normalized.kind = 'gre';
  }

  if (profile.ipVersion !== undefined) {
    const candidate = normalizeOptionalText(profile.ipVersion ?? '').toLowerCase();
    normalized.ipVersion = candidate === 'ipv6' ? 'ipv6' : 'ipv4';
  } else if (normalized.kind.includes('v6')) {
    normalized.ipVersion = 'ipv6';
  }

  if (profile.allowFastPath !== undefined) {
    normalized.allowFastPath = normalizeBoolean(profile.allowFastPath, true);
  }

  if (profile.secret !== undefined) {
    normalized.secret = normalizeOptionalText(profile.secret);
  }

  if (profile.secretEnabled !== undefined) {
    normalized.secretEnabled = normalizeBoolean(profile.secretEnabled, normalized.secretEnabled);
  } else if (!normalized.secret) {
    normalized.secretEnabled = false;
  }

  if (profile.secretLastGeneratedAt !== undefined) {
    normalized.secretLastGeneratedAt = normalizeIsoDate(profile.secretLastGeneratedAt);
  }

  const keepAliveBaseline = {
    ...defaultTunnelProfile().keepAlive,
    ...(normalized.keepAlive ?? {})
  };
  const keepAliveInput = profile.keepAlive ?? {};
  const keepAlive = { ...keepAliveBaseline };

  if (keepAliveInput.enabled !== undefined) {
    keepAlive.enabled = normalizeBoolean(keepAliveInput.enabled, keepAlive.enabled);
  }

  if (keepAliveInput.timeout !== undefined) {
    keepAlive.timeout = clampNumber(keepAliveInput.timeout, {
      min: 1,
      max: 600,
      fallback: keepAlive.timeout
    });
  }

  if (keepAliveInput.retryCount !== undefined) {
    keepAlive.retryCount = clampNumber(keepAliveInput.retryCount, {
      min: 0,
      max: 20,
      fallback: keepAlive.retryCount
    });
  }

  if (keepAliveInput.holdTimer !== undefined) {
    keepAlive.holdTimer = clampNumber(keepAliveInput.holdTimer, {
      min: 1,
      max: 600,
      fallback: keepAlive.holdTimer
    });
  }

  normalized.keepAlive = keepAlive;

  if (profile.tunnelId !== undefined) {
    normalized.tunnelId = parseOptionalInteger(profile.tunnelId, { min: 1, max: 4_294_967_295 });
  }

  if (profile.mtu !== undefined) {
    normalized.mtu = parseOptionalInteger(profile.mtu, { min: 296, max: 9_000 });
  }

  const addressingBaseline = {
    ...defaultTunnelProfile().addressing,
    ...(normalized.addressing ?? {})
  };
  const addressingInput = profile.addressing ?? profile;
  const addressing = { ...addressingBaseline };

  if (addressingInput.localAddress !== undefined) {
    addressing.localAddress = normalizeOptionalText(addressingInput.localAddress);
  }

  if (addressingInput.remoteAddress !== undefined) {
    addressing.remoteAddress = normalizeOptionalText(addressingInput.remoteAddress);
  }

  if (addressingInput.localTunnelIp !== undefined) {
    addressing.localTunnelIp = normalizeOptionalText(addressingInput.localTunnelIp);
  }

  if (addressingInput.remoteTunnelIp !== undefined) {
    addressing.remoteTunnelIp = normalizeOptionalText(addressingInput.remoteTunnelIp);
  }

  if (addressingInput.localIpamPool !== undefined) {
    addressing.localIpamPool = normalizeOptionalText(addressingInput.localIpamPool);
  }

  if (addressingInput.remoteIpamPool !== undefined) {
    addressing.remoteIpamPool = normalizeOptionalText(addressingInput.remoteIpamPool);
  }

  normalized.firmwareVersion = normalizeOptionalText(
    options.firmwareVersion ?? baseline.firmwareVersion ?? ''
  );

  const sshPortFallback = clampNumber(baseline.sshPort, { min: 1, max: 65535, fallback: 22 });
  normalized.sshEnabled = normalizeBoolean(options.sshEnabled, baseline.sshEnabled);
  normalized.sshPort = clampNumber(options.sshPort, { min: 1, max: 65535, fallback: sshPortFallback });
  normalized.sshUsername = normalizeOptionalText(options.sshUsername ?? baseline.sshUsername ?? '');
  normalized.sshPassword = normalizeOptionalText(options.sshPassword ?? baseline.sshPassword ?? '');
  normalized.sshAcceptNewHostKeys = normalizeBoolean(
    options.sshAcceptNewHostKeys ?? options.sshAcceptUnknownHost,
    baseline.sshAcceptNewHostKeys
  );

  if (!normalized.sshEnabled) {
    normalized.sshPort = clampNumber(22, { min: 1, max: 65535, fallback: 22 });
  }

  return normalized;
};

  const provisioningBaseline = {
    ...defaultTunnelProfile().provisioning,
    ...(normalized.provisioning ?? {})
  };
  const provisioningInput = profile.provisioning ?? {};
  const provisioning = { ...provisioningBaseline };

  if (provisioningInput.viaApi !== undefined) {
    provisioning.viaApi = normalizeBoolean(provisioningInput.viaApi, provisioning.viaApi);
  }

  if (provisioningInput.viaSsh !== undefined) {
    provisioning.viaSsh = normalizeBoolean(provisioningInput.viaSsh, provisioning.viaSsh);
  }

  if (provisioningInput.preferred !== undefined) {
    const preferred = normalizeOptionalText(provisioningInput.preferred ?? '').toLowerCase();
    provisioning.preferred = ['api', 'ssh', 'hybrid'].includes(preferred)
      ? preferred
      : provisioning.viaApi && provisioning.viaSsh
      ? 'hybrid'
      : provisioning.viaApi
      ? 'api'
      : provisioning.viaSsh
      ? 'ssh'
      : 'api';
  } else if (!['api', 'ssh', 'hybrid'].includes(provisioning.preferred)) {
    provisioning.preferred = provisioning.viaApi && provisioning.viaSsh ? 'hybrid' : provisioning.viaApi ? 'api' : 'ssh';
  }

  normalized.provisioning = provisioning;

  const failoverBaseline = {
    ...defaultTunnelProfile().failover,
    ...(normalized.failover ?? {})
  };
  const failoverInput = profile.failover ?? {};
  const failover = { ...failoverBaseline };

  if (failoverInput.disableSecretOnFailure !== undefined) {
    failover.disableSecretOnFailure = normalizeBoolean(failoverInput.disableSecretOnFailure, true);
  }

  if (failoverInput.candidateKinds !== undefined) {
    const candidates = Array.isArray(failoverInput.candidateKinds)
      ? failoverInput.candidateKinds
          .map((entry) => normalizeOptionalText(entry).toLowerCase())
          .filter((entry) => allowedTunnelKinds.has(entry))
      : [];
    failover.candidateKinds = candidates.length > 0 ? candidates : failover.candidateKinds;
  }

  if (failoverInput.maxAttempts !== undefined) {
    failover.maxAttempts = clampNumber(failoverInput.maxAttempts, {
      min: 1,
      max: 10,
      fallback: failover.maxAttempts
    });
  }

  normalized.failover = failover;

  const endpointsBaseline = {
    source: sanitizeEndpointSnapshot({}, normalized.endpoints?.source ?? defaultEndpointSnapshot()),
    target: sanitizeEndpointSnapshot({}, normalized.endpoints?.target ?? defaultEndpointSnapshot())
  };

  const endpointsInput = profile.endpoints ?? {};
  normalized.endpoints = {
    source: sanitizeEndpointSnapshot(endpointsInput.source ?? {}, endpointsBaseline.source),
    target: sanitizeEndpointSnapshot(endpointsInput.target ?? {}, endpointsBaseline.target)
  };

  if (profile.remarks !== undefined) {
    normalized.remarks = normalizeOptionalText(profile.remarks);
  }

  return normalized;
};

const sanitizeTunnelMetrics = (metrics = {}) => ({
  latencyMs: parseOptionalNumber(metrics.latencyMs, { min: 0, max: 1_000_000 }),
  packetLoss: parseOptionalNumber(metrics.packetLoss, { min: 0, max: 100 }),
  lastCheckedAt: normalizeIsoDate(metrics.lastCheckedAt)
});

const discoveryNotePattern = /\[discovery\]\s+local=([^\s]+)\s+remote=([^\s]+)/i;

const collectNormalizedIpAddresses = (value) => {
  if (value === null || value === undefined) {
    return [];
  }

  if (Array.isArray(value)) {
    const nested = value.flatMap((entry) => collectNormalizedIpAddresses(entry));
    return [...new Set(nested.filter(Boolean))];
  }

  if (typeof value === 'object') {
    const nested = Object.values(value).flatMap((entry) => collectNormalizedIpAddresses(entry));
    return [...new Set(nested.filter(Boolean))];
  }

  const tokens = String(value)
    .replace(/^[\[\(]+|[\]\)]+$/g, '')
    .split(/[,;]/)
    .flatMap((segment) => segment.split(/\s+/))
    .map((segment) => segment.trim())
    .filter(Boolean);

  const addresses = tokens
    .map((segment) => {
      const withoutPrefix = segment.includes('=') ? segment.split('=').pop() : segment;
      const slashIndex = withoutPrefix.indexOf('/');
      const base = slashIndex >= 0 ? withoutPrefix.slice(0, slashIndex) : withoutPrefix;
      const scopeIndex = base.indexOf('%');
      const candidate = scopeIndex >= 0 ? base.slice(0, scopeIndex) : base;
      return candidate && isIP(candidate) ? candidate : null;
    })
    .filter(Boolean);

  return [...new Set(addresses)];
};

const normalizeIpAddress = (value) => {
  const [address] = collectNormalizedIpAddresses(value);
  return address ?? null;
};

const pickField = (entry, keys) => {
  if (!entry || typeof entry !== 'object') {
    return null;
  }

  for (const key of keys) {
    if (entry[key] !== undefined && entry[key] !== null && entry[key] !== '') {
      return entry[key];
    }
  }

  return null;
};

const canonicalizeConnectionType = (value) => {
  const text = normalizeOptionalText(value ?? '');
  if (!text) {
    return null;
  }

  if (/wire\s*guard/i.test(text) || /^wg$/i.test(text)) {
    return 'WireGuard';
  }
  if (/ipsec/i.test(text)) {
    return 'IPsec';
  }
  if (/gre/i.test(text)) {
    return 'GRE';
  }
  if (/l2tp/i.test(text)) {
    return 'L2TP';
  }
  if (/pptp/i.test(text)) {
    return 'PPTP';
  }

  return text.toUpperCase();
};

const normalizeDiscoveredStatus = (value) => {
  const text = normalizeOptionalText(value ?? '').toLowerCase();

  if (allowedTunnelStates.has(text)) {
    return text;
  }

  if (['connected', 'running', 'established', 'active', 'up'].includes(text)) {
    return 'up';
  }

  if (['maintenance', 'pending', 'syncing'].includes(text)) {
    return 'maintenance';
  }

  if (['disabled', 'inactive', 'error', 'failed', 'offline', 'down', 'disconnected'].includes(text)) {
    return 'down';
  }

  return 'down';
};

const parseNumericMetric = (value) => {
  if (value === null || value === undefined) {
    return null;
  }

  if (Array.isArray(value)) {
    for (const entry of value) {
      const parsed = parseNumericMetric(entry);
      if (parsed !== null) {
        return parsed;
      }
    }
    return null;
  }

  if (typeof value === 'object') {
    for (const entry of Object.values(value)) {
      const parsed = parseNumericMetric(entry);
      if (parsed !== null) {
        return parsed;
      }
    }
    return null;
  }

  const text = String(value).trim();
  if (!text) {
    return null;
  }

  const match = text.match(/-?\d+(?:\.\d+)?/);
  if (!match) {
    return null;
  }

  const parsed = Number.parseFloat(match[0]);
  return Number.isFinite(parsed) ? parsed : null;
};

const combineLatency = (a, b) => {
  const values = [a, b].filter((value) => typeof value === 'number' && Number.isFinite(value));
  if (!values.length) {
    return null;
  }

  const sanitized = values.map((value) => (value < 0 ? 0 : value));
  return Math.min(...sanitized);
};

const combinePacketLoss = (a, b) => {
  const values = [a, b].filter((value) => typeof value === 'number' && Number.isFinite(value));
  if (!values.length) {
    return null;
  }

  const clamped = values.map((value) => {
    if (value < 0) {
      return 0;
    }
    if (value > 100) {
      return 100;
    }
    return value;
  });

  return Math.max(...clamped);
};

const deriveDiscoveredTunnelName = (sourceDevice, targetDevice, sourceCandidate, targetCandidate) => {
  const sourceName = normalizeOptionalText(sourceDevice?.name ?? '') || `Device ${sourceCandidate.deviceId}`;
  const targetName = normalizeOptionalText(targetDevice?.name ?? '') || `Device ${targetCandidate.deviceId}`;

  const sourceInterface = normalizeOptionalText(sourceCandidate.interfaceName ?? '');
  const targetInterface = normalizeOptionalText(targetCandidate.interfaceName ?? '');

  const interfaceLabel =
    sourceInterface && targetInterface ? ` (${sourceInterface} ↔ ${targetInterface})` : '';

  return `Discovered ${sourceName} ↔ ${targetName}${interfaceLabel}`;
};

const buildDiscoveryNotes = (sourceDevice, targetDevice, sourceCandidate, targetCandidate) => {
  const segments = [
    'Discovered automatically from RouterOS inventory.',
    `[discovery] local=${sourceCandidate.localAddress} remote=${targetCandidate.localAddress}`
  ];

  if (sourceCandidate.interfaceName) {
    segments.push(`source-interface=${sourceCandidate.interfaceName}`);
  }

  if (targetCandidate.interfaceName) {
    segments.push(`target-interface=${targetCandidate.interfaceName}`);
  }

  if (sourceCandidate.remoteDeviceName) {
    segments.push(`source-remote=${sourceCandidate.remoteDeviceName}`);
  }

  if (targetCandidate.remoteDeviceName) {
    segments.push(`target-remote=${targetCandidate.remoteDeviceName}`);
  }

  const unmatchedRemotes = sourceCandidate.remoteAddresses.filter(
    (address) => address !== targetCandidate.localAddress
  );

  if (unmatchedRemotes.length > 0) {
    segments.push(`source-additional-remotes=${unmatchedRemotes.join(',')}`);
  }

  return segments.join(' ');
};

const buildDevicePairKey = (deviceAId, deviceBId, addressA, addressB) => {
  const parsedIds = [deviceAId, deviceBId]
    .map((value) => Number.parseInt(value, 10))
    .filter((value) => Number.isInteger(value));

  if (parsedIds.length !== 2) {
    return null;
  }

  parsedIds.sort((a, b) => a - b);

  if (addressA && addressB) {
    const normalizedA = normalizeIpAddress(addressA);
    const normalizedB = normalizeIpAddress(addressB);

    if (normalizedA && normalizedB) {
      const addresses = [normalizedA, normalizedB].sort();
      return `${parsedIds[0]}|${parsedIds[1]}|${addresses[0]}|${addresses[1]}`;
    }
  }

  return `${parsedIds[0]}|${parsedIds[1]}`;
};

const extractTunnelInventoryCandidates = (device) => {
  if (!device || typeof device !== 'object') {
    return [];
  }

  const entries = [];

  const enqueue = (collection) => {
    if (!collection) {
      return;
    }

    if (Array.isArray(collection)) {
      collection.forEach((item) => {
        if (item && typeof item === 'object') {
          entries.push(item);
        }
      });
      return;
    }

    if (typeof collection === 'object') {
      Object.values(collection).forEach((value) => enqueue(value));
    }
  };

  enqueue(device.status?.inventory?.tunnels);
  enqueue(device.status?.inventory?.interfaces);
  enqueue(device.status?.inventory?.peers);
  enqueue(device.status?.inventory?.ipsec);
  enqueue(device.status?.inventory?.wireguard);
  enqueue(device.status?.tunnels);
  enqueue(device.routeros?.tunnels);
  enqueue(device.routeros?.peers);
  enqueue(device.tunnels);

  const candidates = [];

  entries.forEach((entry) => {
    if (!entry || typeof entry !== 'object') {
      return;
    }

    const localSource =
      pickField(entry, ['localAddress', 'local', 'localIp', 'local_ip', 'address', 'cidr', 'localCidr']) ??
      pickField(entry.local ?? {}, ['address', 'ip', 'ipAddress', 'cidr']) ??
      pickField(entry.interface ?? {}, ['address', 'ip', 'ipAddress', 'cidr']);

    const remoteSource =
      pickField(entry, [
        'remoteAddress',
        'remote',
        'remoteIp',
        'remote_ip',
        'peerAddress',
        'endpointAddress',
        'remoteCidr',
        'peer',
        'remotePeer'
      ]) ??
      pickField(entry.remote ?? {}, ['address', 'ip', 'ipAddress', 'cidr']) ??
      pickField(entry.peer ?? {}, ['address', 'ip', 'ipAddress', 'cidr']) ??
      pickField(entry.endpoint ?? {}, ['address', 'ip', 'ipAddress', 'cidr']);

    const localAddresses = collectNormalizedIpAddresses(localSource);
    const remoteAddresses = collectNormalizedIpAddresses(remoteSource);

    if (!localAddresses.length || !remoteAddresses.length) {
      return;
    }

    const interfaceName =
      pickField(entry, ['interface', 'name', 'iface', 'identity', 'id']) ??
      pickField(entry.interface ?? {}, ['name', 'id']) ??
      pickField(entry.peer ?? {}, ['interface', 'name']);

    const remoteDeviceName =
      pickField(entry, ['remoteName', 'remoteIdentity', 'peerName', 'peerIdentity', 'remoteDevice']) ??
      pickField(entry.remote ?? {}, ['name', 'identity']) ??
      pickField(entry.peer ?? {}, ['name', 'identity']);

    const connectionType =
      canonicalizeConnectionType(
        pickField(entry, ['connectionType', 'tunnelType', 'type', 'kind', 'mode', 'profile']) ??
          pickField(entry.profile ?? {}, ['type', 'name'])
      ) ?? null;

    const status = normalizeDiscoveredStatus(
      pickField(entry, ['status', 'state', 'operStatus', 'operState', 'running', 'enabled']) ??
        pickField(entry.interface ?? {}, ['status', 'state'])
    );

    const latencyMs = parseNumericMetric(
      pickField(entry, ['latencyMs', 'latency', 'avgLatency', 'averageLatency', 'latestLatency'])
    );

    const packetLoss = parseNumericMetric(
      pickField(entry, ['packetLoss', 'loss', 'packetLossPercent', 'lossPercent'])
    );

    const uniqueRemoteAddresses = [...new Set(remoteAddresses.filter(Boolean))];

    localAddresses.forEach((localAddress) => {
      const filteredRemotes = uniqueRemoteAddresses.filter((remote) => remote && remote !== localAddress);
      if (!filteredRemotes.length) {
        return;
      }

      candidates.push({
        deviceId: device.id,
        deviceName: device.name ?? `Device ${device.id}`,
        deviceGroupId: Number.isInteger(device.groupId) ? device.groupId : null,
        interfaceName: interfaceName ? String(interfaceName) : null,
        connectionType,
        status,
        localAddress,
        remoteAddresses: filteredRemotes,
        latencyMs,
        packetLoss,
        remoteDeviceName: remoteDeviceName ? String(remoteDeviceName) : null
      });
    });
  });

  return candidates;
};

const runTunnelDiscovery = (state) => {
  if (!state || !Array.isArray(state.mikrotiks) || state.mikrotiks.length === 0) {
    return { mutated: false, added: [] };
  }

  const deviceLookup = new Map();
  state.mikrotiks.forEach((device) => {
    if (Number.isInteger(device.id)) {
      deviceLookup.set(device.id, device);
    }
  });

  if (deviceLookup.size === 0) {
    return { mutated: false, added: [] };
  }

  const candidates = [];
  deviceLookup.forEach((device) => {
    extractTunnelInventoryCandidates(device).forEach((candidate) => {
      if (candidate.localAddress && Array.isArray(candidate.remoteAddresses) && candidate.remoteAddresses.length > 0) {
        candidates.push(candidate);
      }
    });
  });

  if (!candidates.length) {
    return { mutated: false, added: [] };
  }

  const localIndex = new Map();
  candidates.forEach((candidate) => {
    const list = localIndex.get(candidate.localAddress) ?? [];
    list.push(candidate);
    localIndex.set(candidate.localAddress, list);
  });

  const existingManualPairs = new Set();
  const existingDiscoveredPairs = new Set();

  state.tunnels.forEach((tunnel) => {
    const sourceId = Number.parseInt(tunnel.sourceId, 10);
    const targetId = Number.parseInt(tunnel.targetId, 10);

    if (!Number.isInteger(sourceId) || !Number.isInteger(targetId)) {
      return;
    }

    const baseKey = buildDevicePairKey(sourceId, targetId);
    if (!baseKey) {
      return;
    }

    const tags = Array.isArray(tunnel.tags)
      ? tunnel.tags.map((tag) => normalizeOptionalText(tag).toLowerCase())
      : [];

    if (tags.includes('discovered')) {
      const match = discoveryNotePattern.exec(tunnel.notes ?? '');
      if (match) {
        const addressKey = buildDevicePairKey(sourceId, targetId, match[1], match[2]);
        if (addressKey) {
          existingDiscoveredPairs.add(addressKey);
          return;
        }
      }

      existingDiscoveredPairs.add(baseKey);
      return;
    }

    existingManualPairs.add(baseKey);
  });

  const createdPairs = new Set();
  const added = [];
  let mutated = false;
  let nextId = Number.isInteger(state.lastTunnelId) ? state.lastTunnelId : 0;

  const registerPair = (set, deviceAId, deviceBId, addressA, addressB) => {
    const key = buildDevicePairKey(deviceAId, deviceBId, addressA, addressB);
    if (key) {
      set.add(key);
    }
  };

  for (const candidate of candidates) {
    for (const remoteAddress of candidate.remoteAddresses) {
      const peers = localIndex.get(remoteAddress);
      if (!peers) {
        continue;
      }

      for (const peer of peers) {
        if (peer.deviceId === candidate.deviceId) {
          continue;
        }

        const baseKey = buildDevicePairKey(candidate.deviceId, peer.deviceId);
        if (!baseKey) {
          continue;
        }

        if (existingManualPairs.has(baseKey)) {
          continue;
        }

        const addressKey = buildDevicePairKey(
          candidate.deviceId,
          peer.deviceId,
          candidate.localAddress,
          peer.localAddress
        );

        if (!addressKey) {
          continue;
        }

        if (existingDiscoveredPairs.has(addressKey) || createdPairs.has(addressKey)) {
          continue;
        }

        const [sourceCandidate, targetCandidate] =
          candidate.deviceId < peer.deviceId ? [candidate, peer] : [peer, candidate];

        const sourceDevice = deviceLookup.get(sourceCandidate.deviceId);
        const targetDevice = deviceLookup.get(targetCandidate.deviceId);

        if (!sourceDevice || !targetDevice) {
          continue;
        }

        const connectionType =
          canonicalizeConnectionType(sourceCandidate.connectionType) ??
          canonicalizeConnectionType(targetCandidate.connectionType) ??
          'GRE';

        const combinedStatus = (() => {
          const sourceStatus = normalizeDiscoveredStatus(sourceCandidate.status);
          const targetStatus = normalizeDiscoveredStatus(targetCandidate.status);

          if (sourceStatus === 'maintenance' || targetStatus === 'maintenance') {
            return 'maintenance';
          }

          if (sourceStatus === 'up' && targetStatus === 'up') {
            return 'up';
          }

          return 'down';
        })();

        const latencyMs = combineLatency(sourceCandidate.latencyMs, targetCandidate.latencyMs);
        const packetLoss = combinePacketLoss(sourceCandidate.packetLoss, targetCandidate.packetLoss);

        const timestamp = new Date().toISOString();
        nextId += 1;

        const groupId =
          Number.isInteger(sourceDevice.groupId) && sourceDevice.groupId === targetDevice.groupId
            ? sourceDevice.groupId
            : null;

        const name = deriveDiscoveredTunnelName(
          sourceDevice,
          targetDevice,
          sourceCandidate,
          targetCandidate
        );

        const metrics = sanitizeTunnelMetrics({
          latencyMs,
          packetLoss,
          lastCheckedAt: null
        });

        const notes = buildDiscoveryNotes(
          sourceDevice,
          targetDevice,
          sourceCandidate,
          targetCandidate
        );

        const record = {
          id: nextId,
          name,
          groupId,
          sourceId: sourceCandidate.deviceId,
          targetId: targetCandidate.deviceId,
          connectionType,
          status: combinedStatus,
          enabled: false,
          tags: ['discovered'],
          notes,
          metrics,
          createdAt: timestamp,
          updatedAt: timestamp
        };

        state.tunnels.push(record);
        added.push(record);
        registerPair(existingDiscoveredPairs, candidate.deviceId, peer.deviceId, candidate.localAddress, peer.localAddress);
        createdPairs.add(addressKey);
        mutated = true;
      }
    }
  }

  if (mutated) {
    state.lastTunnelId = nextId;
  }

  return { mutated, added };
};

export const resolveDatabaseFile = (databasePath = './data/app.db') => {
  if (!databasePath) {
    throw new Error('Database path must be provided.');
  }

  return path.isAbsolute(databasePath)
    ? databasePath
    : path.resolve(__dirname, '..', databasePath);
};

const ensureDirectory = async (databaseFile) => {
  const directory = path.dirname(databaseFile);
  await fs.mkdir(directory, { recursive: true });
};

const backupLegacyDatabase = async (databaseFile) => {
  const timestamp = new Date().toISOString().replace(/[:.]/g, '-');
  const backupFile = `${databaseFile}.legacy-${timestamp}`;

  await fs.rename(databaseFile, backupFile);

  const initialState = defaultState();
  await fs.writeFile(databaseFile, JSON.stringify(initialState, null, 2), 'utf-8');

  return { initialState, backupFile };
};

const readDatabase = async (databaseFile) => {
  try {
    const raw = await fs.readFile(databaseFile, 'utf-8');
    const data = JSON.parse(raw);

    if (!Array.isArray(data.users)) {
      data.users = [];
    }

    if (!Number.isInteger(data.lastUserId)) {
      data.lastUserId = data.users.reduce((max, user) => Math.max(max, Number.parseInt(user.id, 10) || 0), 0);
    }

    if (!Array.isArray(data.roles)) {
      data.roles = [];
    }

    if (!Number.isInteger(data.lastRoleId)) {
      data.lastRoleId = data.roles.reduce((max, role) => Math.max(max, Number.parseInt(role.id, 10) || 0), 0);
    }

    return data;
  } catch (error) {
    if (error.code === 'ENOENT') {
      const initialState = defaultState();
      await fs.writeFile(databaseFile, JSON.stringify(initialState, null, 2), 'utf-8');
      return initialState;
    }

    if (error instanceof SyntaxError) {
      const { initialState, backupFile } = await backupLegacyDatabase(databaseFile);
      console.warn(
        `Detected a legacy database at ${databaseFile}. The original file was moved to ${backupFile} and a fresh JSON store was created.`
      );
      return initialState;
    }

    throw error;
  }
};

const writeDatabase = async (databaseFile, data) => {
  await fs.writeFile(databaseFile, JSON.stringify(data, null, 2), 'utf-8');
};

const sanitizePermissions = (permissions = {}) => {
  const baseline = defaultPermissions();
  return Object.keys(baseline).reduce((acc, key) => {
    acc[key] = Boolean(permissions[key]);
    return acc;
  }, baseline);
};

const ensureStateShape = async (databaseFile) => {
  const state = await readDatabase(databaseFile);
  let mutated = false;
  const normalized = { ...state };

  if (!Array.isArray(normalized.roles)) {
    normalized.roles = [];
    mutated = true;
  }

  if (!Number.isInteger(normalized.lastRoleId)) {
    normalized.lastRoleId = normalized.roles.reduce(
      (max, role) => Math.max(max, Number.parseInt(role.id, 10) || 0),
      0
    );
    mutated = true;
  }

  if (normalized.roles.length === 0) {
    const timestamp = new Date().toISOString();
    normalized.roles = [
      {
        id: 1,
        name: 'Administrator',
        permissions: {
          dashboard: true,
          users: true,
          roles: true,
          groups: true,
          mikrotiks: true,
          tunnels: true,
          settings: true
        },
        createdAt: timestamp,
        updatedAt: timestamp
      }
    ];
    normalized.lastRoleId = 1;
    mutated = true;
  } else {
    normalized.roles = normalized.roles.map((role) => {
      const sanitizedPermissions = sanitizePermissions(role.permissions);
      const originalPermissions = role.permissions ?? {};

      const isDefaultAdmin =
        (typeof role.id === 'number' && role.id === 1) ||
        (typeof role.name === 'string' && role.name.toLowerCase() === 'administrator');

      if (!Object.prototype.hasOwnProperty.call(originalPermissions, 'groups')) {
        if (isDefaultAdmin || (sanitizedPermissions.dashboard && sanitizedPermissions.users && sanitizedPermissions.roles)) {
          sanitizedPermissions.groups = true;
        }
      }

      if (!Object.prototype.hasOwnProperty.call(originalPermissions, 'mikrotiks')) {
        if (isDefaultAdmin || sanitizedPermissions.groups) {
          sanitizedPermissions.mikrotiks = true;
        }
      }

      if (!Object.prototype.hasOwnProperty.call(originalPermissions, 'tunnels')) {
        if (isDefaultAdmin || sanitizedPermissions.mikrotiks) {
          sanitizedPermissions.tunnels = true;
        }
      }

      if (!Object.prototype.hasOwnProperty.call(originalPermissions, 'settings')) {
        if (isDefaultAdmin || sanitizedPermissions.dashboard) {
          sanitizedPermissions.settings = true;
        }
      }

      return {
        ...role,
        permissions: sanitizedPermissions
      };
    });
  }

  if (!Array.isArray(normalized.groups)) {
    normalized.groups = [];
    mutated = true;
  }

  if (!Number.isInteger(normalized.lastGroupId)) {
    normalized.lastGroupId = normalized.groups.reduce(
      (max, group) => Math.max(max, Number.parseInt(group.id, 10) || 0),
      0
    );
    mutated = true;
  }

  if (!Array.isArray(normalized.ipams)) {
    normalized.ipams = [];
    mutated = true;
  }

  if (!Number.isInteger(normalized.lastIpamId)) {
    normalized.lastIpamId = normalized.ipams.reduce(
      (max, ipam) => Math.max(max, Number.parseInt(ipam.id, 10) || 0),
      0
    );
    mutated = true;
  }

  let nextIpamIdSeed = Math.max(
    Number.isInteger(normalized.lastIpamId) ? normalized.lastIpamId : 0,
    normalized.ipams.reduce((max, ipam) => Math.max(max, Number.parseInt(ipam.id, 10) || 0), 0)
  );

  const usedIpamIds = new Set();
  const ipamTimestamp = new Date().toISOString();

  normalized.ipams = normalized.ipams.map((ipam) => {
    let identifier = Number.parseInt(ipam.id, 10);

    if (!Number.isInteger(identifier) || identifier <= 0 || usedIpamIds.has(identifier)) {
      nextIpamIdSeed += 1;
      identifier = nextIpamIdSeed;
      mutated = true;
    }

    usedIpamIds.add(identifier);

    const sanitized = sanitizeIpamRecord(ipam, { identifier, timestamp: ipamTimestamp });

    const originalLastStatus = normalizeOptionalText(ipam.lastStatus ?? ipam.last_status ?? 'unknown') || 'unknown';
    const originalLastCheckedAt =
      normalizeIsoDate(ipam.lastCheckedAt ?? ipam.last_checkedAt ?? ipam.last_checked_at) ?? null;

    if (
      sanitized.name !== ipam.name ||
      sanitized.baseUrl !== (ipam.baseUrl ?? ipam.base_url) ||
      sanitized.appId !== (ipam.appId ?? ipam.app_id) ||
      sanitized.appCode !== (ipam.appCode ?? ipam.app_code ?? '') ||
      sanitized.appPermissions !== (ipam.appPermissions ?? ipam.app_permissions) ||
      sanitized.appSecurity !== (ipam.appSecurity ?? ipam.app_security) ||
      sanitized.createdAt !== (ipam.createdAt ?? ipam.created_at) ||
      sanitized.updatedAt !== (ipam.updatedAt ?? ipam.updated_at) ||
      sanitized.lastStatus !== originalLastStatus.toLowerCase() ||
      sanitized.lastCheckedAt !== originalLastCheckedAt ||
      JSON.stringify(sanitized.collections) !== JSON.stringify(ipam.collections ?? ipam.cached ?? {})
    ) {
      mutated = true;
    }

    return sanitized;
  });

  if (nextIpamIdSeed > normalized.lastIpamId) {
    normalized.lastIpamId = nextIpamIdSeed;
    mutated = true;
  }

  let nextGroupIdSeed = Math.max(
    Number.isInteger(normalized.lastGroupId) ? normalized.lastGroupId : 0,
    normalized.groups.reduce((max, group) => Math.max(max, Number.parseInt(group.id, 10) || 0), 0)
  );

  const nowTimestamp = new Date().toISOString();
  const usedGroupIds = new Set();

  const sanitizedGroups = normalized.groups.map((group) => {
    let identifier = Number.parseInt(group.id, 10);

    if (!Number.isInteger(identifier) || identifier <= 0 || usedGroupIds.has(identifier)) {
      nextGroupIdSeed += 1;
      identifier = nextGroupIdSeed;
      mutated = true;
    }

    usedGroupIds.add(identifier);

    const createdAt = group.createdAt ?? nowTimestamp;
    const updatedAt = group.updatedAt ?? createdAt;
    const parentCandidate = Number.parseInt(group.parentId, 10);
    const parentId = Number.isInteger(parentCandidate) && parentCandidate > 0 ? parentCandidate : null;
    const name = normalizeGroupName(group.name, `Group ${identifier}`);

    if (group.name !== name || group.parentId !== parentId || group.createdAt !== createdAt || group.updatedAt !== updatedAt) {
      mutated = true;
    }

    return {
      id: identifier,
      name,
      parentId,
      createdAt,
      updatedAt
    };
  });

  let updatedGroups = sanitizedGroups;

  if (updatedGroups.length === 0) {
    const timestamp = new Date().toISOString();
    updatedGroups = [
      {
        id: 1,
        name: 'Mik-Group Root',
        parentId: null,
        createdAt: timestamp,
        updatedAt: timestamp
      }
    ];
    nextGroupIdSeed = Math.max(nextGroupIdSeed, 1);
    mutated = true;
  }

  const snapshot = updatedGroups.map((group) => ({ ...group }));

  updatedGroups = snapshot.map((group) => {
    let parentId = group.parentId;

    if (parentId && !snapshot.some((candidate) => candidate.id === parentId)) {
      parentId = null;
      mutated = true;
    }

    if (parentId && createsCycle(snapshot, group.id, parentId)) {
      parentId = null;
      mutated = true;
    }

    return {
      ...group,
      parentId
    };
  });

  let canonicalRootId = findCanonicalRootId(updatedGroups);

  if (canonicalRootId === null) {
    const timestamp = new Date().toISOString();
    const nextId = nextGroupIdSeed + 1;
    updatedGroups.push({
      id: nextId,
      name: 'Mik-Group Root',
      parentId: null,
      createdAt: timestamp,
      updatedAt: timestamp
    });
    canonicalRootId = nextId;
    nextGroupIdSeed = nextId;
    mutated = true;
  }

  const rootIndex = updatedGroups.findIndex((group) => group.id === canonicalRootId);

  if (rootIndex !== -1) {
    const rootGroup = updatedGroups[rootIndex];
    const desiredName = normalizeGroupName(rootGroup.name, 'Mik-Group Root');
    if (rootGroup.name !== desiredName || rootGroup.parentId !== null) {
      updatedGroups[rootIndex] = {
        ...rootGroup,
        name: desiredName,
        parentId: null
      };
      mutated = true;
    }
  }

  const highestGroupId = updatedGroups.reduce((max, group) => Math.max(max, group.id), 0);

  if (highestGroupId !== normalized.lastGroupId) {
    normalized.lastGroupId = Math.max(nextGroupIdSeed, highestGroupId);
    mutated = true;
  } else if (nextGroupIdSeed > normalized.lastGroupId) {
    normalized.lastGroupId = nextGroupIdSeed;
    mutated = true;
  }

  normalized.groups = updatedGroups;

  if (!Array.isArray(normalized.mikrotiks)) {
    normalized.mikrotiks = [];
    mutated = true;
  }

  if (!Number.isInteger(normalized.lastMikrotikId)) {
    normalized.lastMikrotikId = normalized.mikrotiks.reduce(
      (max, device) => Math.max(max, Number.parseInt(device.id, 10) || 0),
      0
    );
    mutated = true;
  }

  let nextMikrotikIdSeed = Math.max(
    Number.isInteger(normalized.lastMikrotikId) ? normalized.lastMikrotikId : 0,
    normalized.mikrotiks.reduce((max, device) => Math.max(max, Number.parseInt(device.id, 10) || 0), 0)
  );

  const availableGroupIds = new Set(normalized.groups.map((group) => group.id));
  const usedDeviceIds = new Set();

  const sanitizedDevices = normalized.mikrotiks.map((device) => {
    let identifier = Number.parseInt(device.id, 10);

    if (!Number.isInteger(identifier) || identifier <= 0 || usedDeviceIds.has(identifier)) {
      nextMikrotikIdSeed += 1;
      identifier = nextMikrotikIdSeed;
      mutated = true;
    }

    usedDeviceIds.add(identifier);

    const createdAt = device.createdAt ?? new Date().toISOString();
    const updatedAt = device.updatedAt ?? createdAt;
    const name = normalizeText(device.name, `Device ${identifier}`);
    const host = normalizeText(device.host, `host-${identifier}`);

    const groupCandidate = Number.parseInt(device.groupId, 10);
    const groupId = availableGroupIds.has(groupCandidate) ? groupCandidate : null;

    if (
      device.name !== name ||
      device.host !== host ||
      (device.groupId ?? null) !== groupId ||
      device.createdAt !== createdAt ||
      device.updatedAt !== updatedAt
    ) {
      mutated = true;
    }

    const tags = normalizeTags(device.tags);
    const notes = normalizeOptionalText(device.notes ?? '');
    const routeros = sanitizeRouteros(device.routeros, defaultRouterosOptions());

    if (
      JSON.stringify(tags) !== JSON.stringify(device.tags ?? []) ||
      notes !== (device.notes ?? '') ||
      JSON.stringify(routeros) !== JSON.stringify(device.routeros ?? {})
    ) {
      mutated = true;
    }

    const status = deriveDeviceStatus(device.status, routeros);
    const connectivity = sanitizeConnectivity(device.connectivity, routeros);

    if (JSON.stringify(connectivity) !== JSON.stringify(device.connectivity ?? {})) {
      mutated = true;
    }

    return {
      id: identifier,
      name,
      host,
      groupId,
      tags,
      notes,
      routeros,
      status,
      connectivity,
      createdAt,
      updatedAt
    };
  });

  if (sanitizedDevices.length !== normalized.mikrotiks.length) {
    mutated = true;
  }

  const highestDeviceId = sanitizedDevices.reduce((max, device) => Math.max(max, device.id), 0);

  if (highestDeviceId !== normalized.lastMikrotikId) {
    normalized.lastMikrotikId = Math.max(nextMikrotikIdSeed, highestDeviceId);
    mutated = true;
  } else if (nextMikrotikIdSeed > normalized.lastMikrotikId) {
    normalized.lastMikrotikId = nextMikrotikIdSeed;
    mutated = true;
  }

  normalized.mikrotiks = sanitizedDevices;

  if (!Array.isArray(normalized.tunnels)) {
    normalized.tunnels = [];
    mutated = true;
  }

  if (!Number.isInteger(normalized.lastTunnelId)) {
    normalized.lastTunnelId = normalized.tunnels.reduce(
      (max, tunnel) => Math.max(max, Number.parseInt(tunnel.id, 10) || 0),
      0
    );
    mutated = true;
  }

  let nextTunnelIdSeed = Math.max(
    Number.isInteger(normalized.lastTunnelId) ? normalized.lastTunnelId : 0,
    normalized.tunnels.reduce((max, tunnel) => Math.max(max, Number.parseInt(tunnel.id, 10) || 0), 0)
  );

  const validMikrotikIds = new Set(normalized.mikrotiks.map((device) => device.id));
  const tunnelIdentifiers = new Set();

  const sanitizedTunnels = normalized.tunnels.map((tunnel) => {
    let identifier = Number.parseInt(tunnel.id, 10);

    if (!Number.isInteger(identifier) || identifier <= 0 || tunnelIdentifiers.has(identifier)) {
      nextTunnelIdSeed += 1;
      identifier = nextTunnelIdSeed;
      mutated = true;
    }

    tunnelIdentifiers.add(identifier);

    const createdAt = tunnel.createdAt ?? new Date().toISOString();
    const updatedAt = tunnel.updatedAt ?? createdAt;
    const name = normalizeText(tunnel.name, `Tunnel ${identifier}`);

    const groupCandidate = Number.parseInt(tunnel.groupId, 10);
    const groupId = normalized.groups.some((group) => group.id === groupCandidate) ? groupCandidate : null;

    const sourceCandidate = Number.parseInt(tunnel.sourceId, 10);
    const targetCandidate = Number.parseInt(tunnel.targetId, 10);

    const sourceId = validMikrotikIds.has(sourceCandidate) ? sourceCandidate : null;
    const targetId = validMikrotikIds.has(targetCandidate) ? targetCandidate : null;

    const connectionType = (normalizeOptionalText(tunnel.connectionType ?? tunnel.type ?? '') || 'GRE').toUpperCase();

    const rawState = typeof tunnel.state === 'string' ? tunnel.state : tunnel.status;
    const normalizedState = typeof rawState === 'string' ? rawState.toLowerCase() : '';
    const status = allowedTunnelStates.has(normalizedState) ? normalizedState : 'down';

    const enabled = normalizeBoolean(tunnel.enabled, true);
    const tags = normalizeTags(tunnel.tags);
    const notes = normalizeOptionalText(tunnel.notes ?? '');
    const metrics = sanitizeTunnelMetrics(tunnel.metrics ?? tunnel);
    const profile = sanitizeTunnelProfile(tunnel.profile ?? {}, tunnel.profile ?? defaultTunnelProfile());
    const monitoring = sanitizeTunnelMonitoring(tunnel.monitoring ?? {}, tunnel.monitoring ?? defaultTunnelMonitoring());
    const ospf = sanitizeTunnelOspf(tunnel.ospf ?? {}, tunnel.ospf ?? defaultTunnelOspf());
    const vpnProfiles = sanitizeVpnProfiles(tunnel.vpnProfiles ?? {}, tunnel.vpnProfiles ?? defaultVpnProfiles());

    if (
      tunnel.name !== name ||
      tunnel.groupId !== groupId ||
      tunnel.sourceId !== sourceId ||
      tunnel.targetId !== targetId ||
      tunnel.connectionType !== connectionType ||
      tunnel.state !== status ||
      tunnel.status !== status ||
      tunnel.enabled !== enabled ||
      JSON.stringify(tunnel.tags ?? []) !== JSON.stringify(tags) ||
      (tunnel.notes ?? '') !== notes ||
      JSON.stringify(tunnel.metrics ?? {}) !== JSON.stringify(metrics) ||
      JSON.stringify(tunnel.profile ?? {}) !== JSON.stringify(profile) ||
      JSON.stringify(tunnel.monitoring ?? {}) !== JSON.stringify(monitoring) ||
      JSON.stringify(tunnel.ospf ?? {}) !== JSON.stringify(ospf) ||
      JSON.stringify(tunnel.vpnProfiles ?? {}) !== JSON.stringify(vpnProfiles) ||
      tunnel.createdAt !== createdAt ||
      tunnel.updatedAt !== updatedAt
    ) {
      mutated = true;
    }

    return {
      id: identifier,
      name,
      groupId,
      sourceId,
      targetId,
      connectionType,
      status,
      enabled,
      tags,
      notes,
      metrics,
      profile,
      monitoring,
      ospf,
      vpnProfiles,
      createdAt,
      updatedAt
    };
  });

  const highestTunnelId = sanitizedTunnels.reduce((max, tunnel) => Math.max(max, tunnel.id), 0);

  if (highestTunnelId !== normalized.lastTunnelId) {
    normalized.lastTunnelId = Math.max(nextTunnelIdSeed, highestTunnelId);
    mutated = true;
  } else if (nextTunnelIdSeed > normalized.lastTunnelId) {
    normalized.lastTunnelId = nextTunnelIdSeed;
    mutated = true;
  }

  sanitizedTunnels.sort((a, b) => a.name.localeCompare(b.name));
  normalized.tunnels = sanitizedTunnels;

  if (!Array.isArray(normalized.addressLists)) {
    normalized.addressLists = [];
    mutated = true;
  }

  if (!Number.isInteger(normalized.lastAddressListId)) {
    normalized.lastAddressListId = normalized.addressLists.reduce(
      (max, entry) => Math.max(max, Number.parseInt(entry.id, 10) || 0),
      0
    );
    mutated = true;
  }

  let nextAddressListIdSeed = Math.max(
    Number.isInteger(normalized.lastAddressListId) ? normalized.lastAddressListId : 0,
    normalized.addressLists.reduce((max, entry) => Math.max(max, Number.parseInt(entry.id, 10) || 0), 0)
  );

  const addressIdentifiers = new Set();

  const sanitizedAddressLists = normalized.addressLists.map((entry) => {
    let identifier = Number.parseInt(entry.id, 10);

    if (!Number.isInteger(identifier) || identifier <= 0 || addressIdentifiers.has(identifier)) {
      nextAddressListIdSeed += 1;
      identifier = nextAddressListIdSeed;
      mutated = true;
    }

    addressIdentifiers.add(identifier);

    const createdAt = entry.createdAt ?? new Date().toISOString();
    const updatedAt = entry.updatedAt ?? createdAt;
    const name = normalizeText(entry.name, `Address list ${identifier}`);
    const referenceTypeCandidate = typeof entry.referenceType === 'string' ? entry.referenceType.toLowerCase() : '';
    const referenceType = allowedAddressReferenceTypes.has(referenceTypeCandidate)
      ? referenceTypeCandidate
      : 'mikrotik';

    let referenceId = null;
    if (referenceType === 'mikrotik') {
      const candidate = Number.parseInt(entry.referenceId, 10);
      referenceId = validMikrotikIds.has(candidate) ? candidate : null;
    } else if (referenceType === 'group') {
      const candidate = Number.parseInt(entry.referenceId, 10);
      referenceId = availableGroupIds.has(candidate) ? candidate : null;
    }

    const address = normalizeOptionalText(entry.address ?? '');
    const comment = normalizeOptionalText(entry.comment ?? '');

    if (
      entry.name !== name ||
      entry.referenceType !== referenceType ||
      (entry.referenceId ?? null) !== referenceId ||
      (entry.address ?? '') !== address ||
      (entry.comment ?? '') !== comment ||
      entry.createdAt !== createdAt ||
      entry.updatedAt !== updatedAt
    ) {
      mutated = true;
    }

    const status = deriveDeviceStatus(device.status, routeros);
    const connectivity = sanitizeConnectivity(device.connectivity, routeros);

    if (JSON.stringify(connectivity) !== JSON.stringify(device.connectivity ?? {})) {
      mutated = true;
    }

    return {
      id: identifier,
      name,
      host,
      groupId,
      tags,
      notes,
      routeros,
      status,
      connectivity,
      createdAt,
      updatedAt
    };
  });

  if (sanitizedAddressLists.length !== normalized.addressLists.length) {
    mutated = true;
  }

  const highestAddressListId = sanitizedAddressLists.reduce((max, entry) => Math.max(max, entry.id), 0);

  if (highestAddressListId !== normalized.lastAddressListId) {
    normalized.lastAddressListId = Math.max(nextAddressListIdSeed, highestAddressListId);
    mutated = true;
  } else if (nextAddressListIdSeed > normalized.lastAddressListId) {
    normalized.lastAddressListId = nextAddressListIdSeed;
    mutated = true;
  }

  normalized.addressLists = sanitizedAddressLists;

  if (!Array.isArray(normalized.firewallFilters)) {
    normalized.firewallFilters = [];
    mutated = true;
  }

  if (!Number.isInteger(normalized.lastFirewallFilterId)) {
    normalized.lastFirewallFilterId = normalized.firewallFilters.reduce(
      (max, filter) => Math.max(max, Number.parseInt(filter.id, 10) || 0),
      0
    );
    mutated = true;
  }

  let nextFirewallIdSeed = Math.max(
    Number.isInteger(normalized.lastFirewallFilterId) ? normalized.lastFirewallFilterId : 0,
    normalized.firewallFilters.reduce((max, filter) => Math.max(max, Number.parseInt(filter.id, 10) || 0), 0)
  );

  const validAddressListIds = new Set(sanitizedAddressLists.map((entry) => entry.id));
  const firewallIdentifiers = new Set();

  const sanitizedFirewallFilters = normalized.firewallFilters.map((filter) => {
    let identifier = Number.parseInt(filter.id, 10);

    if (!Number.isInteger(identifier) || identifier <= 0 || firewallIdentifiers.has(identifier)) {
      nextFirewallIdSeed += 1;
      identifier = nextFirewallIdSeed;
      mutated = true;
    }

    firewallIdentifiers.add(identifier);

    const createdAt = filter.createdAt ?? new Date().toISOString();
    const updatedAt = filter.updatedAt ?? createdAt;
    const name = normalizeOptionalText(filter.name ?? `Rule ${identifier}`) || `Rule ${identifier}`;
    const groupCandidate = Number.parseInt(filter.groupId, 10);
    const groupId = availableGroupIds.has(groupCandidate) ? groupCandidate : null;

    const chainCandidate = typeof filter.chain === 'string' ? filter.chain.toLowerCase() : '';
    const chain = allowedFirewallChains.has(chainCandidate) ? chainCandidate : 'forward';

    const sourceAddressListCandidate = Number.parseInt(filter.sourceAddressListId, 10);
    const sourceAddressListId = validAddressListIds.has(sourceAddressListCandidate)
      ? sourceAddressListCandidate
      : null;

    const connectionType = (normalizeOptionalText(tunnel.connectionType ?? tunnel.type ?? '') || 'GRE').toUpperCase();

    const sourcePort = sanitizePortExpression(filter.sourcePort);
    const destinationPort = sanitizePortExpression(filter.destinationPort);

    const enabled = normalizeBoolean(tunnel.enabled, true);
    const tags = normalizeTags(tunnel.tags);
    const notes = normalizeOptionalText(tunnel.notes ?? '');
    const metrics = sanitizeTunnelMetrics(tunnel.metrics ?? tunnel);
    const profile = sanitizeTunnelProfile(tunnel.profile ?? {}, tunnel.profile ?? defaultTunnelProfile());
    const monitoring = sanitizeTunnelMonitoring(tunnel.monitoring ?? {}, tunnel.monitoring ?? defaultTunnelMonitoring());
    const ospf = sanitizeTunnelOspf(tunnel.ospf ?? {}, tunnel.ospf ?? defaultTunnelOspf());
    const vpnProfiles = sanitizeVpnProfiles(tunnel.vpnProfiles ?? {}, tunnel.vpnProfiles ?? defaultVpnProfiles());

    if (
      tunnel.name !== name ||
      tunnel.groupId !== groupId ||
      tunnel.sourceId !== sourceId ||
      tunnel.targetId !== targetId ||
      tunnel.connectionType !== connectionType ||
      tunnel.state !== status ||
      tunnel.status !== status ||
      tunnel.enabled !== enabled ||
      JSON.stringify(tunnel.tags ?? []) !== JSON.stringify(tags) ||
      (tunnel.notes ?? '') !== notes ||
      JSON.stringify(tunnel.metrics ?? {}) !== JSON.stringify(metrics) ||
      JSON.stringify(tunnel.profile ?? {}) !== JSON.stringify(profile) ||
      JSON.stringify(tunnel.monitoring ?? {}) !== JSON.stringify(monitoring) ||
      JSON.stringify(tunnel.ospf ?? {}) !== JSON.stringify(ospf) ||
      JSON.stringify(tunnel.vpnProfiles ?? {}) !== JSON.stringify(vpnProfiles) ||
      tunnel.createdAt !== createdAt ||
      tunnel.updatedAt !== updatedAt
    ) {
      mutated = true;
    }

    return {
      id: identifier,
      name,
      groupId,
      chain,
      sourceAddressListId,
      destinationAddressListId,
      sourcePort,
      destinationPort,
      states,
      action,
      enabled,
      tags,
      notes,
      metrics,
      profile,
      monitoring,
      ospf,
      vpnProfiles,
      createdAt,
      updatedAt
    };
  });

  if (sanitizedFirewallFilters.length !== normalized.firewallFilters.length) {
    mutated = true;
  }

  const highestFirewallId = sanitizedFirewallFilters.reduce((max, entry) => Math.max(max, entry.id), 0);

  if (highestFirewallId !== normalized.lastFirewallFilterId) {
    normalized.lastFirewallFilterId = Math.max(nextFirewallIdSeed, highestFirewallId);
    mutated = true;
  } else if (nextFirewallIdSeed > normalized.lastFirewallFilterId) {
    normalized.lastFirewallFilterId = nextFirewallIdSeed;
    mutated = true;
  }

  normalized.firewallFilters = sanitizedFirewallFilters;

  if (!Array.isArray(normalized.addressLists)) {
    normalized.addressLists = [];
    mutated = true;
  }

  if (!Number.isInteger(normalized.lastAddressListId)) {
    normalized.lastAddressListId = normalized.addressLists.reduce(
      (max, entry) => Math.max(max, Number.parseInt(entry.id, 10) || 0),
      0
    );
    mutated = true;
  }

  let nextAddressListIdSeed = Math.max(
    Number.isInteger(normalized.lastAddressListId) ? normalized.lastAddressListId : 0,
    normalized.addressLists.reduce((max, entry) => Math.max(max, Number.parseInt(entry.id, 10) || 0), 0)
  );

  const addressIdentifiers = new Set();

  const sanitizedAddressLists = normalized.addressLists.map((entry) => {
    let identifier = Number.parseInt(entry.id, 10);

    if (!Number.isInteger(identifier) || identifier <= 0 || addressIdentifiers.has(identifier)) {
      nextAddressListIdSeed += 1;
      identifier = nextAddressListIdSeed;
      mutated = true;
    }

    addressIdentifiers.add(identifier);

    const createdAt = entry.createdAt ?? new Date().toISOString();
    const updatedAt = entry.updatedAt ?? createdAt;
    const name = normalizeText(entry.name, `Address list ${identifier}`);
    const referenceTypeCandidate = typeof entry.referenceType === 'string' ? entry.referenceType.toLowerCase() : '';
    const referenceType = allowedAddressReferenceTypes.has(referenceTypeCandidate)
      ? referenceTypeCandidate
      : 'mikrotik';

    let referenceId = null;
    if (referenceType === 'mikrotik') {
      const candidate = Number.parseInt(entry.referenceId, 10);
      referenceId = validMikrotikIds.has(candidate) ? candidate : null;
    } else if (referenceType === 'group') {
      const candidate = Number.parseInt(entry.referenceId, 10);
      referenceId = availableGroupIds.has(candidate) ? candidate : null;
    }

    const address = normalizeOptionalText(entry.address ?? '');
    const comment = normalizeOptionalText(entry.comment ?? '');

    if (
      entry.name !== name ||
      entry.referenceType !== referenceType ||
      (entry.referenceId ?? null) !== referenceId ||
      (entry.address ?? '') !== address ||
      (entry.comment ?? '') !== comment ||
      entry.createdAt !== createdAt ||
      entry.updatedAt !== updatedAt
    ) {
      mutated = true;
    }

    const status = deriveDeviceStatus(device.status, routeros);
    const connectivity = sanitizeConnectivity(device.connectivity, routeros);

    if (JSON.stringify(connectivity) !== JSON.stringify(device.connectivity ?? {})) {
      mutated = true;
    }

    return {
      id: identifier,
      name,
      host,
      groupId,
      tags,
      notes,
      routeros,
      status,
      connectivity,
      createdAt,
      updatedAt
    };
  });

  if (sanitizedAddressLists.length !== normalized.addressLists.length) {
    mutated = true;
  }

  const highestAddressListId = sanitizedAddressLists.reduce((max, entry) => Math.max(max, entry.id), 0);

  if (highestAddressListId !== normalized.lastAddressListId) {
    normalized.lastAddressListId = Math.max(nextAddressListIdSeed, highestAddressListId);
    mutated = true;
  } else if (nextAddressListIdSeed > normalized.lastAddressListId) {
    normalized.lastAddressListId = nextAddressListIdSeed;
    mutated = true;
  }

  normalized.addressLists = sanitizedAddressLists;

  if (!Array.isArray(normalized.firewallFilters)) {
    normalized.firewallFilters = [];
    mutated = true;
  }

  if (!Number.isInteger(normalized.lastFirewallFilterId)) {
    normalized.lastFirewallFilterId = normalized.firewallFilters.reduce(
      (max, filter) => Math.max(max, Number.parseInt(filter.id, 10) || 0),
      0
    );
    mutated = true;
  }

  let nextFirewallIdSeed = Math.max(
    Number.isInteger(normalized.lastFirewallFilterId) ? normalized.lastFirewallFilterId : 0,
    normalized.firewallFilters.reduce((max, filter) => Math.max(max, Number.parseInt(filter.id, 10) || 0), 0)
  );

  const validAddressListIds = new Set(sanitizedAddressLists.map((entry) => entry.id));
  const firewallIdentifiers = new Set();

  const sanitizedFirewallFilters = normalized.firewallFilters.map((filter) => {
    let identifier = Number.parseInt(filter.id, 10);

    if (!Number.isInteger(identifier) || identifier <= 0 || firewallIdentifiers.has(identifier)) {
      nextFirewallIdSeed += 1;
      identifier = nextFirewallIdSeed;
      mutated = true;
    }

    firewallIdentifiers.add(identifier);

    const createdAt = filter.createdAt ?? new Date().toISOString();
    const updatedAt = filter.updatedAt ?? createdAt;
    const name = normalizeOptionalText(filter.name ?? `Rule ${identifier}`) || `Rule ${identifier}`;
    const groupCandidate = Number.parseInt(filter.groupId, 10);
    const groupId = availableGroupIds.has(groupCandidate) ? groupCandidate : null;

    const chainCandidate = typeof filter.chain === 'string' ? filter.chain.toLowerCase() : '';
    const chain = allowedFirewallChains.has(chainCandidate) ? chainCandidate : 'forward';

    const sourceAddressListCandidate = Number.parseInt(filter.sourceAddressListId, 10);
    const sourceAddressListId = validAddressListIds.has(sourceAddressListCandidate)
      ? sourceAddressListCandidate
      : null;

    const destinationAddressListCandidate = Number.parseInt(filter.destinationAddressListId, 10);
    const destinationAddressListId = validAddressListIds.has(destinationAddressListCandidate)
      ? destinationAddressListCandidate
      : null;

    const sourcePort = sanitizePortExpression(filter.sourcePort);
    const destinationPort = sanitizePortExpression(filter.destinationPort);

    const states = sanitizeFirewallStatesList(filter.states);
    const actionCandidate = typeof filter.action === 'string' ? filter.action.toLowerCase() : '';
    const action = allowedFirewallActions.has(actionCandidate) ? actionCandidate : 'accept';
    const enabled = normalizeBoolean(filter.enabled, true);
    const comment = normalizeOptionalText(filter.comment ?? '');

    if (
      filter.name !== name ||
      (filter.groupId ?? null) !== groupId ||
      filter.chain !== chain ||
      (filter.sourceAddressListId ?? null) !== sourceAddressListId ||
      (filter.destinationAddressListId ?? null) !== destinationAddressListId ||
      (filter.sourcePort ?? '') !== sourcePort ||
      (filter.destinationPort ?? '') !== destinationPort ||
      JSON.stringify(filter.states ?? []) !== JSON.stringify(states) ||
      filter.action !== action ||
      Boolean(filter.enabled) !== enabled ||
      (filter.comment ?? '') !== comment ||
      filter.createdAt !== createdAt ||
      filter.updatedAt !== updatedAt
    ) {
      mutated = true;
    }

    return {
      id: identifier,
      name,
      groupId,
      chain,
      sourceAddressListId,
      destinationAddressListId,
      sourcePort,
      destinationPort,
      states,
      action,
      enabled,
      comment,
      createdAt,
      updatedAt
    };
  });

  if (sanitizedFirewallFilters.length !== normalized.firewallFilters.length) {
    mutated = true;
  }

  const highestFirewallId = sanitizedFirewallFilters.reduce((max, entry) => Math.max(max, entry.id), 0);

  if (highestFirewallId !== normalized.lastFirewallFilterId) {
    normalized.lastFirewallFilterId = Math.max(nextFirewallIdSeed, highestFirewallId);
    mutated = true;
  } else if (nextFirewallIdSeed > normalized.lastFirewallFilterId) {
    normalized.lastFirewallFilterId = nextFirewallIdSeed;
    mutated = true;
  }

  normalized.firewallFilters = sanitizedFirewallFilters;

  if (!Array.isArray(normalized.addressLists)) {
    normalized.addressLists = [];
    mutated = true;
  }

  if (!Number.isInteger(normalized.lastAddressListId)) {
    normalized.lastAddressListId = normalized.addressLists.reduce(
      (max, entry) => Math.max(max, Number.parseInt(entry.id, 10) || 0),
      0
    );
    mutated = true;
  }

  let nextAddressListIdSeed = Math.max(
    Number.isInteger(normalized.lastAddressListId) ? normalized.lastAddressListId : 0,
    normalized.addressLists.reduce((max, entry) => Math.max(max, Number.parseInt(entry.id, 10) || 0), 0)
  );

  const addressIdentifiers = new Set();

  const sanitizedAddressLists = normalized.addressLists.map((entry) => {
    let identifier = Number.parseInt(entry.id, 10);

    if (!Number.isInteger(identifier) || identifier <= 0 || addressIdentifiers.has(identifier)) {
      nextAddressListIdSeed += 1;
      identifier = nextAddressListIdSeed;
      mutated = true;
    }

    addressIdentifiers.add(identifier);

    const createdAt = entry.createdAt ?? new Date().toISOString();
    const updatedAt = entry.updatedAt ?? createdAt;
    const name = normalizeText(entry.name, `Address list ${identifier}`);
    const referenceTypeCandidate = typeof entry.referenceType === 'string' ? entry.referenceType.toLowerCase() : '';
    const referenceType = allowedAddressReferenceTypes.has(referenceTypeCandidate)
      ? referenceTypeCandidate
      : 'mikrotik';

    let referenceId = null;
    if (referenceType === 'mikrotik') {
      const candidate = Number.parseInt(entry.referenceId, 10);
      referenceId = validMikrotikIds.has(candidate) ? candidate : null;
    } else if (referenceType === 'group') {
      const candidate = Number.parseInt(entry.referenceId, 10);
      referenceId = availableGroupIds.has(candidate) ? candidate : null;
    }

    const address = normalizeOptionalText(entry.address ?? '');
    const comment = normalizeOptionalText(entry.comment ?? '');

    if (
      entry.name !== name ||
      entry.referenceType !== referenceType ||
      (entry.referenceId ?? null) !== referenceId ||
      (entry.address ?? '') !== address ||
      (entry.comment ?? '') !== comment ||
      entry.createdAt !== createdAt ||
      entry.updatedAt !== updatedAt
    ) {
      mutated = true;
    }

    return {
      id: identifier,
      name,
      referenceType,
      referenceId,
      address,
      comment,
      createdAt,
      updatedAt
    };
  });

  if (sanitizedAddressLists.length !== normalized.addressLists.length) {
    mutated = true;
  }

  const highestAddressListId = sanitizedAddressLists.reduce((max, entry) => Math.max(max, entry.id), 0);

  if (highestAddressListId !== normalized.lastAddressListId) {
    normalized.lastAddressListId = Math.max(nextAddressListIdSeed, highestAddressListId);
    mutated = true;
  } else if (nextAddressListIdSeed > normalized.lastAddressListId) {
    normalized.lastAddressListId = nextAddressListIdSeed;
    mutated = true;
  }

  normalized.addressLists = sanitizedAddressLists;

  if (!Array.isArray(normalized.firewallFilters)) {
    normalized.firewallFilters = [];
    mutated = true;
  }

  if (!Number.isInteger(normalized.lastFirewallFilterId)) {
    normalized.lastFirewallFilterId = normalized.firewallFilters.reduce(
      (max, filter) => Math.max(max, Number.parseInt(filter.id, 10) || 0),
      0
    );
    mutated = true;
  }

  let nextFirewallIdSeed = Math.max(
    Number.isInteger(normalized.lastFirewallFilterId) ? normalized.lastFirewallFilterId : 0,
    normalized.firewallFilters.reduce((max, filter) => Math.max(max, Number.parseInt(filter.id, 10) || 0), 0)
  );

  const validAddressListIds = new Set(sanitizedAddressLists.map((entry) => entry.id));
  const firewallIdentifiers = new Set();

  const sanitizedFirewallFilters = normalized.firewallFilters.map((filter) => {
    let identifier = Number.parseInt(filter.id, 10);

    if (!Number.isInteger(identifier) || identifier <= 0 || firewallIdentifiers.has(identifier)) {
      nextFirewallIdSeed += 1;
      identifier = nextFirewallIdSeed;
      mutated = true;
    }

    firewallIdentifiers.add(identifier);

    const createdAt = filter.createdAt ?? new Date().toISOString();
    const updatedAt = filter.updatedAt ?? createdAt;
    const name = normalizeOptionalText(filter.name ?? `Rule ${identifier}`) || `Rule ${identifier}`;
    const groupCandidate = Number.parseInt(filter.groupId, 10);
    const groupId = availableGroupIds.has(groupCandidate) ? groupCandidate : null;

    const chainCandidate = typeof filter.chain === 'string' ? filter.chain.toLowerCase() : '';
    const chain = allowedFirewallChains.has(chainCandidate) ? chainCandidate : 'forward';

    const sourceAddressListCandidate = Number.parseInt(filter.sourceAddressListId, 10);
    const sourceAddressListId = validAddressListIds.has(sourceAddressListCandidate)
      ? sourceAddressListCandidate
      : null;

    const destinationAddressListCandidate = Number.parseInt(filter.destinationAddressListId, 10);
    const destinationAddressListId = validAddressListIds.has(destinationAddressListCandidate)
      ? destinationAddressListCandidate
      : null;

    const sourcePort = sanitizePortExpression(filter.sourcePort);
    const destinationPort = sanitizePortExpression(filter.destinationPort);

    const states = sanitizeFirewallStatesList(filter.states);
    const actionCandidate = typeof filter.action === 'string' ? filter.action.toLowerCase() : '';
    const action = allowedFirewallActions.has(actionCandidate) ? actionCandidate : 'accept';
    const enabled = normalizeBoolean(filter.enabled, true);
    const comment = normalizeOptionalText(filter.comment ?? '');

    if (
      filter.name !== name ||
      (filter.groupId ?? null) !== groupId ||
      filter.chain !== chain ||
      (filter.sourceAddressListId ?? null) !== sourceAddressListId ||
      (filter.destinationAddressListId ?? null) !== destinationAddressListId ||
      (filter.sourcePort ?? '') !== sourcePort ||
      (filter.destinationPort ?? '') !== destinationPort ||
      JSON.stringify(filter.states ?? []) !== JSON.stringify(states) ||
      filter.action !== action ||
      Boolean(filter.enabled) !== enabled ||
      (filter.comment ?? '') !== comment ||
      filter.createdAt !== createdAt ||
      filter.updatedAt !== updatedAt
    ) {
      mutated = true;
    }

    return {
      id: identifier,
      name,
      groupId,
      chain,
      sourceAddressListId,
      destinationAddressListId,
      sourcePort,
      destinationPort,
      states,
      action,
      enabled,
      comment,
      createdAt,
      updatedAt
    };
  });

  if (sanitizedFirewallFilters.length !== normalized.firewallFilters.length) {
    mutated = true;
  }

  const highestFirewallId = sanitizedFirewallFilters.reduce((max, entry) => Math.max(max, entry.id), 0);

  if (highestFirewallId !== normalized.lastFirewallFilterId) {
    normalized.lastFirewallFilterId = Math.max(nextFirewallIdSeed, highestFirewallId);
    mutated = true;
  } else if (nextFirewallIdSeed > normalized.lastFirewallFilterId) {
    normalized.lastFirewallFilterId = nextFirewallIdSeed;
    mutated = true;
  }

  normalized.firewallFilters = sanitizedFirewallFilters;

  const validRoleIds = new Set(normalized.roles.map((role) => role.id));

  const normalizedUsers = normalized.users.map((user) => {
    const assignedRoles = Array.isArray(user.roles) ? user.roles : [];
    const filteredRoles = assignedRoles.filter((roleId) => validRoleIds.has(roleId));
    const finalRoles = filteredRoles.length > 0 ? filteredRoles : [normalized.roles[0].id];

    if (!user.createdAt) {
      mutated = true;
    }

    if (
      !Array.isArray(user.roles) ||
      filteredRoles.length !== assignedRoles.length ||
      finalRoles.length !== assignedRoles.length
    ) {
      mutated = true;
    }

    return {
      ...user,
      createdAt: user.createdAt ?? new Date().toISOString(),
      roles: finalRoles
    };
  });

  if (normalizedUsers.length !== normalized.users.length) {
    mutated = true;
  }

  normalized.users = normalizedUsers;

  if (mutated) {
    await writeDatabase(databaseFile, normalized);
  }

  return normalized;
};

const initializeDatabase = async (databasePath) => {
  const databaseFile = resolveDatabaseFile(databasePath);

  await ensureDirectory(databaseFile);
  await ensureStateShape(databaseFile);

  const load = () => readDatabase(databaseFile);
  const persist = (state) => writeDatabase(databaseFile, state);

  return {
    async createUser({ firstName, lastName, email, passwordHash }, { bypassGuard = false } = {}) {
      const state = await load();

      if (!Array.isArray(state.roles) || state.roles.length === 0) {
        const timestamp = new Date().toISOString();
        state.roles = [
          {
            id: 1,
            name: 'Administrator',
        permissions: {
          dashboard: true,
          users: true,
          roles: true,
          groups: true,
          mikrotiks: true,
          tunnels: true,
          settings: true
        },
            createdAt: timestamp,
            updatedAt: timestamp
          }
        ];
        state.lastRoleId = 1;
      }

      if (!bypassGuard && state.users.length > 0) {
        return { success: false, reason: 'registration-closed' };
      }

      const existing = state.users.find((user) => user.email === email);

      if (existing) {
        return { success: false, reason: 'duplicate-email' };
      }

      const nextId = (Number.isInteger(state.lastUserId) ? state.lastUserId : 0) + 1;
      const createdAt = new Date().toISOString();
      const user = {
        id: nextId,
        firstName,
        lastName,
        email,
        passwordHash,
        createdAt,
        roles: [state.roles[0].id]
      };

      state.users.push(user);
      state.lastUserId = nextId;
      await persist(state);

      return { success: true, user };
    },

    async findUserByEmail(email) {
      const state = await load();
      return state.users.find((user) => user.email === email) ?? null;
    },

    async getUserById(id) {
      const state = await load();
      return state.users.find((user) => user.id === id) ?? null;
    },

    async listUsers() {
      const state = await load();
      return state.users.map((user) => ({ ...user }));
    },

    async updateUser(id, { firstName, lastName, email, passwordHash, roles }) {
      const state = await load();
      const index = state.users.findIndex((user) => user.id === id);

      if (index === -1) {
        return { success: false, reason: 'not-found' };
      }

      const duplicateEmail = state.users.some((user, position) => position !== index && user.email === email);

      if (duplicateEmail) {
        return { success: false, reason: 'duplicate-email' };
      }

      const existing = state.users[index];
      let nextRoles = existing.roles;

      if (roles !== undefined) {
        if (!Array.isArray(roles)) {
          return { success: false, reason: 'invalid-role-format' };
        }

        const uniqueRoles = [...new Set(roles.map((roleId) => Number.parseInt(roleId, 10)))].filter(
          (roleId) => Number.isInteger(roleId) && roleId > 0
        );

        if (roles.length > 0 && uniqueRoles.length === 0) {
          return { success: false, reason: 'invalid-role-format' };
        }

        const availableRoleIds = new Set(state.roles.map((role) => role.id));
        const missingRoles = uniqueRoles.filter((roleId) => !availableRoleIds.has(roleId));

        if (missingRoles.length > 0) {
          return { success: false, reason: 'invalid-role-reference', missing: missingRoles };
        }

        nextRoles = uniqueRoles;
      }

      const updatedUser = {
        ...existing,
        firstName,
        lastName,
        email,
        roles: nextRoles
      };

      if (passwordHash) {
        updatedUser.passwordHash = passwordHash;
      }

      state.users[index] = updatedUser;
      await persist(state);

      return { success: true, user: updatedUser };
    },

    async deleteUser(id) {
      const state = await load();
      const index = state.users.findIndex((user) => user.id === id);

      if (index === -1) {
        return { success: false, reason: 'not-found' };
      }

      state.users.splice(index, 1);
      await persist(state);

      return { success: true };
    },

    async listRoles() {
      const state = await load();
      return state.roles.map((role) => ({ ...role, permissions: sanitizePermissions(role.permissions) }));
    },

    async createRole({ name, permissions }) {
      const state = await load();
      const normalizedName = name.trim();
      const duplicate = state.roles.find((role) => role.name.toLowerCase() === normalizedName.toLowerCase());

      if (duplicate) {
        return { success: false, reason: 'duplicate-name' };
      }

      const nextId = (Number.isInteger(state.lastRoleId) ? state.lastRoleId : 0) + 1;
      const timestamp = new Date().toISOString();

      const role = {
        id: nextId,
        name: normalizedName,
        permissions: sanitizePermissions(permissions),
        createdAt: timestamp,
        updatedAt: timestamp
      };

      state.roles.push(role);
      state.lastRoleId = nextId;
      await persist(state);

      return { success: true, role };
    },

    async updateRole(id, { name, permissions }) {
      const state = await load();
      const index = state.roles.findIndex((role) => role.id === id);

      if (index === -1) {
        return { success: false, reason: 'not-found' };
      }

      const normalizedName = name.trim();
      const duplicate = state.roles.find(
        (role, position) => position !== index && role.name.toLowerCase() === normalizedName.toLowerCase()
      );

      if (duplicate) {
        return { success: false, reason: 'duplicate-name' };
      }

      const existing = state.roles[index];
      const updatedRole = {
        ...existing,
        name: normalizedName,
        permissions: sanitizePermissions(permissions),
        updatedAt: new Date().toISOString()
      };

      state.roles[index] = updatedRole;
      await persist(state);

      return { success: true, role: updatedRole };
    },

    async deleteRole(id) {
      const state = await load();
      const index = state.roles.findIndex((role) => role.id === id);

      if (index === -1) {
        return { success: false, reason: 'not-found' };
      }

      const roleInUse = state.users.some((user) => Array.isArray(user.roles) && user.roles.includes(id));

      if (roleInUse) {
        return { success: false, reason: 'role-in-use' };
      }

      state.roles.splice(index, 1);
      await persist(state);

      return { success: true };
    },

    async listGroups() {
      const state = await load();
      return state.groups.map((group) => ({ ...group }));
    },

    async createGroup({ name, parentId }) {
      const state = await load();
      const normalizedName = name.trim();
      const duplicate = state.groups.find((group) => group.name.toLowerCase() === normalizedName.toLowerCase());

      if (duplicate) {
        return { success: false, reason: 'duplicate-name' };
      }

      let normalizedParentId = null;

      if (parentId !== null && parentId !== undefined) {
        if (!Number.isInteger(parentId) || parentId <= 0) {
          return { success: false, reason: 'invalid-parent' };
        }

        const parentExists = state.groups.some((group) => group.id === parentId);

        if (!parentExists) {
          return { success: false, reason: 'invalid-parent' };
        }

        normalizedParentId = parentId;
      }

      const nextId = (Number.isInteger(state.lastGroupId) ? state.lastGroupId : 0) + 1;
      const timestamp = new Date().toISOString();

      const group = {
        id: nextId,
        name: normalizedName,
        parentId: normalizedParentId,
        createdAt: timestamp,
        updatedAt: timestamp
      };

      state.groups.push(group);
      state.lastGroupId = nextId;
      await persist(state);

      return { success: true, group };
    },

    async updateGroup(id, { name, parentId }) {
      const state = await load();
      const index = state.groups.findIndex((group) => group.id === id);

      if (index === -1) {
        return { success: false, reason: 'not-found' };
      }

      const canonicalRootId = findCanonicalRootId(state.groups);

      const normalizedName = name.trim();
      const duplicate = state.groups.find(
        (group, position) => position !== index && group.name.toLowerCase() === normalizedName.toLowerCase()
      );

      if (duplicate) {
        return { success: false, reason: 'duplicate-name' };
      }

      const existing = state.groups[index];
      let normalizedParentId = existing.parentId ?? null;

      if (parentId !== undefined) {
        if (parentId === null || parentId === '') {
          normalizedParentId = null;
        } else {
          const parsed = Number.parseInt(parentId, 10);

          if (!Number.isInteger(parsed) || parsed <= 0) {
            return { success: false, reason: 'invalid-parent' };
          }

          if (!state.groups.some((group) => group.id === parsed)) {
            return { success: false, reason: 'invalid-parent' };
          }

          if (createsCycle(state.groups, id, parsed)) {
            return { success: false, reason: 'cyclic-parent' };
          }

          normalizedParentId = parsed;
        }
      }

      if (canonicalRootId === id && normalizedParentId !== null) {
        return { success: false, reason: 'protected-group' };
      }

      const updatedGroup = {
        ...existing,
        name: normalizedName,
        parentId: normalizedParentId,
        updatedAt: new Date().toISOString()
      };

      state.groups[index] = updatedGroup;
      await persist(state);

      return { success: true, group: updatedGroup };
    },

    async deleteGroup(id) {
      const state = await load();
      const index = state.groups.findIndex((group) => group.id === id);

      if (index === -1) {
        return { success: false, reason: 'not-found' };
      }

      const canonicalRootId = findCanonicalRootId(state.groups);

      if (canonicalRootId === id) {
        return { success: false, reason: 'protected-group' };
      }

      const childExists = state.groups.some((group) => group.parentId === id);

      if (childExists) {
        return { success: false, reason: 'group-in-use' };
      }

      state.groups.splice(index, 1);
      await persist(state);

      return { success: true };
    },

    async listIpams() {
      const state = await load();
      return state.ipams.map((ipam) => presentIpamForClient(ipam));
    },

    async createIpam({ name, baseUrl, appId, appCode, appPermissions, appSecurity }) {
      const state = await load();

      const normalizedName = normalizeText(name);
      const normalizedBaseUrl = normalizeUrl(baseUrl);
      const normalizedAppId = normalizeText(appId);
      const normalizedAppCode = normalizeOptionalText(appCode ?? '');
      const normalizedPermissions = normalizeText(appPermissions ?? 'Read', 'Read');
      const normalizedSecurity = normalizeText(
        appSecurity ?? 'SSL with App code token',
        'SSL with App code token'
      );

      if (!normalizedName) {
        return { success: false, reason: 'name-required' };
      }

      if (!normalizedBaseUrl) {
        return { success: false, reason: 'base-url-required' };
      }

      if (!normalizedAppId) {
        return { success: false, reason: 'app-id-required' };
      }

      if (!normalizedAppCode) {
        return { success: false, reason: 'app-code-required' };
      }

      const duplicate = state.ipams.find(
        (ipam) => ipam.baseUrl === normalizedBaseUrl && ipam.appId.toLowerCase() === normalizedAppId.toLowerCase()
      );

      if (duplicate) {
        return { success: false, reason: 'duplicate-integration' };
      }

      const nextId = (Number.isInteger(state.lastIpamId) ? state.lastIpamId : 0) + 1;
      const timestamp = new Date().toISOString();

      const record = {
        id: nextId,
        name: normalizedName,
        baseUrl: normalizedBaseUrl,
        appId: normalizedAppId,
        appCode: normalizedAppCode,
        appPermissions: normalizedPermissions,
        appSecurity: normalizedSecurity,
        createdAt: timestamp,
        updatedAt: timestamp,
        lastStatus: 'unknown',
        lastCheckedAt: null,
        collections: sanitizeIpamCollections()
      };

      state.ipams.push(record);
      state.lastIpamId = nextId;
      await persist(state);

      return { success: true, ipam: presentIpamForClient(record) };
    },

    async getIpamById(id) {
      const state = await load();
      const ipam = state.ipams.find((entry) => entry.id === id);
      return ipam ? { ...ipam, collections: sanitizeIpamCollections(ipam.collections) } : null;
    },

    async deleteIpam(id) {
      const state = await load();
      const index = state.ipams.findIndex((ipam) => ipam.id === id);

      if (index === -1) {
        return { success: false, reason: 'not-found' };
      }

      state.ipams.splice(index, 1);
      await persist(state);

      return { success: true };
    },

    async updateIpamStatus(id, { status, checkedAt }) {
      const state = await load();
      const index = state.ipams.findIndex((ipam) => ipam.id === id);

      if (index === -1) {
        return { success: false, reason: 'not-found' };
      }

      const ipam = state.ipams[index];
      const timestamp = new Date().toISOString();
      const loweredStatus = (status || '').toLowerCase();
      const normalizedStatus = allowedIpamStatuses.has(loweredStatus) ? loweredStatus : 'unknown';
      const normalizedCheckedAt = checkedAt ? normalizeIsoDate(checkedAt) ?? timestamp : timestamp;

      state.ipams[index] = {
        ...ipam,
        lastStatus: normalizedStatus,
        lastCheckedAt: normalizedCheckedAt,
        updatedAt: timestamp
      };

      await persist(state);

      return { success: true, ipam: presentIpamForClient(state.ipams[index]) };
    },

    async replaceIpamCollections(id, collections) {
      const state = await load();
      const index = state.ipams.findIndex((ipam) => ipam.id === id);

      if (index === -1) {
        return { success: false, reason: 'not-found' };
      }

      const sanitizedCollections = sanitizeIpamCollections(collections);
      const timestamp = new Date().toISOString();
      const ipam = state.ipams[index];

      state.ipams[index] = {
        ...ipam,
        collections: sanitizedCollections,
        updatedAt: timestamp
      };

      await persist(state);

      return { success: true, ipam: presentIpamForClient(state.ipams[index]) };
    },

    async listIpams() {
      const state = await load();
      return state.ipams.map((ipam) => presentIpamForClient(ipam));
    },

    async createIpam({ name, baseUrl, appId, appCode, appPermissions, appSecurity }) {
      const state = await load();

      const normalizedName = normalizeText(name);
      const normalizedBaseUrl = normalizeUrl(baseUrl);
      const normalizedAppId = normalizeText(appId);
      const normalizedAppCode = normalizeOptionalText(appCode ?? '');
      const normalizedPermissions = normalizeText(appPermissions ?? 'Read', 'Read');
      const normalizedSecurity = normalizeText(
        appSecurity ?? 'SSL with App code token',
        'SSL with App code token'
      );

      if (!normalizedName) {
        return { success: false, reason: 'name-required' };
      }

      if (!normalizedBaseUrl) {
        return { success: false, reason: 'base-url-required' };
      }

      if (!normalizedAppId) {
        return { success: false, reason: 'app-id-required' };
      }

      if (!normalizedAppCode) {
        return { success: false, reason: 'app-code-required' };
      }

      const duplicate = state.ipams.find(
        (ipam) => ipam.baseUrl === normalizedBaseUrl && ipam.appId.toLowerCase() === normalizedAppId.toLowerCase()
      );

      if (duplicate) {
        return { success: false, reason: 'duplicate-integration' };
      }

      const nextId = (Number.isInteger(state.lastIpamId) ? state.lastIpamId : 0) + 1;
      const timestamp = new Date().toISOString();

      const record = {
        id: nextId,
        name: normalizedName,
        baseUrl: normalizedBaseUrl,
        appId: normalizedAppId,
        appCode: normalizedAppCode,
        appPermissions: normalizedPermissions,
        appSecurity: normalizedSecurity,
        createdAt: timestamp,
        updatedAt: timestamp,
        lastStatus: 'unknown',
        lastCheckedAt: null,
        collections: sanitizeIpamCollections()
      };

      state.ipams.push(record);
      state.lastIpamId = nextId;
      await persist(state);

      return { success: true, ipam: presentIpamForClient(record) };
    },

    async getIpamById(id) {
      const state = await load();
      const ipam = state.ipams.find((entry) => entry.id === id);
      return ipam ? { ...ipam, collections: sanitizeIpamCollections(ipam.collections) } : null;
    },

    async deleteIpam(id) {
      const state = await load();
      const index = state.ipams.findIndex((ipam) => ipam.id === id);

      if (index === -1) {
        return { success: false, reason: 'not-found' };
      }

      state.ipams.splice(index, 1);
      await persist(state);

      return { success: true };
    },

    async updateIpamStatus(id, { status, checkedAt }) {
      const state = await load();
      const index = state.ipams.findIndex((ipam) => ipam.id === id);

      if (index === -1) {
        return { success: false, reason: 'not-found' };
      }

      const ipam = state.ipams[index];
      const timestamp = new Date().toISOString();
      const loweredStatus = (status || '').toLowerCase();
      const normalizedStatus = allowedIpamStatuses.has(loweredStatus) ? loweredStatus : 'unknown';
      const normalizedCheckedAt = checkedAt ? normalizeIsoDate(checkedAt) ?? timestamp : timestamp;

      state.ipams[index] = {
        ...ipam,
        lastStatus: normalizedStatus,
        lastCheckedAt: normalizedCheckedAt,
        updatedAt: timestamp
      };

      await persist(state);

      return { success: true, ipam: presentIpamForClient(state.ipams[index]) };
    },

    async replaceIpamCollections(id, collections) {
      const state = await load();
      const index = state.ipams.findIndex((ipam) => ipam.id === id);

      if (index === -1) {
        return { success: false, reason: 'not-found' };
      }

      const sanitizedCollections = sanitizeIpamCollections(collections);
      const timestamp = new Date().toISOString();
      const ipam = state.ipams[index];

      state.ipams[index] = {
        ...ipam,
        collections: sanitizedCollections,
        updatedAt: timestamp
      };

      await persist(state);

      return { success: true, ipam: presentIpamForClient(state.ipams[index]) };
    },

    async listMikrotiks() {
      const state = await load();
      return state.mikrotiks.map((device) => ({
        ...device,
        tags: Array.isArray(device.tags) ? [...device.tags] : [],
        connectivity: {
          api: { ...(device.connectivity?.api ?? {}) },
          ssh: { ...(device.connectivity?.ssh ?? {}) }
        }
      }));
    },

    async createMikrotik({ name, host, groupId, tags, notes, routeros, status, connectivity }) {
      const state = await load();

      const normalizedName = normalizeText(name);
      const normalizedHost = normalizeText(host);

      if (!normalizedName) {
        return { success: false, reason: 'name-required' };
      }

      if (!normalizedHost) {
        return { success: false, reason: 'host-required' };
      }

      let normalizedGroupId = null;
      if (groupId !== undefined && groupId !== null && groupId !== '') {
        const parsed = Number.parseInt(groupId, 10);

        if (!Number.isInteger(parsed) || parsed <= 0) {
          return { success: false, reason: 'invalid-group' };
        }

        const exists = state.groups.some((group) => group.id === parsed);

        if (!exists) {
          return { success: false, reason: 'invalid-group' };
        }

        normalizedGroupId = parsed;
      }

      const normalizedTags = normalizeTags(tags);
      const normalizedNotes = normalizeOptionalText(notes ?? '');
      const routerosBaseline = sanitizeRouteros(routeros, defaultRouterosOptions());
      const normalizedStatus = deriveDeviceStatus(status, routerosBaseline);
      const normalizedConnectivity = sanitizeConnectivity(connectivity, routerosBaseline);

      const nextId = (Number.isInteger(state.lastMikrotikId) ? state.lastMikrotikId : 0) + 1;
      const timestamp = new Date().toISOString();

      const record = {
        id: nextId,
        name: normalizedName,
        host: normalizedHost,
        groupId: normalizedGroupId,
        tags: normalizedTags,
        notes: normalizedNotes,
        routeros: routerosBaseline,
        status: normalizedStatus,
        connectivity: normalizedConnectivity,
        createdAt: timestamp,
        updatedAt: timestamp
      };

      state.mikrotiks.push(record);
      state.lastMikrotikId = nextId;
      await persist(state);

      return { success: true, mikrotik: record };
    },

    async updateMikrotik(id, { name, host, groupId, tags, notes, routeros, status, connectivity }) {
      const state = await load();
      const index = state.mikrotiks.findIndex((device) => device.id === id);

      if (index === -1) {
        return { success: false, reason: 'not-found' };
      }

      const existing = state.mikrotiks[index];

      const normalizedName = name !== undefined ? normalizeText(name) : existing.name;
      const normalizedHost = host !== undefined ? normalizeText(host) : existing.host;

      if (!normalizedName) {
        return { success: false, reason: 'name-required' };
      }

      if (!normalizedHost) {
        return { success: false, reason: 'host-required' };
      }

      let normalizedGroupId = existing.groupId ?? null;
      if (groupId !== undefined) {
        if (groupId === null || groupId === '') {
          normalizedGroupId = null;
        } else {
          const parsed = Number.parseInt(groupId, 10);

          if (!Number.isInteger(parsed) || parsed <= 0) {
            return { success: false, reason: 'invalid-group' };
          }

          const exists = state.groups.some((group) => group.id === parsed);

          if (!exists) {
            return { success: false, reason: 'invalid-group' };
          }

          normalizedGroupId = parsed;
        }
      }

      const sanitizedExistingRouteros = sanitizeRouteros(existing.routeros, defaultRouterosOptions());
      const normalizedRouteros = routeros
        ? sanitizeRouteros(routeros, sanitizedExistingRouteros)
        : sanitizedExistingRouteros;

      const nextTags =
        tags !== undefined ? normalizeTags(tags) : Array.isArray(existing.tags) ? [...existing.tags] : [];
      const nextNotes = notes !== undefined ? normalizeOptionalText(notes) : existing.notes ?? '';
      const nextStatus =
        status !== undefined ? deriveDeviceStatus(status, normalizedRouteros) : deriveDeviceStatus(existing.status, normalizedRouteros);
      const nextConnectivity =
        connectivity !== undefined
          ? sanitizeConnectivity(connectivity, normalizedRouteros)
          : sanitizeConnectivity(existing.connectivity, normalizedRouteros);

      const record = {
        ...existing,
        name: normalizedName,
        host: normalizedHost,
        groupId: normalizedGroupId,
        tags: nextTags,
        notes: nextNotes,
        routeros: normalizedRouteros,
        status: nextStatus,
        connectivity: nextConnectivity,
        updatedAt: new Date().toISOString()
      };

      state.mikrotiks[index] = record;
      await persist(state);

      return { success: true, mikrotik: record };
    },

    async deleteMikrotik(id) {
      const state = await load();
      const index = state.mikrotiks.findIndex((device) => device.id === id);

      if (index === -1) {
        return { success: false, reason: 'not-found' };
      }

      const removed = state.mikrotiks.splice(index, 1)[0];

      if (removed) {
        let tunnelsMutated = false;
        state.tunnels = state.tunnels.map((tunnel) => {
          if (tunnel.sourceId === id || tunnel.targetId === id) {
            tunnelsMutated = true;
            return {
              ...tunnel,
              sourceId: tunnel.sourceId === id ? null : tunnel.sourceId,
              targetId: tunnel.targetId === id ? null : tunnel.targetId,
              updatedAt: new Date().toISOString()
            };
          }
          return tunnel;
        });

        if (tunnelsMutated) {
          await persist(state);
          return { success: true };
        }
      }

      await persist(state);

      return { success: true };
    },

    async testMikrotikConnectivity(id) {
      const state = await load();
      const index = state.mikrotiks.findIndex((device) => device.id === id);

      if (index === -1) {
        return { success: false, reason: 'not-found' };
      }

      const existing = state.mikrotiks[index];
      const routerosBaseline = sanitizeRouteros(existing.routeros, defaultRouterosOptions());
      const timestamp = new Date().toISOString();
      const host = normalizeOptionalText(existing.host);
      const lowered = host.toLowerCase();

      const simulateOffline = lowered.includes('offline') || lowered.includes('down');
      const apiOffline = simulateOffline || lowered.includes('api-down');
      const sshOffline = simulateOffline || lowered.includes('ssh-down');

      const connectivity = sanitizeConnectivity(
        {
          api: {
            status: routerosBaseline.apiEnabled ? (apiOffline ? 'offline' : 'online') : 'disabled',
            lastCheckedAt: timestamp,
            lastError:
              routerosBaseline.apiEnabled && apiOffline ? 'API host unreachable' : existing.connectivity?.api?.lastError ?? null
          },
          ssh: {
            status: routerosBaseline.sshEnabled ? (sshOffline ? 'offline' : 'online') : 'disabled',
            lastCheckedAt: timestamp,
            lastError:
              routerosBaseline.sshEnabled && sshOffline
                ? 'SSH negotiation failed'
                : existing.connectivity?.ssh?.lastError ?? null,
            fingerprint:
              routerosBaseline.sshEnabled && !sshOffline
                ? generateHostFingerprint(existing.host)
                : existing.connectivity?.ssh?.fingerprint ?? null
          }
        },
        routerosBaseline
      );

      const simulatedVersion =
        routerosBaseline.apiEnabled || routerosBaseline.sshEnabled
          ? lowered.includes('legacy') || lowered.includes('old')
            ? '6.49.10'
            : TARGET_ROUTEROS_VERSION
          : routerosBaseline.firmwareVersion;

      const normalizedRouteros = { ...routerosBaseline, firmwareVersion: simulatedVersion };
      const status = deriveDeviceStatus(existing.status, normalizedRouteros);

      const record = {
        ...existing,
        routeros: normalizedRouteros,
        status,
        connectivity,
        updatedAt: timestamp
      };

      state.mikrotiks[index] = record;
      await persist(state);

      return { success: true, mikrotik: record };
    },

    async listAddressLists() {
      const state = await load();
      return state.addressLists.map((entry) => ({ ...entry }));
    },

    async createAddressList({ name, referenceType, referenceId, address, comment }) {
      const state = await load();

      const normalizedName = normalizeText(name);
      if (!normalizedName) {
        return { success: false, reason: 'name-required' };
      }

      const typeCandidate = typeof referenceType === 'string' ? referenceType.toLowerCase() : '';
      if (!allowedAddressReferenceTypes.has(typeCandidate)) {
        return { success: false, reason: 'type-required' };
      }

      let normalizedReferenceId = null;
      if (typeCandidate === 'mikrotik') {
        const candidate = Number.parseInt(referenceId, 10);
        if (!Number.isInteger(candidate) || !state.mikrotiks.some((device) => device.id === candidate)) {
          return { success: false, reason: 'invalid-reference' };
        }
        normalizedReferenceId = candidate;
      } else {
        const candidate = Number.parseInt(referenceId, 10);
        if (!Number.isInteger(candidate) || !state.groups.some((group) => group.id === candidate)) {
          return { success: false, reason: 'invalid-reference' };
        }
        normalizedReferenceId = candidate;
      }

      const normalizedAddress = normalizeOptionalText(address ?? '');
      const normalizedComment = normalizeOptionalText(comment ?? '');

      const nextId = (Number.isInteger(state.lastAddressListId) ? state.lastAddressListId : 0) + 1;
      const timestamp = new Date().toISOString();

      const record = {
        id: nextId,
        name: normalizedName,
        referenceType: typeCandidate,
        referenceId: normalizedReferenceId,
        address: normalizedAddress,
        comment: normalizedComment,
        createdAt: timestamp,
        updatedAt: timestamp
      };

      state.addressLists.push(record);
      state.lastAddressListId = nextId;
      await persist(state);

      return { success: true, addressList: record };
    },

    async updateAddressList(id, { name, referenceType, referenceId, address, comment }) {
      const state = await load();
      const index = state.addressLists.findIndex((entry) => entry.id === id);

      if (index === -1) {
        return { success: false, reason: 'not-found' };
      }

      const existing = state.addressLists[index];
      const normalizedName = name !== undefined ? normalizeText(name, existing.name) : existing.name;

      let normalizedReferenceType = existing.referenceType;
      if (referenceType !== undefined) {
        const candidate = typeof referenceType === 'string' ? referenceType.toLowerCase() : '';
        if (!allowedAddressReferenceTypes.has(candidate)) {
          return { success: false, reason: 'type-required' };
        }
        normalizedReferenceType = candidate;
      }

      let normalizedReferenceId = existing.referenceId;
      if (referenceId !== undefined || referenceType !== undefined) {
        const candidate = referenceId !== undefined ? referenceId : existing.referenceId;
        const parsed = Number.parseInt(candidate, 10);

        if (normalizedReferenceType === 'mikrotik') {
          if (!Number.isInteger(parsed) || !state.mikrotiks.some((device) => device.id === parsed)) {
            return { success: false, reason: 'invalid-reference' };
          }
        } else if (!Number.isInteger(parsed) || !state.groups.some((group) => group.id === parsed)) {
          return { success: false, reason: 'invalid-reference' };
        }

        normalizedReferenceId = parsed;
      }

      const normalizedAddress = address !== undefined ? normalizeOptionalText(address) : existing.address ?? '';
      const normalizedComment = comment !== undefined ? normalizeOptionalText(comment) : existing.comment ?? '';

      const record = {
        ...existing,
        name: normalizedName,
        referenceType: normalizedReferenceType,
        referenceId: normalizedReferenceId,
        address: normalizedAddress,
        comment: normalizedComment,
        updatedAt: new Date().toISOString()
      };

      state.addressLists[index] = record;
      await persist(state);

      return { success: true, addressList: record };
    },

    async deleteAddressList(id) {
      const state = await load();
      const index = state.addressLists.findIndex((entry) => entry.id === id);

      if (index === -1) {
        return { success: false, reason: 'not-found' };
      }

      state.addressLists.splice(index, 1);
      const timestamp = new Date().toISOString();

      state.firewallFilters = state.firewallFilters.map((filter) => {
        if (filter.sourceAddressListId === id || filter.destinationAddressListId === id) {
          return {
            ...filter,
            sourceAddressListId: filter.sourceAddressListId === id ? null : filter.sourceAddressListId,
            destinationAddressListId:
              filter.destinationAddressListId === id ? null : filter.destinationAddressListId,
            updatedAt: timestamp
          };
        }
        return filter;
      });

      await persist(state);

      return { success: true };
    },

    async listFirewallFilters() {
      const state = await load();
      return state.firewallFilters.map((filter) => ({ ...filter, states: Array.isArray(filter.states) ? [...filter.states] : [] }));
    },

    async createFirewallFilter({
      name,
      groupId,
      chain,
      sourceAddressListId,
      destinationAddressListId,
      sourcePort,
      destinationPort,
      states,
      action,
      enabled,
      comment
    }) {
      const state = await load();

      const normalizedName = normalizeOptionalText(name ?? '').trim();

      const parsedGroup = Number.parseInt(groupId, 10);
      if (!Number.isInteger(parsedGroup) || !state.groups.some((group) => group.id === parsedGroup)) {
        return { success: false, reason: 'invalid-group' };
      }

      const chainCandidate = typeof chain === 'string' ? chain.toLowerCase() : '';
      if (!allowedFirewallChains.has(chainCandidate)) {
        return { success: false, reason: 'invalid-chain' };
      }

      let normalizedSourceListId = null;
      if (sourceAddressListId !== undefined && sourceAddressListId !== null && sourceAddressListId !== '') {
        const parsed = Number.parseInt(sourceAddressListId, 10);
        if (!Number.isInteger(parsed) || !state.addressLists.some((entry) => entry.id === parsed)) {
          return { success: false, reason: 'invalid-source-address-list' };
        }
        normalizedSourceListId = parsed;
      }

      let normalizedDestinationListId = null;
      if (destinationAddressListId !== undefined && destinationAddressListId !== null && destinationAddressListId !== '') {
        const parsed = Number.parseInt(destinationAddressListId, 10);
        if (!Number.isInteger(parsed) || !state.addressLists.some((entry) => entry.id === parsed)) {
          return { success: false, reason: 'invalid-destination-address-list' };
        }
        normalizedDestinationListId = parsed;
      }

      const normalizedSourcePort = sanitizePortExpression(sourcePort);
      const normalizedDestinationPort = sanitizePortExpression(destinationPort);
      const normalizedStates = sanitizeFirewallStatesList(states);
      const actionCandidate = typeof action === 'string' ? action.toLowerCase() : '';
      if (!allowedFirewallActions.has(actionCandidate)) {
        return { success: false, reason: 'invalid-action' };
      }

      const normalizedEnabled = normalizeBoolean(enabled, true);
      const normalizedComment = normalizeOptionalText(comment ?? '');

      const nextId = (Number.isInteger(state.lastFirewallFilterId) ? state.lastFirewallFilterId : 0) + 1;
      const timestamp = new Date().toISOString();

      const record = {
        id: nextId,
        name: normalizedName || `Rule ${nextId}`,
        groupId: parsedGroup,
        chain: chainCandidate,
        sourceAddressListId: normalizedSourceListId,
        destinationAddressListId: normalizedDestinationListId,
        sourcePort: normalizedSourcePort,
        destinationPort: normalizedDestinationPort,
        states: normalizedStates,
        action: actionCandidate,
        enabled: normalizedEnabled,
        comment: normalizedComment,
        createdAt: timestamp,
        updatedAt: timestamp
      };

      state.firewallFilters.push(record);
      state.lastFirewallFilterId = nextId;
      await persist(state);

      return { success: true, firewallFilter: record };
    },

    async updateFirewallFilter(
      id,
      {
        name,
        groupId,
        chain,
        sourceAddressListId,
        destinationAddressListId,
        sourcePort,
        destinationPort,
        states,
        action,
        enabled,
        comment
      }
    ) {
      const state = await load();
      const index = state.firewallFilters.findIndex((filter) => filter.id === id);

      if (index === -1) {
        return { success: false, reason: 'not-found' };
      }

      const existing = state.firewallFilters[index];
      const normalizedName = name !== undefined ? normalizeOptionalText(name) : existing.name;

      let normalizedGroupId = existing.groupId;
      if (groupId !== undefined) {
        const parsed = Number.parseInt(groupId, 10);
        if (!Number.isInteger(parsed) || !state.groups.some((group) => group.id === parsed)) {
          return { success: false, reason: 'invalid-group' };
        }
        normalizedGroupId = parsed;
      }

      let normalizedChain = existing.chain;
      if (chain !== undefined) {
        const candidate = typeof chain === 'string' ? chain.toLowerCase() : '';
        if (!allowedFirewallChains.has(candidate)) {
          return { success: false, reason: 'invalid-chain' };
        }
        normalizedChain = candidate;
      }

      let normalizedSourceListId = existing.sourceAddressListId;
      if (sourceAddressListId !== undefined) {
        if (sourceAddressListId === null || sourceAddressListId === '') {
          normalizedSourceListId = null;
        } else {
          const parsed = Number.parseInt(sourceAddressListId, 10);
          if (!Number.isInteger(parsed) || !state.addressLists.some((entry) => entry.id === parsed)) {
            return { success: false, reason: 'invalid-source-address-list' };
          }
          normalizedSourceListId = parsed;
        }
      }

      let normalizedDestinationListId = existing.destinationAddressListId;
      if (destinationAddressListId !== undefined) {
        if (destinationAddressListId === null || destinationAddressListId === '') {
          normalizedDestinationListId = null;
        } else {
          const parsed = Number.parseInt(destinationAddressListId, 10);
          if (!Number.isInteger(parsed) || !state.addressLists.some((entry) => entry.id === parsed)) {
            return { success: false, reason: 'invalid-destination-address-list' };
          }
          normalizedDestinationListId = parsed;
        }
      }

      const normalizedSourcePort = sourcePort !== undefined ? sanitizePortExpression(sourcePort) : existing.sourcePort;
      const normalizedDestinationPort =
        destinationPort !== undefined ? sanitizePortExpression(destinationPort) : existing.destinationPort;
      const normalizedStates = states !== undefined ? sanitizeFirewallStatesList(states) : existing.states;

      let normalizedAction = existing.action;
      if (action !== undefined) {
        const candidate = typeof action === 'string' ? action.toLowerCase() : '';
        if (!allowedFirewallActions.has(candidate)) {
          return { success: false, reason: 'invalid-action' };
        }
        normalizedAction = candidate;
      }

      const normalizedEnabled = enabled !== undefined ? normalizeBoolean(enabled, existing.enabled) : existing.enabled;
      const normalizedComment = comment !== undefined ? normalizeOptionalText(comment) : existing.comment ?? '';

      const record = {
        ...existing,
        name: normalizedName,
        groupId: normalizedGroupId,
        chain: normalizedChain,
        sourceAddressListId: normalizedSourceListId,
        destinationAddressListId: normalizedDestinationListId,
        sourcePort: normalizedSourcePort,
        destinationPort: normalizedDestinationPort,
        states: normalizedStates,
        action: normalizedAction,
        enabled: normalizedEnabled,
        comment: normalizedComment,
        updatedAt: new Date().toISOString()
      };

      state.firewallFilters[index] = record;
      await persist(state);

      return { success: true, firewallFilter: record };
    },

    async deleteFirewallFilter(id) {
      const state = await load();
      const index = state.firewallFilters.findIndex((filter) => filter.id === id);

      if (index === -1) {
        return { success: false, reason: 'not-found' };
      }

      state.firewallFilters.splice(index, 1);
      await persist(state);

      return { success: true };
    },

    async discoverTunnelsFromInventory() {
      const state = await load();
      const { mutated, added } = runTunnelDiscovery(state);

      if (mutated) {
        await persist(state);
      }

      return { success: true, mutated, added };
    },

    async listTunnels() {
      const state = await load();
      return state.tunnels.map((tunnel) => ({
        ...tunnel,
        tags: Array.isArray(tunnel.tags) ? [...tunnel.tags] : []
      }));
    },

    async createTunnel({
      name,
      groupId,
      sourceId,
      targetId,
      connectionType,
      status,
      enabled,
      tags,
      notes,
      metrics,
      profile,
      monitoring,
      ospf,
      vpnProfiles
    }) {
      const state = await load();

      const normalizedName = normalizeText(name);

      if (!normalizedName) {
        return { success: false, reason: 'name-required' };
      }

      let normalizedGroupId = null;
      if (groupId !== undefined && groupId !== null && groupId !== '') {
        const parsed = Number.parseInt(groupId, 10);

        if (!Number.isInteger(parsed) || parsed <= 0) {
          return { success: false, reason: 'invalid-group' };
        }

        const exists = state.groups.some((group) => group.id === parsed);

        if (!exists) {
          return { success: false, reason: 'invalid-group' };
        }

        normalizedGroupId = parsed;
      }

      const normalizeEndpoint = (value) => {
        if (value === null || value === undefined || value === '') {
          return null;
        }

        const parsed = Number.parseInt(value, 10);
        if (!Number.isInteger(parsed) || parsed <= 0) {
          return null;
        }

        return parsed;
      };

      const normalizedSourceId = normalizeEndpoint(sourceId);
      const normalizedTargetId = normalizeEndpoint(targetId);

      if (!normalizedSourceId || !state.mikrotiks.some((device) => device.id === normalizedSourceId)) {
        return { success: false, reason: 'invalid-source' };
      }

      if (!normalizedTargetId || !state.mikrotiks.some((device) => device.id === normalizedTargetId)) {
        return { success: false, reason: 'invalid-target' };
      }

      if (normalizedSourceId === normalizedTargetId) {
        return { success: false, reason: 'duplicate-endpoint' };
      }

      const normalizedConnectionType = (normalizeText(connectionType) || 'GRE').toUpperCase();
      const normalizedStatus = allowedTunnelStates.has((status ?? '').toLowerCase())
        ? status.toLowerCase()
        : 'down';
      const normalizedEnabled = normalizeBoolean(enabled, true);
      const normalizedTags = normalizeTags(tags);
      const normalizedNotes = normalizeOptionalText(notes ?? '');
      const normalizedMetrics = sanitizeTunnelMetrics(metrics ?? {});
      const normalizedProfile = sanitizeTunnelProfile(profile ?? {}, defaultTunnelProfile());
      const normalizedMonitoring = sanitizeTunnelMonitoring(monitoring ?? {}, defaultTunnelMonitoring());
      const normalizedOspf = sanitizeTunnelOspf(ospf ?? {}, defaultTunnelOspf());
      const normalizedVpnProfiles = sanitizeVpnProfiles(vpnProfiles ?? {}, defaultVpnProfiles());

      const nextId = (Number.isInteger(state.lastTunnelId) ? state.lastTunnelId : 0) + 1;
      const timestamp = new Date().toISOString();

      const tunnel = {
        id: nextId,
        name: normalizedName,
        groupId: normalizedGroupId,
        sourceId: normalizedSourceId,
        targetId: normalizedTargetId,
        connectionType: normalizedConnectionType,
        status: normalizedStatus,
        enabled: normalizedEnabled,
        tags: normalizedTags,
        notes: normalizedNotes,
        metrics: normalizedMetrics,
        profile: normalizedProfile,
        monitoring: normalizedMonitoring,
        ospf: normalizedOspf,
        vpnProfiles: normalizedVpnProfiles,
        createdAt: timestamp,
        updatedAt: timestamp
      };

      state.tunnels.push(tunnel);
      state.lastTunnelId = nextId;
      await persist(state);

      return { success: true, tunnel };
    },

    async updateTunnel(id, {
      name,
      groupId,
      sourceId,
      targetId,
      connectionType,
      status,
      enabled,
      tags,
      notes,
      metrics,
      profile,
      monitoring,
      ospf,
      vpnProfiles
    }) {
      const state = await load();
      const index = state.tunnels.findIndex((tunnel) => tunnel.id === id);

      if (index === -1) {
        return { success: false, reason: 'not-found' };
      }

      const existing = state.tunnels[index];
      const normalizedName = name !== undefined ? normalizeText(name) : existing.name;

      if (!normalizedName) {
        return { success: false, reason: 'name-required' };
      }

      let normalizedGroupId = existing.groupId ?? null;
      if (groupId !== undefined) {
        if (groupId === null || groupId === '') {
          normalizedGroupId = null;
        } else {
          const parsed = Number.parseInt(groupId, 10);
          if (!Number.isInteger(parsed) || parsed <= 0) {
            return { success: false, reason: 'invalid-group' };
          }

          if (!state.groups.some((group) => group.id === parsed)) {
            return { success: false, reason: 'invalid-group' };
          }

          normalizedGroupId = parsed;
        }
      }

      const normalizeEndpoint = (value, fallback) => {
        if (value === undefined) {
          return fallback;
        }

        if (value === null || value === '') {
          return null;
        }

        const parsed = Number.parseInt(value, 10);
        if (!Number.isInteger(parsed) || parsed <= 0) {
          return null;
        }
        return parsed;
      };

      const normalizedSourceId = normalizeEndpoint(sourceId, existing.sourceId);
      const normalizedTargetId = normalizeEndpoint(targetId, existing.targetId);

      if (!normalizedSourceId || !state.mikrotiks.some((device) => device.id === normalizedSourceId)) {
        return { success: false, reason: 'invalid-source' };
      }

      if (!normalizedTargetId || !state.mikrotiks.some((device) => device.id === normalizedTargetId)) {
        return { success: false, reason: 'invalid-target' };
      }

      if (normalizedSourceId === normalizedTargetId) {
        return { success: false, reason: 'duplicate-endpoint' };
      }

      const normalizedConnectionType =
        connectionType !== undefined
          ? (normalizeText(connectionType) || 'GRE').toUpperCase()
          : existing.connectionType;
      const normalizedStatus =
        status !== undefined && allowedTunnelStates.has(status.toLowerCase())
          ? status.toLowerCase()
          : existing.status;
      const normalizedEnabled = enabled !== undefined ? normalizeBoolean(enabled) : existing.enabled;
      const normalizedTags = tags !== undefined ? normalizeTags(tags) : Array.isArray(existing.tags) ? [...existing.tags] : [];
      const normalizedNotes = notes !== undefined ? normalizeOptionalText(notes) : existing.notes ?? '';
      const normalizedMetrics = metrics !== undefined ? sanitizeTunnelMetrics(metrics) : sanitizeTunnelMetrics(existing.metrics);
      const existingProfile = sanitizeTunnelProfile(existing.profile ?? {}, defaultTunnelProfile());
      const normalizedProfile =
        profile !== undefined
          ? sanitizeTunnelProfile(profile ?? {}, existingProfile)
          : existingProfile;
      const existingMonitoring = sanitizeTunnelMonitoring(existing.monitoring ?? {}, defaultTunnelMonitoring());
      const normalizedMonitoring =
        monitoring !== undefined
          ? sanitizeTunnelMonitoring(monitoring ?? {}, existingMonitoring)
          : existingMonitoring;
      const existingOspf = sanitizeTunnelOspf(existing.ospf ?? {}, defaultTunnelOspf());
      const normalizedOspf =
        ospf !== undefined ? sanitizeTunnelOspf(ospf ?? {}, existingOspf) : existingOspf;
      const existingVpnProfiles = sanitizeVpnProfiles(existing.vpnProfiles ?? {}, defaultVpnProfiles());
      const normalizedVpnProfiles =
        vpnProfiles !== undefined
          ? sanitizeVpnProfiles(vpnProfiles ?? {}, existingVpnProfiles)
          : existingVpnProfiles;

      const tunnel = {
        ...existing,
        name: normalizedName,
        groupId: normalizedGroupId,
        sourceId: normalizedSourceId,
        targetId: normalizedTargetId,
        connectionType: normalizedConnectionType,
        status: normalizedStatus,
        enabled: normalizedEnabled,
        tags: normalizedTags,
        notes: normalizedNotes,
        metrics: normalizedMetrics,
        profile: normalizedProfile,
        monitoring: normalizedMonitoring,
        ospf: normalizedOspf,
        vpnProfiles: normalizedVpnProfiles,
        updatedAt: new Date().toISOString()
      };

      state.tunnels[index] = tunnel;
      await persist(state);

      return { success: true, tunnel };
    },

    async deleteTunnel(id) {
      const state = await load();
      const index = state.tunnels.findIndex((tunnel) => tunnel.id === id);

      if (index === -1) {
        return { success: false, reason: 'not-found' };
      }

      state.tunnels.splice(index, 1);
      await persist(state);

      return { success: true };
    },

    async hasAnyUsers() {
      const state = await load();
      return state.users.length > 0;
    },

    async countUsers() {
      const state = await load();
      return state.users.length;
    },

    async getDashboardSnapshot() {
      const state = await load();
      const totalMikrotiks = state.mikrotiks.length;
      const updatedMikrotiks = state.mikrotiks.filter((device) => device.status?.updateStatus === 'updated').length;
      const pendingMikrotiks = state.mikrotiks.filter((device) => device.status?.updateStatus === 'pending').length;
      const unknownMikrotiks = Math.max(totalMikrotiks - updatedMikrotiks - pendingMikrotiks, 0);
      const apiOnline = state.mikrotiks.filter((device) => device.connectivity?.api?.status === 'online').length;
      const apiOffline = state.mikrotiks.filter((device) => device.connectivity?.api?.status === 'offline').length;
      const sshOnline = state.mikrotiks.filter((device) => device.connectivity?.ssh?.status === 'online').length;
      const sshOffline = state.mikrotiks.filter((device) => device.connectivity?.ssh?.status === 'offline').length;

      const totalTunnels = state.tunnels.length;
      const tunnelsUp = state.tunnels.filter((tunnel) => tunnel.status === 'up').length;
      const tunnelsDown = state.tunnels.filter((tunnel) => tunnel.status === 'down').length;
      const tunnelsMaintenance = state.tunnels.filter((tunnel) => tunnel.status === 'maintenance').length;

      const latencyLeaderboard = state.tunnels
        .map((tunnel) => ({
          id: tunnel.id,
          name: tunnel.name,
          latencyMs: parseOptionalNumber(tunnel.metrics?.latencyMs, { min: 0, max: 1_000_000 }),
          packetLoss: parseOptionalNumber(tunnel.metrics?.packetLoss, { min: 0, max: 100 }),
          status: tunnel.status
        }))
        .filter((entry) => entry.latencyMs !== null)
        .sort((a, b) => (b.latencyMs ?? 0) - (a.latencyMs ?? 0))
        .slice(0, 10);

      const packetLossLeaderboard = state.tunnels
        .map((tunnel) => ({
          id: tunnel.id,
          name: tunnel.name,
          latencyMs: parseOptionalNumber(tunnel.metrics?.latencyMs, { min: 0, max: 1_000_000 }),
          packetLoss: parseOptionalNumber(tunnel.metrics?.packetLoss, { min: 0, max: 100 }),
          status: tunnel.status
        }))
        .filter((entry) => entry.packetLoss !== null)
        .sort((a, b) => (b.packetLoss ?? 0) - (a.packetLoss ?? 0))
        .slice(0, 10);

      const updatedTimestamps = [];
      const captureTimestamp = (value) => {
        const iso = normalizeIsoDate(value);
        if (iso) {
          updatedTimestamps.push(iso);
        }
      };

      state.mikrotiks.forEach((device) => {
        captureTimestamp(device.updatedAt);
        if (device.status) {
          captureTimestamp(device.status.lastAuditAt);
        }
      });

      state.tunnels.forEach((tunnel) => {
        captureTimestamp(tunnel.updatedAt);
        if (tunnel.metrics) {
          captureTimestamp(tunnel.metrics.lastCheckedAt);
        }
      });

      if (Array.isArray(state.ipams)) {
        state.ipams.forEach((ipam) => {
          captureTimestamp(ipam.updatedAt);
          captureTimestamp(ipam.lastCheckedAt);
        });
      }

      const lastUpdatedAt = updatedTimestamps.length
        ? new Date(Math.max(...updatedTimestamps.map((value) => new Date(value).getTime()))).toISOString()
        : null;

      return {
        mikrotik: {
          total: totalMikrotiks,
          updated: updatedMikrotiks,
          pending: pendingMikrotiks,
          unknown: unknownMikrotiks,
          apiOnline,
          apiOffline,
          sshOnline,
          sshOffline,
          target: TARGET_ROUTEROS_VERSION
        },
        tunnels: {
          total: totalTunnels,
          up: tunnelsUp,
          down: tunnelsDown,
          maintenance: tunnelsMaintenance,
          latencyLeaderboard,
          packetLossLeaderboard
        },
        lastUpdatedAt
      };
    },

    async close() {
      return Promise.resolve();
    }
  };
};

export default initializeDatabase;<|MERGE_RESOLUTION|>--- conflicted
+++ resolved
@@ -459,7 +459,6 @@
 const collectNormalizedIpAddresses = (value) => {
   if (value === null || value === undefined) {
     return [];
-<<<<<<< HEAD
   }
 
   if (Array.isArray(value)) {
@@ -1041,8 +1040,6 @@
 export const resolveDatabaseFile = (databasePath = './data/app.db') => {
   if (!databasePath) {
     throw new Error('Database path must be provided.');
-=======
->>>>>>> 0775ed9f
   }
 
   if (Array.isArray(value)) {
