--- conflicted
+++ resolved
@@ -1026,7 +1026,6 @@
   return { mutated, added };
 };
 
-<<<<<<< HEAD
 const sanitizeTunnelMetrics = (metrics = {}) => ({
   latencyMs: parseOptionalNumber(metrics.latencyMs, { min: 0, max: 1_000_000 }),
   packetLoss: parseOptionalNumber(metrics.packetLoss, { min: 0, max: 100 }),
@@ -1864,8 +1863,6 @@
   return normalized;
 };
 
-=======
->>>>>>> 90043bbe
 export const resolveDatabaseFile = (databasePath = './data/app.db') => {
   if (!databasePath) {
     throw new Error('Database path must be provided.');
