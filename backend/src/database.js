--- conflicted
+++ resolved
@@ -432,7 +432,6 @@
   lastCheckedAt: normalizeIsoDate(metrics.lastCheckedAt)
 });
 
-<<<<<<< HEAD
 const discoveryNotePattern = /\[discovery\]\s+local=([^\s]+)\s+remote=([^\s]+)/i;
 
 const collectNormalizedIpAddresses = (value) => {
@@ -1014,1788 +1013,6 @@
   }
 
   return { mutated, added };
-=======
-const parseOptionalInteger = (value, { min, max }) => {
-  if (value === null || value === undefined || value === '') {
-    return null;
-  }
-
-  const parsed = Number.parseInt(value, 10);
-
-  if (!Number.isInteger(parsed)) {
-    return null;
-  }
-
-  if (typeof min === 'number' && parsed < min) {
-    return min;
-  }
-
-  if (typeof max === 'number' && parsed > max) {
-    return max;
-  }
-
-  return parsed;
-};
-
-const allowedTunnelKinds = new Set([
-  'ipip',
-  'ipipv6',
-  'eoip',
-  'eoipv6',
-  'gre',
-  'grev6',
-  '6to4',
-  '6to4-over-ipip',
-  '6to4-over-gre',
-  '6to4-over-eoip'
-]);
-
-const defaultProbeTargets = () => [
-  { address: '4.2.2.4', description: 'Level 3 DNS', enabled: true },
-  { address: '8.8.8.8', description: 'Google DNS', enabled: true },
-  { address: '1.1.1.1', description: 'Cloudflare DNS', enabled: true }
-];
-
-const defaultEndpointSnapshot = () => ({
-  identity: '',
-  interfaces: [],
-  routingTable: []
-});
-
-const defaultTunnelProfile = () => ({
-  kind: 'gre',
-  ipVersion: 'ipv4',
-  allowFastPath: true,
-  secret: '',
-  secretEnabled: true,
-  secretLastGeneratedAt: null,
-  keepAlive: {
-    enabled: true,
-    timeout: 10,
-    retryCount: 3,
-    holdTimer: 10
-  },
-  tunnelId: null,
-  mtu: null,
-  addressing: {
-    localAddress: '',
-    remoteAddress: '',
-    localTunnelIp: '',
-    remoteTunnelIp: '',
-    localIpamPool: '',
-    remoteIpamPool: ''
-  },
-  provisioning: {
-    viaApi: true,
-    viaSsh: true,
-    preferred: 'hybrid'
-  },
-  failover: {
-    disableSecretOnFailure: true,
-    candidateKinds: ['gre', 'ipip', 'eoip', '6to4'],
-    maxAttempts: 3
-  },
-  endpoints: {
-    source: defaultEndpointSnapshot(),
-    target: defaultEndpointSnapshot()
-  },
-  remarks: ''
-});
-
-const defaultTunnelMonitoring = () => ({
-  pingTargets: defaultProbeTargets(),
-  traceTargets: defaultProbeTargets(),
-  lastPingResults: [],
-  lastTraceResults: [],
-  lastUpdatedAt: null
-});
-
-const defaultTunnelOspf = () => ({
-  enabled: false,
-  instance: {
-    name: '',
-    routerId: '',
-    version: 'v2',
-    areaId: '0.0.0.0',
-    redistributeDefaultRoute: false,
-    metric: null,
-    referenceBandwidth: null
-  },
-  interfaceTemplates: [],
-  areas: [],
-  neighbors: []
-});
-
-const defaultVpnPeerConfig = () => ({
-  enabled: false,
-  interface: '',
-  profile: '',
-  serverAddress: '',
-  listenPort: null,
-  username: '',
-  password: '',
-  comment: '',
-  mtu: null,
-  mru: null,
-  allowFastPath: true,
-  certificate: '',
-  publicKey: '',
-  privateKey: '',
-  presharedKey: '',
-  allowedAddresses: '',
-  endpoint: '',
-  persistentKeepalive: null,
-  secret: ''
-});
-
-const defaultVpnProfiles = () => ({
-  pptp: { server: defaultVpnPeerConfig(), client: defaultVpnPeerConfig() },
-  l2tp: { server: defaultVpnPeerConfig(), client: defaultVpnPeerConfig() },
-  openvpn: { server: defaultVpnPeerConfig(), client: defaultVpnPeerConfig() },
-  wireguard: { server: defaultVpnPeerConfig(), client: defaultVpnPeerConfig() }
-});
-
-const sanitizeInterfaceInventory = (interfaces = []) => {
-  if (!Array.isArray(interfaces)) {
-    return [];
-  }
-
-  const seen = new Set();
-
-  return interfaces
-    .map((entry) => {
-      const name = normalizeOptionalText(entry.name ?? '');
-      if (!name) {
-        return null;
-      }
-
-      const key = name.toLowerCase();
-      if (seen.has(key)) {
-        return null;
-      }
-
-      seen.add(key);
-
-      return {
-        name,
-        type: normalizeOptionalText(entry.type ?? ''),
-        macAddress: normalizeOptionalText(entry.macAddress ?? ''),
-        arp: normalizeOptionalText(entry.arp ?? '').toLowerCase(),
-        mtu: parseOptionalInteger(entry.mtu, { min: 64, max: 10000 }),
-        comment: normalizeOptionalText(entry.comment ?? '')
-      };
-    })
-    .filter(Boolean);
-};
-
-const sanitizeRoutingTable = (routes = []) => {
-  if (!Array.isArray(routes)) {
-    return [];
-  }
-
-  const seen = new Set();
-
-  return routes
-    .map((route) => {
-      const destination = normalizeOptionalText(route.destination ?? route.dstAddress ?? '');
-      const gateway = normalizeOptionalText(route.gateway ?? route.nextHop ?? '');
-
-      if (!destination) {
-        return null;
-      }
-
-      const key = `${destination.toLowerCase()}|${gateway.toLowerCase()}`;
-      if (seen.has(key)) {
-        return null;
-      }
-
-      seen.add(key);
-
-      return {
-        destination,
-        gateway,
-        interface: normalizeOptionalText(route.interface ?? ''),
-        distance: parseOptionalInteger(route.distance, { min: 1, max: 255 }),
-        comment: normalizeOptionalText(route.comment ?? ''),
-        active: normalizeBoolean(route.active, true)
-      };
-    })
-    .filter(Boolean);
-};
-
-const sanitizeEndpointSnapshot = (snapshot = {}, baseline = defaultEndpointSnapshot()) => {
-  const normalized = { ...defaultEndpointSnapshot(), ...baseline };
-
-  if (snapshot.identity !== undefined) {
-    normalized.identity = normalizeOptionalText(snapshot.identity);
-  }
-
-  if (snapshot.interfaces !== undefined) {
-    normalized.interfaces = sanitizeInterfaceInventory(snapshot.interfaces);
-  }
-
-  if (snapshot.routingTable !== undefined) {
-    normalized.routingTable = sanitizeRoutingTable(snapshot.routingTable);
-  }
-
-  return normalized;
-};
-
-const sanitizeProbeTargets = (targets, fallback) => {
-  if (!Array.isArray(targets)) {
-    return fallback ? [...fallback] : [];
-  }
-
-  const seen = new Set();
-
-  const result = targets
-    .map((target) => {
-      const address = normalizeOptionalText(target?.address ?? target ?? '');
-      if (!address) {
-        return null;
-      }
-
-      const key = address.toLowerCase();
-      if (seen.has(key)) {
-        return null;
-      }
-
-      seen.add(key);
-
-      return {
-        address,
-        description: normalizeOptionalText(target.description ?? ''),
-        enabled: normalizeBoolean(target.enabled, true)
-      };
-    })
-    .filter(Boolean);
-
-  if (result.length === 0 && fallback) {
-    return [...fallback];
-  }
-
-  return result;
-};
-
-const sanitizeProbeResults = (results = []) => {
-  if (!Array.isArray(results)) {
-    return [];
-  }
-
-  return results
-    .map((entry) => {
-      const address = normalizeOptionalText(entry.address ?? '');
-      if (!address) {
-        return null;
-      }
-
-      return {
-        address,
-        success: normalizeBoolean(entry.success, false),
-        latencyMs: parseOptionalNumber(entry.latencyMs, { min: 0, max: 1_000_000 }),
-        output: normalizeOptionalText(entry.output ?? ''),
-        checkedAt: normalizeIsoDate(entry.checkedAt ?? new Date().toISOString())
-      };
-    })
-    .filter(Boolean);
-};
-
-const sanitizeTraceResults = (results = []) => {
-  if (!Array.isArray(results)) {
-    return [];
-  }
-
-  return results
-    .map((entry) => {
-      const address = normalizeOptionalText(entry.address ?? '');
-      if (!address) {
-        return null;
-      }
-
-      return {
-        address,
-        success: normalizeBoolean(entry.success, false),
-        hops: Array.isArray(entry.hops)
-          ? entry.hops.map((hop) => ({
-              hop: parseOptionalInteger(hop.hop ?? hop.index, { min: 1, max: 512 }),
-              address: normalizeOptionalText(hop.address ?? ''),
-              latencyMs: parseOptionalNumber(hop.latencyMs, { min: 0, max: 1_000_000 })
-            }))
-          : [],
-        output: normalizeOptionalText(entry.output ?? ''),
-        checkedAt: normalizeIsoDate(entry.checkedAt ?? new Date().toISOString())
-      };
-    })
-    .filter(Boolean);
-};
-
-const sanitizeTunnelMonitoring = (monitoring = {}, baseline = defaultTunnelMonitoring()) => {
-  const normalized = { ...defaultTunnelMonitoring(), ...baseline };
-
-  if (monitoring.pingTargets !== undefined) {
-    normalized.pingTargets = sanitizeProbeTargets(monitoring.pingTargets, defaultProbeTargets());
-  }
-
-  if (monitoring.traceTargets !== undefined) {
-    normalized.traceTargets = sanitizeProbeTargets(monitoring.traceTargets, defaultProbeTargets());
-  }
-
-  if (monitoring.lastPingResults !== undefined) {
-    normalized.lastPingResults = sanitizeProbeResults(monitoring.lastPingResults);
-  }
-
-  if (monitoring.lastTraceResults !== undefined) {
-    normalized.lastTraceResults = sanitizeTraceResults(monitoring.lastTraceResults);
-  }
-
-  if (monitoring.lastUpdatedAt !== undefined) {
-    normalized.lastUpdatedAt = normalizeIsoDate(monitoring.lastUpdatedAt);
-  }
-
-  return normalized;
-};
-
-const sanitizeOspfInstance = (instance = {}, baseline = defaultTunnelOspf().instance) => {
-  const normalized = { ...baseline };
-
-  if (instance.name !== undefined) {
-    normalized.name = normalizeOptionalText(instance.name);
-  }
-
-  if (instance.routerId !== undefined) {
-    normalized.routerId = normalizeOptionalText(instance.routerId);
-  }
-
-  if (instance.version !== undefined) {
-    const version = normalizeOptionalText(instance.version ?? '').toLowerCase();
-    normalized.version = version === 'v3' ? 'v3' : 'v2';
-  }
-
-  if (instance.areaId !== undefined || instance.area !== undefined) {
-    normalized.areaId = normalizeOptionalText(instance.areaId ?? instance.area ?? '0.0.0.0') || '0.0.0.0';
-  }
-
-  if (instance.redistributeDefaultRoute !== undefined) {
-    normalized.redistributeDefaultRoute = normalizeBoolean(instance.redistributeDefaultRoute, false);
-  }
-
-  if (instance.metric !== undefined) {
-    normalized.metric = parseOptionalNumber(instance.metric, { min: 0, max: 1_000_000 });
-  }
-
-  if (instance.referenceBandwidth !== undefined) {
-    normalized.referenceBandwidth = parseOptionalNumber(instance.referenceBandwidth, {
-      min: 1,
-      max: 1_000_000
-    });
-  }
-
-  return normalized;
-};
-
-const sanitizeOspfInterfaceTemplates = (templates = []) => {
-  if (!Array.isArray(templates)) {
-    return [];
-  }
-
-  return templates
-    .map((template, index) => {
-      const name = normalizeOptionalText(template.name ?? `template-${index + 1}`);
-      const network = normalizeOptionalText(template.network ?? template.address ?? '');
-
-      if (!network) {
-        return null;
-      }
-
-      return {
-        name,
-        network,
-        cost: parseOptionalInteger(template.cost, { min: 1, max: 65535 }),
-        priority: parseOptionalInteger(template.priority, { min: 0, max: 255 }),
-        passive: normalizeBoolean(template.passive, false),
-        comment: normalizeOptionalText(template.comment ?? '')
-      };
-    })
-    .filter(Boolean);
-};
-
-const sanitizeOspfAreas = (areas = []) => {
-  if (!Array.isArray(areas)) {
-    return [];
-  }
-
-  const seen = new Set();
-
-  return areas
-    .map((area, index) => {
-      const name = normalizeOptionalText(area.name ?? `area-${index + 1}`);
-      const areaId = normalizeOptionalText(area.areaId ?? area.id ?? '');
-
-      if (!areaId) {
-        return null;
-      }
-
-      const key = areaId.toLowerCase();
-      if (seen.has(key)) {
-        return null;
-      }
-
-      seen.add(key);
-
-      return {
-        name,
-        areaId,
-        type: normalizeOptionalText(area.type ?? '').toLowerCase(),
-        authentication: normalizeOptionalText(area.authentication ?? ''),
-        comment: normalizeOptionalText(area.comment ?? '')
-      };
-    })
-    .filter(Boolean);
-};
-
-const sanitizeOspfNeighbors = (neighbors = []) => {
-  if (!Array.isArray(neighbors)) {
-    return [];
-  }
-
-  const seen = new Set();
-
-  return neighbors
-    .map((neighbor, index) => {
-      const address = normalizeOptionalText(neighbor.address ?? neighbor.ip ?? '');
-      if (!address) {
-        return null;
-      }
-
-      const key = address.toLowerCase();
-      if (seen.has(key)) {
-        return null;
-      }
-
-      seen.add(key);
-
-      return {
-        name: normalizeOptionalText(neighbor.name ?? `neighbor-${index + 1}`),
-        address,
-        interface: normalizeOptionalText(neighbor.interface ?? ''),
-        priority: parseOptionalInteger(neighbor.priority, { min: 0, max: 255 }),
-        pollInterval: parseOptionalInteger(neighbor.pollInterval, { min: 1, max: 600 }),
-        state: normalizeOptionalText(neighbor.state ?? ''),
-        comment: normalizeOptionalText(neighbor.comment ?? '')
-      };
-    })
-    .filter(Boolean);
-};
-
-const sanitizeTunnelOspf = (ospf = {}, baseline = defaultTunnelOspf()) => {
-  const normalized = {
-    ...defaultTunnelOspf(),
-    ...baseline,
-    instance: sanitizeOspfInstance({}, baseline.instance ?? defaultTunnelOspf().instance)
-  };
-
-  if (ospf.enabled !== undefined) {
-    normalized.enabled = normalizeBoolean(ospf.enabled, false);
-  }
-
-  normalized.instance = sanitizeOspfInstance(ospf.instance ?? {}, normalized.instance);
-
-  if (ospf.interfaceTemplates !== undefined) {
-    normalized.interfaceTemplates = sanitizeOspfInterfaceTemplates(ospf.interfaceTemplates);
-  }
-
-  if (ospf.areas !== undefined) {
-    normalized.areas = sanitizeOspfAreas(ospf.areas);
-  }
-
-  if (ospf.neighbors !== undefined) {
-    normalized.neighbors = sanitizeOspfNeighbors(ospf.neighbors);
-  }
-
-  return normalized;
-};
-
-const sanitizeVpnPeer = (peer = {}, baseline = defaultVpnPeerConfig()) => {
-  const normalized = { ...baseline };
-
-  if (peer.enabled !== undefined) {
-    normalized.enabled = normalizeBoolean(peer.enabled, false);
-  }
-
-  if (peer.interface !== undefined) {
-    normalized.interface = normalizeOptionalText(peer.interface);
-  }
-
-  if (peer.profile !== undefined) {
-    normalized.profile = normalizeOptionalText(peer.profile);
-  }
-
-  if (peer.serverAddress !== undefined) {
-    normalized.serverAddress = normalizeOptionalText(peer.serverAddress ?? peer.server ?? '');
-  }
-
-  if (peer.listenPort !== undefined) {
-    normalized.listenPort = parseOptionalInteger(peer.listenPort, { min: 1, max: 65535 });
-  }
-
-  if (peer.username !== undefined) {
-    normalized.username = normalizeOptionalText(peer.username);
-  }
-
-  if (peer.password !== undefined) {
-    normalized.password = normalizeOptionalText(peer.password);
-  }
-
-  if (peer.comment !== undefined) {
-    normalized.comment = normalizeOptionalText(peer.comment);
-  }
-
-  if (peer.mtu !== undefined) {
-    normalized.mtu = parseOptionalInteger(peer.mtu, { min: 64, max: 10000 });
-  }
-
-  if (peer.mru !== undefined) {
-    normalized.mru = parseOptionalInteger(peer.mru, { min: 64, max: 10000 });
-  }
-
-  if (peer.allowFastPath !== undefined) {
-    normalized.allowFastPath = normalizeBoolean(peer.allowFastPath, true);
-  }
-
-  if (peer.certificate !== undefined) {
-    normalized.certificate = normalizeOptionalText(peer.certificate);
-  }
-
-  if (peer.publicKey !== undefined) {
-    normalized.publicKey = normalizeOptionalText(peer.publicKey);
-  }
-
-  if (peer.privateKey !== undefined) {
-    normalized.privateKey = normalizeOptionalText(peer.privateKey);
-  }
-
-  if (peer.presharedKey !== undefined) {
-    normalized.presharedKey = normalizeOptionalText(peer.presharedKey);
-  }
-
-  if (peer.allowedAddresses !== undefined) {
-    normalized.allowedAddresses = normalizeOptionalText(peer.allowedAddresses);
-  }
-
-  if (peer.endpoint !== undefined) {
-    normalized.endpoint = normalizeOptionalText(peer.endpoint);
-  }
-
-  if (peer.persistentKeepalive !== undefined) {
-    normalized.persistentKeepalive = parseOptionalInteger(peer.persistentKeepalive, {
-      min: 1,
-      max: 600
-    });
-  }
-
-  if (peer.secret !== undefined) {
-    normalized.secret = normalizeOptionalText(peer.secret);
-  }
-
-  return normalized;
-};
-
-const sanitizeVpnProfiles = (profiles = {}, baseline = defaultVpnProfiles()) => {
-  const normalizedBaseline = defaultVpnProfiles();
-  const normalized = {
-    pptp: {
-      server: sanitizeVpnPeer({}, baseline.pptp?.server ?? normalizedBaseline.pptp.server),
-      client: sanitizeVpnPeer({}, baseline.pptp?.client ?? normalizedBaseline.pptp.client)
-    },
-    l2tp: {
-      server: sanitizeVpnPeer({}, baseline.l2tp?.server ?? normalizedBaseline.l2tp.server),
-      client: sanitizeVpnPeer({}, baseline.l2tp?.client ?? normalizedBaseline.l2tp.client)
-    },
-    openvpn: {
-      server: sanitizeVpnPeer({}, baseline.openvpn?.server ?? normalizedBaseline.openvpn.server),
-      client: sanitizeVpnPeer({}, baseline.openvpn?.client ?? normalizedBaseline.openvpn.client)
-    },
-    wireguard: {
-      server: sanitizeVpnPeer({}, baseline.wireguard?.server ?? normalizedBaseline.wireguard.server),
-      client: sanitizeVpnPeer({}, baseline.wireguard?.client ?? normalizedBaseline.wireguard.client)
-    }
-  };
-
-  if (profiles.pptp !== undefined) {
-    normalized.pptp = {
-      server: sanitizeVpnPeer(profiles.pptp?.server ?? {}, normalized.pptp.server),
-      client: sanitizeVpnPeer(profiles.pptp?.client ?? {}, normalized.pptp.client)
-    };
-  }
-
-  if (profiles.l2tp !== undefined) {
-    normalized.l2tp = {
-      server: sanitizeVpnPeer(profiles.l2tp?.server ?? {}, normalized.l2tp.server),
-      client: sanitizeVpnPeer(profiles.l2tp?.client ?? {}, normalized.l2tp.client)
-    };
-  }
-
-  if (profiles.openvpn !== undefined) {
-    normalized.openvpn = {
-      server: sanitizeVpnPeer(profiles.openvpn?.server ?? {}, normalized.openvpn.server),
-      client: sanitizeVpnPeer(profiles.openvpn?.client ?? {}, normalized.openvpn.client)
-    };
-  }
-
-  if (profiles.wireguard !== undefined) {
-    normalized.wireguard = {
-      server: sanitizeVpnPeer(profiles.wireguard?.server ?? {}, normalized.wireguard.server),
-      client: sanitizeVpnPeer(profiles.wireguard?.client ?? {}, normalized.wireguard.client)
-    };
-  }
-
-  return normalized;
-};
-
-const sanitizeTunnelProfile = (profile = {}, baseline = defaultTunnelProfile()) => {
-  const normalized = { ...defaultTunnelProfile(), ...baseline };
-
-  const rawKind = profile.kind ?? profile.connectionType ?? normalized.kind;
-  const candidateKind = normalizeOptionalText(rawKind ?? '').toLowerCase();
-  if (allowedTunnelKinds.has(candidateKind)) {
-    normalized.kind = candidateKind;
-  } else if (!allowedTunnelKinds.has(normalized.kind)) {
-    normalized.kind = 'gre';
-  }
-
-  if (profile.ipVersion !== undefined) {
-    const candidate = normalizeOptionalText(profile.ipVersion ?? '').toLowerCase();
-    normalized.ipVersion = candidate === 'ipv6' ? 'ipv6' : 'ipv4';
-  } else if (normalized.kind.includes('v6')) {
-    normalized.ipVersion = 'ipv6';
-  }
-
-  if (profile.allowFastPath !== undefined) {
-    normalized.allowFastPath = normalizeBoolean(profile.allowFastPath, true);
-  }
-
-  if (profile.secret !== undefined) {
-    normalized.secret = normalizeOptionalText(profile.secret);
-  }
-
-  if (profile.secretEnabled !== undefined) {
-    normalized.secretEnabled = normalizeBoolean(profile.secretEnabled, normalized.secretEnabled);
-  } else if (!normalized.secret) {
-    normalized.secretEnabled = false;
-  }
-
-  if (profile.secretLastGeneratedAt !== undefined) {
-    normalized.secretLastGeneratedAt = normalizeIsoDate(profile.secretLastGeneratedAt);
-  }
-
-  const keepAliveBaseline = {
-    ...defaultTunnelProfile().keepAlive,
-    ...(normalized.keepAlive ?? {})
-  };
-  const keepAliveInput = profile.keepAlive ?? {};
-  const keepAlive = { ...keepAliveBaseline };
-
-  if (keepAliveInput.enabled !== undefined) {
-    keepAlive.enabled = normalizeBoolean(keepAliveInput.enabled, keepAlive.enabled);
-  }
-
-  if (keepAliveInput.timeout !== undefined) {
-    keepAlive.timeout = clampNumber(keepAliveInput.timeout, {
-      min: 1,
-      max: 600,
-      fallback: keepAlive.timeout
-    });
-  }
-
-  if (keepAliveInput.retryCount !== undefined) {
-    keepAlive.retryCount = clampNumber(keepAliveInput.retryCount, {
-      min: 0,
-      max: 20,
-      fallback: keepAlive.retryCount
-    });
-  }
-
-  if (keepAliveInput.holdTimer !== undefined) {
-    keepAlive.holdTimer = clampNumber(keepAliveInput.holdTimer, {
-      min: 1,
-      max: 600,
-      fallback: keepAlive.holdTimer
-    });
-  }
-
-  normalized.keepAlive = keepAlive;
-
-  if (profile.tunnelId !== undefined) {
-    normalized.tunnelId = parseOptionalInteger(profile.tunnelId, { min: 1, max: 4_294_967_295 });
-  }
-
-  if (profile.mtu !== undefined) {
-    normalized.mtu = parseOptionalInteger(profile.mtu, { min: 296, max: 9_000 });
-  }
-
-  const addressingBaseline = {
-    ...defaultTunnelProfile().addressing,
-    ...(normalized.addressing ?? {})
-  };
-  const addressingInput = profile.addressing ?? profile;
-  const addressing = { ...addressingBaseline };
-
-  if (addressingInput.localAddress !== undefined) {
-    addressing.localAddress = normalizeOptionalText(addressingInput.localAddress);
-  }
-
-  if (addressingInput.remoteAddress !== undefined) {
-    addressing.remoteAddress = normalizeOptionalText(addressingInput.remoteAddress);
-  }
-
-  if (addressingInput.localTunnelIp !== undefined) {
-    addressing.localTunnelIp = normalizeOptionalText(addressingInput.localTunnelIp);
-  }
-
-  if (addressingInput.remoteTunnelIp !== undefined) {
-    addressing.remoteTunnelIp = normalizeOptionalText(addressingInput.remoteTunnelIp);
-  }
-
-  normalized.sshEnabled = normalizeBoolean(options.sshEnabled, baseline.sshEnabled);
-
-  const sshPortFallback = clampNumber(baseline.sshPort, { min: 1, max: 65535, fallback: 22 });
-  normalized.sshPort = clampNumber(options.sshPort, { min: 1, max: 65535, fallback: sshPortFallback });
-  normalized.sshUsername = normalizeOptionalText(options.sshUsername ?? baseline.sshUsername ?? '');
-  normalized.sshPassword = normalizeOptionalText(options.sshPassword ?? baseline.sshPassword ?? '');
-  normalized.autoAcceptFingerprints = normalizeBoolean(
-    options.autoAcceptFingerprints,
-    baseline.autoAcceptFingerprints
-  );
-
-  if (normalized.apiSSL && !options.apiPort && !baseline.apiPort) {
-    normalized.apiPort = 8729;
-  }
-
-  if (addressingInput.remoteIpamPool !== undefined) {
-    addressing.remoteIpamPool = normalizeOptionalText(addressingInput.remoteIpamPool);
-  }
-
-  normalized.addressing = addressing;
-
-  const provisioningBaseline = {
-    ...defaultTunnelProfile().provisioning,
-    ...(normalized.provisioning ?? {})
-  };
-  const provisioningInput = profile.provisioning ?? {};
-  const provisioning = { ...provisioningBaseline };
-
-  if (provisioningInput.viaApi !== undefined) {
-    provisioning.viaApi = normalizeBoolean(provisioningInput.viaApi, provisioning.viaApi);
-  }
-
-  if (provisioningInput.viaSsh !== undefined) {
-    provisioning.viaSsh = normalizeBoolean(provisioningInput.viaSsh, provisioning.viaSsh);
-  }
-
-  if (provisioningInput.preferred !== undefined) {
-    const preferred = normalizeOptionalText(provisioningInput.preferred ?? '').toLowerCase();
-    provisioning.preferred = ['api', 'ssh', 'hybrid'].includes(preferred)
-      ? preferred
-      : provisioning.viaApi && provisioning.viaSsh
-      ? 'hybrid'
-      : provisioning.viaApi
-      ? 'api'
-      : provisioning.viaSsh
-      ? 'ssh'
-      : 'api';
-  } else if (!['api', 'ssh', 'hybrid'].includes(provisioning.preferred)) {
-    provisioning.preferred = provisioning.viaApi && provisioning.viaSsh ? 'hybrid' : provisioning.viaApi ? 'api' : 'ssh';
-  }
-
-  normalized.provisioning = provisioning;
-
-  const failoverBaseline = {
-    ...defaultTunnelProfile().failover,
-    ...(normalized.failover ?? {})
-  };
-  const failoverInput = profile.failover ?? {};
-  const failover = { ...failoverBaseline };
-
-  if (failoverInput.disableSecretOnFailure !== undefined) {
-    failover.disableSecretOnFailure = normalizeBoolean(failoverInput.disableSecretOnFailure, true);
-  }
-
-  if (failoverInput.candidateKinds !== undefined) {
-    const candidates = Array.isArray(failoverInput.candidateKinds)
-      ? failoverInput.candidateKinds
-          .map((entry) => normalizeOptionalText(entry).toLowerCase())
-          .filter((entry) => allowedTunnelKinds.has(entry))
-      : [];
-    failover.candidateKinds = candidates.length > 0 ? candidates : failover.candidateKinds;
-  }
-
-  if (failoverInput.maxAttempts !== undefined) {
-    failover.maxAttempts = clampNumber(failoverInput.maxAttempts, {
-      min: 1,
-      max: 10,
-      fallback: failover.maxAttempts
-    });
-  }
-
-  normalized.failover = failover;
-
-  const endpointsBaseline = {
-    source: sanitizeEndpointSnapshot({}, normalized.endpoints?.source ?? defaultEndpointSnapshot()),
-    target: sanitizeEndpointSnapshot({}, normalized.endpoints?.target ?? defaultEndpointSnapshot())
-  };
-
-  const endpointsInput = profile.endpoints ?? {};
-  normalized.endpoints = {
-    source: sanitizeEndpointSnapshot(endpointsInput.source ?? {}, endpointsBaseline.source),
-    target: sanitizeEndpointSnapshot(endpointsInput.target ?? {}, endpointsBaseline.target)
-  };
-
-  if (profile.remarks !== undefined) {
-    normalized.remarks = normalizeOptionalText(profile.remarks);
-  }
-
-  return normalized;
-};
-
-const sanitizeTunnelMetrics = (metrics = {}) => ({
-  latencyMs: parseOptionalNumber(metrics.latencyMs, { min: 0, max: 1_000_000 }),
-  packetLoss: parseOptionalNumber(metrics.packetLoss, { min: 0, max: 100 }),
-  lastCheckedAt: normalizeIsoDate(metrics.lastCheckedAt)
-});
-
-const parseOptionalInteger = (value, { min, max }) => {
-  if (value === null || value === undefined || value === '') {
-    return null;
-  }
-
-  const parsed = Number.parseInt(value, 10);
-
-  if (!Number.isInteger(parsed)) {
-    return null;
-  }
-
-  if (typeof min === 'number' && parsed < min) {
-    return min;
-  }
-
-  if (typeof max === 'number' && parsed > max) {
-    return max;
-  }
-
-  return parsed;
-};
-
-const allowedTunnelKinds = new Set([
-  'ipip',
-  'ipipv6',
-  'eoip',
-  'eoipv6',
-  'gre',
-  'grev6',
-  '6to4',
-  '6to4-over-ipip',
-  '6to4-over-gre',
-  '6to4-over-eoip'
-]);
-
-const defaultProbeTargets = () => [
-  { address: '4.2.2.4', description: 'Level 3 DNS', enabled: true },
-  { address: '8.8.8.8', description: 'Google DNS', enabled: true },
-  { address: '1.1.1.1', description: 'Cloudflare DNS', enabled: true }
-];
-
-const defaultEndpointSnapshot = () => ({
-  identity: '',
-  interfaces: [],
-  routingTable: []
-});
-
-const defaultTunnelProfile = () => ({
-  kind: 'gre',
-  ipVersion: 'ipv4',
-  allowFastPath: true,
-  secret: '',
-  secretEnabled: true,
-  secretLastGeneratedAt: null,
-  keepAlive: {
-    enabled: true,
-    timeout: 10,
-    retryCount: 3,
-    holdTimer: 10
-  },
-  tunnelId: null,
-  mtu: null,
-  addressing: {
-    localAddress: '',
-    remoteAddress: '',
-    localTunnelIp: '',
-    remoteTunnelIp: '',
-    localIpamPool: '',
-    remoteIpamPool: ''
-  },
-  provisioning: {
-    viaApi: true,
-    viaSsh: true,
-    preferred: 'hybrid'
-  },
-  failover: {
-    disableSecretOnFailure: true,
-    candidateKinds: ['gre', 'ipip', 'eoip', '6to4'],
-    maxAttempts: 3
-  },
-  endpoints: {
-    source: defaultEndpointSnapshot(),
-    target: defaultEndpointSnapshot()
-  },
-  remarks: ''
-});
-
-const defaultTunnelMonitoring = () => ({
-  pingTargets: defaultProbeTargets(),
-  traceTargets: defaultProbeTargets(),
-  lastPingResults: [],
-  lastTraceResults: [],
-  lastUpdatedAt: null
-});
-
-const defaultTunnelOspf = () => ({
-  enabled: false,
-  instance: {
-    name: '',
-    routerId: '',
-    version: 'v2',
-    areaId: '0.0.0.0',
-    redistributeDefaultRoute: false,
-    metric: null,
-    referenceBandwidth: null
-  },
-  interfaceTemplates: [],
-  areas: [],
-  neighbors: []
-});
-
-const defaultVpnPeerConfig = () => ({
-  enabled: false,
-  interface: '',
-  profile: '',
-  serverAddress: '',
-  listenPort: null,
-  username: '',
-  password: '',
-  comment: '',
-  mtu: null,
-  mru: null,
-  allowFastPath: true,
-  certificate: '',
-  publicKey: '',
-  privateKey: '',
-  presharedKey: '',
-  allowedAddresses: '',
-  endpoint: '',
-  persistentKeepalive: null,
-  secret: ''
-});
-
-const defaultVpnProfiles = () => ({
-  pptp: { server: defaultVpnPeerConfig(), client: defaultVpnPeerConfig() },
-  l2tp: { server: defaultVpnPeerConfig(), client: defaultVpnPeerConfig() },
-  openvpn: { server: defaultVpnPeerConfig(), client: defaultVpnPeerConfig() },
-  wireguard: { server: defaultVpnPeerConfig(), client: defaultVpnPeerConfig() }
-});
-
-const sanitizeInterfaceInventory = (interfaces = []) => {
-  if (!Array.isArray(interfaces)) {
-    return [];
-  }
-
-  const seen = new Set();
-
-  return interfaces
-    .map((entry) => {
-      const name = normalizeOptionalText(entry.name ?? '');
-      if (!name) {
-        return null;
-      }
-
-      const key = name.toLowerCase();
-      if (seen.has(key)) {
-        return null;
-      }
-
-      seen.add(key);
-
-      return {
-        name,
-        type: normalizeOptionalText(entry.type ?? ''),
-        macAddress: normalizeOptionalText(entry.macAddress ?? ''),
-        arp: normalizeOptionalText(entry.arp ?? '').toLowerCase(),
-        mtu: parseOptionalInteger(entry.mtu, { min: 64, max: 10000 }),
-        comment: normalizeOptionalText(entry.comment ?? '')
-      };
-    })
-    .filter(Boolean);
-};
-
-const sanitizeRoutingTable = (routes = []) => {
-  if (!Array.isArray(routes)) {
-    return [];
-  }
-
-  const seen = new Set();
-
-  return routes
-    .map((route) => {
-      const destination = normalizeOptionalText(route.destination ?? route.dstAddress ?? '');
-      const gateway = normalizeOptionalText(route.gateway ?? route.nextHop ?? '');
-
-      if (!destination) {
-        return null;
-      }
-
-      const key = `${destination.toLowerCase()}|${gateway.toLowerCase()}`;
-      if (seen.has(key)) {
-        return null;
-      }
-
-      seen.add(key);
-
-      return {
-        destination,
-        gateway,
-        interface: normalizeOptionalText(route.interface ?? ''),
-        distance: parseOptionalInteger(route.distance, { min: 1, max: 255 }),
-        comment: normalizeOptionalText(route.comment ?? ''),
-        active: normalizeBoolean(route.active, true)
-      };
-    })
-    .filter(Boolean);
-};
-
-const sanitizeEndpointSnapshot = (snapshot = {}, baseline = defaultEndpointSnapshot()) => {
-  const normalized = { ...defaultEndpointSnapshot(), ...baseline };
-
-  if (snapshot.identity !== undefined) {
-    normalized.identity = normalizeOptionalText(snapshot.identity);
-  }
-
-  if (snapshot.interfaces !== undefined) {
-    normalized.interfaces = sanitizeInterfaceInventory(snapshot.interfaces);
-  }
-
-  if (snapshot.routingTable !== undefined) {
-    normalized.routingTable = sanitizeRoutingTable(snapshot.routingTable);
-  }
-
-  return normalized;
-};
-
-const sanitizeProbeTargets = (targets, fallback) => {
-  if (!Array.isArray(targets)) {
-    return fallback ? [...fallback] : [];
-  }
-
-  const seen = new Set();
-
-  const result = targets
-    .map((target) => {
-      const address = normalizeOptionalText(target?.address ?? target ?? '');
-      if (!address) {
-        return null;
-      }
-
-      const key = address.toLowerCase();
-      if (seen.has(key)) {
-        return null;
-      }
-
-      seen.add(key);
-
-      return {
-        address,
-        description: normalizeOptionalText(target.description ?? ''),
-        enabled: normalizeBoolean(target.enabled, true)
-      };
-    })
-    .filter(Boolean);
-
-  if (result.length === 0 && fallback) {
-    return [...fallback];
-  }
-
-  return result;
-};
-
-const sanitizeProbeResults = (results = []) => {
-  if (!Array.isArray(results)) {
-    return [];
-  }
-
-  return results
-    .map((entry) => {
-      const address = normalizeOptionalText(entry.address ?? '');
-      if (!address) {
-        return null;
-      }
-
-      return {
-        address,
-        success: normalizeBoolean(entry.success, false),
-        latencyMs: parseOptionalNumber(entry.latencyMs, { min: 0, max: 1_000_000 }),
-        output: normalizeOptionalText(entry.output ?? ''),
-        checkedAt: normalizeIsoDate(entry.checkedAt ?? new Date().toISOString())
-      };
-    })
-    .filter(Boolean);
-};
-
-const sanitizeTraceResults = (results = []) => {
-  if (!Array.isArray(results)) {
-    return [];
-  }
-
-  return results
-    .map((entry) => {
-      const address = normalizeOptionalText(entry.address ?? '');
-      if (!address) {
-        return null;
-      }
-
-      return {
-        address,
-        success: normalizeBoolean(entry.success, false),
-        hops: Array.isArray(entry.hops)
-          ? entry.hops.map((hop) => ({
-              hop: parseOptionalInteger(hop.hop ?? hop.index, { min: 1, max: 512 }),
-              address: normalizeOptionalText(hop.address ?? ''),
-              latencyMs: parseOptionalNumber(hop.latencyMs, { min: 0, max: 1_000_000 })
-            }))
-          : [],
-        output: normalizeOptionalText(entry.output ?? ''),
-        checkedAt: normalizeIsoDate(entry.checkedAt ?? new Date().toISOString())
-      };
-    })
-    .filter(Boolean);
-};
-
-const sanitizeTunnelMonitoring = (monitoring = {}, baseline = defaultTunnelMonitoring()) => {
-  const normalized = { ...defaultTunnelMonitoring(), ...baseline };
-
-  if (monitoring.pingTargets !== undefined) {
-    normalized.pingTargets = sanitizeProbeTargets(monitoring.pingTargets, defaultProbeTargets());
-  }
-
-  if (monitoring.traceTargets !== undefined) {
-    normalized.traceTargets = sanitizeProbeTargets(monitoring.traceTargets, defaultProbeTargets());
-  }
-
-  if (monitoring.lastPingResults !== undefined) {
-    normalized.lastPingResults = sanitizeProbeResults(monitoring.lastPingResults);
-  }
-
-  if (monitoring.lastTraceResults !== undefined) {
-    normalized.lastTraceResults = sanitizeTraceResults(monitoring.lastTraceResults);
-  }
-
-  if (monitoring.lastUpdatedAt !== undefined) {
-    normalized.lastUpdatedAt = normalizeIsoDate(monitoring.lastUpdatedAt);
-  }
-
-  return normalized;
-};
-
-const sanitizeOspfInstance = (instance = {}, baseline = defaultTunnelOspf().instance) => {
-  const normalized = { ...baseline };
-
-  if (instance.name !== undefined) {
-    normalized.name = normalizeOptionalText(instance.name);
-  }
-
-  if (instance.routerId !== undefined) {
-    normalized.routerId = normalizeOptionalText(instance.routerId);
-  }
-
-  if (instance.version !== undefined) {
-    const version = normalizeOptionalText(instance.version ?? '').toLowerCase();
-    normalized.version = version === 'v3' ? 'v3' : 'v2';
-  }
-
-  if (instance.areaId !== undefined || instance.area !== undefined) {
-    normalized.areaId = normalizeOptionalText(instance.areaId ?? instance.area ?? '0.0.0.0') || '0.0.0.0';
-  }
-
-  if (instance.redistributeDefaultRoute !== undefined) {
-    normalized.redistributeDefaultRoute = normalizeBoolean(instance.redistributeDefaultRoute, false);
-  }
-
-  if (instance.metric !== undefined) {
-    normalized.metric = parseOptionalNumber(instance.metric, { min: 0, max: 1_000_000 });
-  }
-
-  if (instance.referenceBandwidth !== undefined) {
-    normalized.referenceBandwidth = parseOptionalNumber(instance.referenceBandwidth, {
-      min: 1,
-      max: 1_000_000
-    });
-  }
-
-  return normalized;
-};
-
-const sanitizeOspfInterfaceTemplates = (templates = []) => {
-  if (!Array.isArray(templates)) {
-    return [];
-  }
-
-  return templates
-    .map((template, index) => {
-      const name = normalizeOptionalText(template.name ?? `template-${index + 1}`);
-      const network = normalizeOptionalText(template.network ?? template.address ?? '');
-
-      if (!network) {
-        return null;
-      }
-
-      return {
-        name,
-        network,
-        cost: parseOptionalInteger(template.cost, { min: 1, max: 65535 }),
-        priority: parseOptionalInteger(template.priority, { min: 0, max: 255 }),
-        passive: normalizeBoolean(template.passive, false),
-        comment: normalizeOptionalText(template.comment ?? '')
-      };
-    })
-    .filter(Boolean);
-};
-
-const sanitizeOspfAreas = (areas = []) => {
-  if (!Array.isArray(areas)) {
-    return [];
-  }
-
-  const seen = new Set();
-
-  return areas
-    .map((area, index) => {
-      const name = normalizeOptionalText(area.name ?? `area-${index + 1}`);
-      const areaId = normalizeOptionalText(area.areaId ?? area.id ?? '');
-
-      if (!areaId) {
-        return null;
-      }
-
-      const key = areaId.toLowerCase();
-      if (seen.has(key)) {
-        return null;
-      }
-
-      seen.add(key);
-
-      return {
-        name,
-        areaId,
-        type: normalizeOptionalText(area.type ?? '').toLowerCase(),
-        authentication: normalizeOptionalText(area.authentication ?? ''),
-        comment: normalizeOptionalText(area.comment ?? '')
-      };
-    })
-    .filter(Boolean);
-};
-
-const sanitizeOspfNeighbors = (neighbors = []) => {
-  if (!Array.isArray(neighbors)) {
-    return [];
-  }
-
-  const seen = new Set();
-
-  return neighbors
-    .map((neighbor, index) => {
-      const address = normalizeOptionalText(neighbor.address ?? neighbor.ip ?? '');
-      if (!address) {
-        return null;
-      }
-
-      const key = address.toLowerCase();
-      if (seen.has(key)) {
-        return null;
-      }
-
-      seen.add(key);
-
-      return {
-        name: normalizeOptionalText(neighbor.name ?? `neighbor-${index + 1}`),
-        address,
-        interface: normalizeOptionalText(neighbor.interface ?? ''),
-        priority: parseOptionalInteger(neighbor.priority, { min: 0, max: 255 }),
-        pollInterval: parseOptionalInteger(neighbor.pollInterval, { min: 1, max: 600 }),
-        state: normalizeOptionalText(neighbor.state ?? ''),
-        comment: normalizeOptionalText(neighbor.comment ?? '')
-      };
-    })
-    .filter(Boolean);
-};
-
-const sanitizeTunnelOspf = (ospf = {}, baseline = defaultTunnelOspf()) => {
-  const normalized = {
-    ...defaultTunnelOspf(),
-    ...baseline,
-    instance: sanitizeOspfInstance({}, baseline.instance ?? defaultTunnelOspf().instance)
-  };
-
-  if (ospf.enabled !== undefined) {
-    normalized.enabled = normalizeBoolean(ospf.enabled, false);
-  }
-
-  normalized.instance = sanitizeOspfInstance(ospf.instance ?? {}, normalized.instance);
-
-  if (ospf.interfaceTemplates !== undefined) {
-    normalized.interfaceTemplates = sanitizeOspfInterfaceTemplates(ospf.interfaceTemplates);
-  }
-
-  if (ospf.areas !== undefined) {
-    normalized.areas = sanitizeOspfAreas(ospf.areas);
-  }
-
-  if (ospf.neighbors !== undefined) {
-    normalized.neighbors = sanitizeOspfNeighbors(ospf.neighbors);
-  }
-
-  return normalized;
-};
-
-const sanitizeVpnPeer = (peer = {}, baseline = defaultVpnPeerConfig()) => {
-  const normalized = { ...baseline };
-
-  if (peer.enabled !== undefined) {
-    normalized.enabled = normalizeBoolean(peer.enabled, false);
-  }
-
-  if (peer.interface !== undefined) {
-    normalized.interface = normalizeOptionalText(peer.interface);
-  }
-
-  if (peer.profile !== undefined) {
-    normalized.profile = normalizeOptionalText(peer.profile);
-  }
-
-  if (peer.serverAddress !== undefined) {
-    normalized.serverAddress = normalizeOptionalText(peer.serverAddress ?? peer.server ?? '');
-  }
-
-  if (peer.listenPort !== undefined) {
-    normalized.listenPort = parseOptionalInteger(peer.listenPort, { min: 1, max: 65535 });
-  }
-
-  if (peer.username !== undefined) {
-    normalized.username = normalizeOptionalText(peer.username);
-  }
-
-  if (peer.password !== undefined) {
-    normalized.password = normalizeOptionalText(peer.password);
-  }
-
-  if (peer.comment !== undefined) {
-    normalized.comment = normalizeOptionalText(peer.comment);
-  }
-
-  if (peer.mtu !== undefined) {
-    normalized.mtu = parseOptionalInteger(peer.mtu, { min: 64, max: 10000 });
-  }
-
-  if (peer.mru !== undefined) {
-    normalized.mru = parseOptionalInteger(peer.mru, { min: 64, max: 10000 });
-  }
-
-  if (peer.allowFastPath !== undefined) {
-    normalized.allowFastPath = normalizeBoolean(peer.allowFastPath, true);
-  }
-
-  if (peer.certificate !== undefined) {
-    normalized.certificate = normalizeOptionalText(peer.certificate);
-  }
-
-  if (peer.publicKey !== undefined) {
-    normalized.publicKey = normalizeOptionalText(peer.publicKey);
-  }
-
-  if (peer.privateKey !== undefined) {
-    normalized.privateKey = normalizeOptionalText(peer.privateKey);
-  }
-
-  if (peer.presharedKey !== undefined) {
-    normalized.presharedKey = normalizeOptionalText(peer.presharedKey);
-  }
-
-  if (peer.allowedAddresses !== undefined) {
-    normalized.allowedAddresses = normalizeOptionalText(peer.allowedAddresses);
-  }
-
-  if (peer.endpoint !== undefined) {
-    normalized.endpoint = normalizeOptionalText(peer.endpoint);
-  }
-
-  if (peer.persistentKeepalive !== undefined) {
-    normalized.persistentKeepalive = parseOptionalInteger(peer.persistentKeepalive, {
-      min: 1,
-      max: 600
-    });
-  }
-
-  if (peer.secret !== undefined) {
-    normalized.secret = normalizeOptionalText(peer.secret);
-  }
-
-  return normalized;
-};
-
-const sanitizeVpnProfiles = (profiles = {}, baseline = defaultVpnProfiles()) => {
-  const normalizedBaseline = defaultVpnProfiles();
-  const normalized = {
-    pptp: {
-      server: sanitizeVpnPeer({}, baseline.pptp?.server ?? normalizedBaseline.pptp.server),
-      client: sanitizeVpnPeer({}, baseline.pptp?.client ?? normalizedBaseline.pptp.client)
-    },
-    l2tp: {
-      server: sanitizeVpnPeer({}, baseline.l2tp?.server ?? normalizedBaseline.l2tp.server),
-      client: sanitizeVpnPeer({}, baseline.l2tp?.client ?? normalizedBaseline.l2tp.client)
-    },
-    openvpn: {
-      server: sanitizeVpnPeer({}, baseline.openvpn?.server ?? normalizedBaseline.openvpn.server),
-      client: sanitizeVpnPeer({}, baseline.openvpn?.client ?? normalizedBaseline.openvpn.client)
-    },
-    wireguard: {
-      server: sanitizeVpnPeer({}, baseline.wireguard?.server ?? normalizedBaseline.wireguard.server),
-      client: sanitizeVpnPeer({}, baseline.wireguard?.client ?? normalizedBaseline.wireguard.client)
-    }
-  };
-
-  if (profiles.pptp !== undefined) {
-    normalized.pptp = {
-      server: sanitizeVpnPeer(profiles.pptp?.server ?? {}, normalized.pptp.server),
-      client: sanitizeVpnPeer(profiles.pptp?.client ?? {}, normalized.pptp.client)
-    };
-  }
-
-  if (profiles.l2tp !== undefined) {
-    normalized.l2tp = {
-      server: sanitizeVpnPeer(profiles.l2tp?.server ?? {}, normalized.l2tp.server),
-      client: sanitizeVpnPeer(profiles.l2tp?.client ?? {}, normalized.l2tp.client)
-    };
-  }
-
-  if (profiles.openvpn !== undefined) {
-    normalized.openvpn = {
-      server: sanitizeVpnPeer(profiles.openvpn?.server ?? {}, normalized.openvpn.server),
-      client: sanitizeVpnPeer(profiles.openvpn?.client ?? {}, normalized.openvpn.client)
-    };
-  }
-
-  if (profiles.wireguard !== undefined) {
-    normalized.wireguard = {
-      server: sanitizeVpnPeer(profiles.wireguard?.server ?? {}, normalized.wireguard.server),
-      client: sanitizeVpnPeer(profiles.wireguard?.client ?? {}, normalized.wireguard.client)
-    };
-  }
-
-  return normalized;
-};
-
-const sanitizeTunnelProfile = (profile = {}, baseline = defaultTunnelProfile()) => {
-  const normalized = { ...defaultTunnelProfile(), ...baseline };
-
-  const rawKind = profile.kind ?? profile.connectionType ?? normalized.kind;
-  const candidateKind = normalizeOptionalText(rawKind ?? '').toLowerCase();
-  if (allowedTunnelKinds.has(candidateKind)) {
-    normalized.kind = candidateKind;
-  } else if (!allowedTunnelKinds.has(normalized.kind)) {
-    normalized.kind = 'gre';
-  }
-
-  if (profile.ipVersion !== undefined) {
-    const candidate = normalizeOptionalText(profile.ipVersion ?? '').toLowerCase();
-    normalized.ipVersion = candidate === 'ipv6' ? 'ipv6' : 'ipv4';
-  } else if (normalized.kind.includes('v6')) {
-    normalized.ipVersion = 'ipv6';
-  }
-
-  if (profile.allowFastPath !== undefined) {
-    normalized.allowFastPath = normalizeBoolean(profile.allowFastPath, true);
-  }
-
-  if (profile.secret !== undefined) {
-    normalized.secret = normalizeOptionalText(profile.secret);
-  }
-
-  if (profile.secretEnabled !== undefined) {
-    normalized.secretEnabled = normalizeBoolean(profile.secretEnabled, normalized.secretEnabled);
-  } else if (!normalized.secret) {
-    normalized.secretEnabled = false;
-  }
-
-  if (profile.secretLastGeneratedAt !== undefined) {
-    normalized.secretLastGeneratedAt = normalizeIsoDate(profile.secretLastGeneratedAt);
-  }
-
-  const keepAliveBaseline = {
-    ...defaultTunnelProfile().keepAlive,
-    ...(normalized.keepAlive ?? {})
-  };
-  const keepAliveInput = profile.keepAlive ?? {};
-  const keepAlive = { ...keepAliveBaseline };
-
-  if (keepAliveInput.enabled !== undefined) {
-    keepAlive.enabled = normalizeBoolean(keepAliveInput.enabled, keepAlive.enabled);
-  }
-
-  if (keepAliveInput.timeout !== undefined) {
-    keepAlive.timeout = clampNumber(keepAliveInput.timeout, {
-      min: 1,
-      max: 600,
-      fallback: keepAlive.timeout
-    });
-  }
-
-  if (keepAliveInput.retryCount !== undefined) {
-    keepAlive.retryCount = clampNumber(keepAliveInput.retryCount, {
-      min: 0,
-      max: 20,
-      fallback: keepAlive.retryCount
-    });
-  }
-
-  if (keepAliveInput.holdTimer !== undefined) {
-    keepAlive.holdTimer = clampNumber(keepAliveInput.holdTimer, {
-      min: 1,
-      max: 600,
-      fallback: keepAlive.holdTimer
-    });
-  }
-
-  normalized.keepAlive = keepAlive;
-
-const normalizeUrl = (value) => {
-  if (typeof value !== 'string') {
-    return '';
-  }
-
-  const trimmed = value.trim();
-
-  if (!trimmed) {
-    return '';
-  }
-
-  return trimmed.replace(/\s+/g, '').replace(/\/+$/, '');
-};
-
-const sanitizeIpamCollectionEntry = (entry = {}, fallbackPrefix) => {
-  const metadata =
-    entry && typeof entry.metadata === 'object' && entry.metadata !== null && !Array.isArray(entry.metadata)
-      ? { ...entry.metadata }
-      : {};
-
-  Object.keys(metadata).forEach((key) => {
-    if (metadata[key] === undefined) {
-      delete metadata[key];
-    }
-  });
-
-  const position = typeof entry.index === 'number' ? entry.index + 1 : 1;
-  const fallbackName = fallbackPrefix ? `${fallbackPrefix} ${position}` : `Item ${position}`;
-
-  const idCandidate = Number.parseInt(entry.id, 10);
-  const id = Number.isInteger(idCandidate) && idCandidate > 0 ? idCandidate : null;
-
-  return {
-    id,
-    name: normalizeText(entry.name, fallbackName),
-    description: normalizeOptionalText(entry.description ?? ''),
-    metadata
-  };
-};
-
-const sanitizeIpamCollections = (collections = {}) => {
-  const mapList = (list, prefix) => {
-    if (!Array.isArray(list)) {
-      return [];
-    }
-
-    return list.map((entry, index) => sanitizeIpamCollectionEntry({ ...entry, index }, prefix));
-  };
-
-  return {
-    sections: mapList(collections.sections, 'Section'),
-    datacenters: mapList(collections.datacenters, 'Datacenter'),
-    ranges: mapList(collections.ranges, 'Range')
-  };
-};
-
-const allowedIpamStatuses = new Set(['connected', 'failed', 'unknown']);
-
-const sanitizeIpamRecord = (record = {}, { identifier, timestamp } = {}) => {
-  const id = Number.isInteger(identifier) && identifier > 0 ? identifier : Number.parseInt(record.id, 10);
-
-  const createdAt = normalizeIsoDate(record.createdAt) ?? normalizeIsoDate(record.created_at) ?? timestamp;
-  const updatedAt = normalizeIsoDate(record.updatedAt) ?? normalizeIsoDate(record.updated_at) ?? createdAt ?? timestamp;
-  const lastCheckedAt =
-    normalizeIsoDate(record.lastCheckedAt) ?? normalizeIsoDate(record.last_checkedAt) ?? normalizeIsoDate(record.last_checked_at);
-
-  const statusCandidate = normalizeOptionalText(record.lastStatus ?? record.last_status ?? 'unknown') || 'unknown';
-  const lastStatus = allowedIpamStatuses.has(statusCandidate.toLowerCase())
-    ? statusCandidate.toLowerCase()
-    : 'unknown';
-
-  return {
-    id: Number.isInteger(id) && id > 0 ? id : identifier,
-    name: normalizeText(record.name, `IPAM ${id || identifier || ''}`.trim()),
-    baseUrl: normalizeUrl(record.baseUrl ?? record.base_url ?? ''),
-    appId: normalizeText(record.appId ?? record.app_id ?? '', ''),
-    appCode: normalizeOptionalText(record.appCode ?? record.app_code ?? ''),
-    appPermissions: normalizeText(record.appPermissions ?? record.app_permissions ?? 'Read', 'Read'),
-    appSecurity: normalizeText(
-      record.appSecurity ?? record.app_security ?? 'SSL with App code token',
-      'SSL with App code token'
-    ),
-    createdAt: createdAt ?? timestamp,
-    updatedAt: updatedAt ?? createdAt ?? timestamp,
-    lastStatus,
-    lastCheckedAt,
-    collections: sanitizeIpamCollections(record.collections ?? record.cached ?? {})
-  };
-};
-
-const presentIpamForClient = (ipam) => ({
-  id: ipam.id,
-  name: ipam.name,
-  baseUrl: ipam.baseUrl,
-  appId: ipam.appId,
-  appPermissions: ipam.appPermissions,
-  appSecurity: ipam.appSecurity,
-  createdAt: ipam.createdAt,
-  updatedAt: ipam.updatedAt,
-  lastStatus: ipam.lastStatus,
-  lastCheckedAt: ipam.lastCheckedAt,
-  collections: sanitizeIpamCollections(ipam.collections)
-});
-
-const sanitizeRouteros = (options = {}, baseline = defaultRouterosOptions()) => {
-  const normalized = { ...baseline };
-
-  if (profile.mtu !== undefined) {
-    normalized.mtu = parseOptionalInteger(profile.mtu, { min: 296, max: 9_000 });
-  }
-
-  const addressingBaseline = {
-    ...defaultTunnelProfile().addressing,
-    ...(normalized.addressing ?? {})
-  };
-  const addressingInput = profile.addressing ?? profile;
-  const addressing = { ...addressingBaseline };
-
-  if (addressingInput.localAddress !== undefined) {
-    addressing.localAddress = normalizeOptionalText(addressingInput.localAddress);
-  }
-
-  if (addressingInput.remoteAddress !== undefined) {
-    addressing.remoteAddress = normalizeOptionalText(addressingInput.remoteAddress);
-  }
-
-  if (addressingInput.localTunnelIp !== undefined) {
-    addressing.localTunnelIp = normalizeOptionalText(addressingInput.localTunnelIp);
-  }
-
-  if (addressingInput.remoteTunnelIp !== undefined) {
-    addressing.remoteTunnelIp = normalizeOptionalText(addressingInput.remoteTunnelIp);
-  }
-
-  if (addressingInput.localIpamPool !== undefined) {
-    addressing.localIpamPool = normalizeOptionalText(addressingInput.localIpamPool);
-  }
-
-  if (addressingInput.remoteIpamPool !== undefined) {
-    addressing.remoteIpamPool = normalizeOptionalText(addressingInput.remoteIpamPool);
-  }
-
-  normalized.addressing = addressing;
-
-  const provisioningBaseline = {
-    ...defaultTunnelProfile().provisioning,
-    ...(normalized.provisioning ?? {})
-  };
-  const provisioningInput = profile.provisioning ?? {};
-  const provisioning = { ...provisioningBaseline };
-
-  if (provisioningInput.viaApi !== undefined) {
-    provisioning.viaApi = normalizeBoolean(provisioningInput.viaApi, provisioning.viaApi);
-  }
-
-  if (provisioningInput.viaSsh !== undefined) {
-    provisioning.viaSsh = normalizeBoolean(provisioningInput.viaSsh, provisioning.viaSsh);
-  }
-
-  if (provisioningInput.preferred !== undefined) {
-    const preferred = normalizeOptionalText(provisioningInput.preferred ?? '').toLowerCase();
-    provisioning.preferred = ['api', 'ssh', 'hybrid'].includes(preferred)
-      ? preferred
-      : provisioning.viaApi && provisioning.viaSsh
-      ? 'hybrid'
-      : provisioning.viaApi
-      ? 'api'
-      : provisioning.viaSsh
-      ? 'ssh'
-      : 'api';
-  } else if (!['api', 'ssh', 'hybrid'].includes(provisioning.preferred)) {
-    provisioning.preferred = provisioning.viaApi && provisioning.viaSsh ? 'hybrid' : provisioning.viaApi ? 'api' : 'ssh';
-  }
-
-  normalized.provisioning = provisioning;
-
-  const failoverBaseline = {
-    ...defaultTunnelProfile().failover,
-    ...(normalized.failover ?? {})
-  };
-  const failoverInput = profile.failover ?? {};
-  const failover = { ...failoverBaseline };
-
-  if (failoverInput.disableSecretOnFailure !== undefined) {
-    failover.disableSecretOnFailure = normalizeBoolean(failoverInput.disableSecretOnFailure, true);
-  }
-
-  if (failoverInput.candidateKinds !== undefined) {
-    const candidates = Array.isArray(failoverInput.candidateKinds)
-      ? failoverInput.candidateKinds
-          .map((entry) => normalizeOptionalText(entry).toLowerCase())
-          .filter((entry) => allowedTunnelKinds.has(entry))
-      : [];
-    failover.candidateKinds = candidates.length > 0 ? candidates : failover.candidateKinds;
-  }
-
-  if (failoverInput.maxAttempts !== undefined) {
-    failover.maxAttempts = clampNumber(failoverInput.maxAttempts, {
-      min: 1,
-      max: 10,
-      fallback: failover.maxAttempts
-    });
-  }
-
-  normalized.failover = failover;
-
-  const endpointsBaseline = {
-    source: sanitizeEndpointSnapshot({}, normalized.endpoints?.source ?? defaultEndpointSnapshot()),
-    target: sanitizeEndpointSnapshot({}, normalized.endpoints?.target ?? defaultEndpointSnapshot())
-  };
-
-  const endpointsInput = profile.endpoints ?? {};
-  normalized.endpoints = {
-    source: sanitizeEndpointSnapshot(endpointsInput.source ?? {}, endpointsBaseline.source),
-    target: sanitizeEndpointSnapshot(endpointsInput.target ?? {}, endpointsBaseline.target)
-  };
-
-  if (profile.remarks !== undefined) {
-    normalized.remarks = normalizeOptionalText(profile.remarks);
-  }
-
-  return normalized;
->>>>>>> 782e9453
 };
 
 export const resolveDatabaseFile = (databasePath = './data/app.db') => {
